/*
 * Copyright 2020 the original author or authors.
 *
 * Licensed under the Apache License, Version 2.0 (the "License");
 * you may not use this file except in compliance with the License.
 * You may obtain a copy of the License at
 *
 *      http://www.apache.org/licenses/LICENSE-2.0
 *
 * Unless required by applicable law or agreed to in writing, software
 * distributed under the License is distributed on an "AS IS" BASIS,
 * WITHOUT WARRANTIES OR CONDITIONS OF ANY KIND, either express or implied.
 * See the License for the specific language governing permissions and
 * limitations under the License.
 */
package gradlebuild.modules.extension

import gradlebuild.modules.model.License


abstract class ExternalModulesExtension {

<<<<<<< HEAD
    val groovyVersion = "4.0.1-SNAPSHOT"
=======
    val groovyVersion = "3.0.10"
>>>>>>> 6e6b5e78
    val kotlinVersion = "1.6.10"

    fun futureKotlin(module: String) = "org.jetbrains.kotlin:kotlin-$module:$kotlinVersion"

    val ansiControlSequenceUtil = "net.rubygrapefruit:ansi-control-sequence-util"
    val ant = "org.apache.ant:ant"
    val antLauncher = "org.apache.ant:ant-launcher"
    val asm = "org.ow2.asm:asm"
    val asmAnalysis = "org.ow2.asm:asm-analysis"
    val asmCommons = "org.ow2.asm:asm-commons"
    val asmTree = "org.ow2.asm:asm-tree"
    val asmUtil = "org.ow2.asm:asm-util"
    val assertj = "org.assertj:assertj-core"
    val awsS3Core = "com.amazonaws:aws-java-sdk-core"
    val awsS3Kms = "com.amazonaws:aws-java-sdk-kms"
    val awsS3S3 = "com.amazonaws:aws-java-sdk-s3"
    val awsS3Sts = "com.amazonaws:aws-java-sdk-sts"
    val bouncycastlePgp = "org.bouncycastle:bcpg-jdk15on"
    val bouncycastlePkix = "org.bouncycastle:bcpkix-jdk15on"
    val bouncycastleProvider = "org.bouncycastle:bcprov-jdk15on"
    val bsh = "org.apache-extras.beanshell:bsh"
    val capsule = "io.usethesource:capsule"
    val commonsCodec = "commons-codec:commons-codec"
    val commonsCompress = "org.apache.commons:commons-compress"
    val commonsHttpclient = "org.apache.httpcomponents:httpclient"
    val commonsIo = "commons-io:commons-io"
    val commonsLang = "commons-lang:commons-lang"
    val commonsLang3 = "org.apache.commons:commons-lang3"
    val commonsMath = "org.apache.commons:commons-math3"
    val fastutil = "it.unimi.dsi:fastutil"
    val gcs = "com.google.apis:google-api-services-storage"
    val googleApiClient = "com.google.api-client:google-api-client"
    val googleHttpClient = "com.google.http-client:google-http-client"
    val googleHttpClientJackson2 = "com.google.http-client:google-http-client-jackson2"
    val googleOauthClient = "com.google.oauth-client:google-oauth-client"
    val gradleProfiler = "org.gradle.profiler:gradle-profiler"
    val groovy = "org.apache.groovy:groovy"
    val groovyAnt = "org.apache.groovy:groovy-ant"
    val groovyAstbuilder = "org.apache.groovy:groovy-astbuilder"
    val groovyConsole = "org.apache.groovy:groovy-console"
    val groovyDateUtil = "org.apache.groovy:groovy-dateutil"
    val groovyDatetime = "org.apache.groovy:groovy-datetime"
    val groovyDoc = "org.apache.groovy:groovy-groovydoc"
    val groovyJson = "org.apache.groovy:groovy-json"
    val groovyNio = "org.apache.groovy:groovy-nio"
    val groovySql = "org.apache.groovy:groovy-sql"
    val groovyTemplates = "org.apache.groovy:groovy-templates"
    val groovyTest = "org.apache.groovy:groovy-test"
    val groovyXml = "org.apache.groovy:groovy-xml"
    val gson = "com.google.code.gson:gson"
    val guava = "com.google.guava:guava"
    val hamcrest = "org.hamcrest:hamcrest-core"
    val httpcore = "org.apache.httpcomponents:httpcore"
    val inject = "javax.inject:javax.inject"
    val ivy = "org.apache.ivy:ivy"
    val jacksonAnnotations = "com.fasterxml.jackson.core:jackson-annotations"
    val jacksonCore = "com.fasterxml.jackson.core:jackson-core"
    val jacksonDatabind = "com.fasterxml.jackson.core:jackson-databind"
    val jakartaActivation = "com.sun.activation:jakarta.activation"
    val jakartaXmlBind = "jakarta.xml.bind:jakarta.xml.bind-api"
    val jansi = "org.fusesource.jansi:jansi"
    val jatl = "com.googlecode.jatl:jatl"
    val jaxbCore = "com.sun.xml.bind:jaxb-core"
    val jaxbImpl = "com.sun.xml.bind:jaxb-impl"
    val jcifs = "jcifs:jcifs"
    val jclToSlf4j = "org.slf4j:jcl-over-slf4j"
    val jcommander = "com.beust:jcommander"
    val jetbrainsAnnotations = "org.jetbrains:annotations"
    val jgit = "org.eclipse.jgit:org.eclipse.jgit"
    val joda = "joda-time:joda-time"
    val jsch = "com.jcraft:jsch"
    val jsr305 = "com.google.code.findbugs:jsr305"
    val julToSlf4j = "org.slf4j:jul-to-slf4j"
    val junit = "junit:junit"
    val junit5Vintage = "org.junit.vintage:junit-vintage-engine"
    val junit5JupiterApi = "org.junit.jupiter:junit-jupiter-api"
    val junitPlatform = "org.junit.platform:junit-platform-launcher"
    val jzlib = "com.jcraft:jzlib"
    val kryo = "com.esotericsoftware.kryo:kryo"
    val log4jToSlf4j = "org.slf4j:log4j-over-slf4j"
    val maven3BuilderSupport = "org.apache.maven:maven-builder-support"
    val maven3Model = "org.apache.maven:maven-model"
    val maven3RepositoryMetadata = "org.apache.maven:maven-repository-metadata"
    val maven3Settings = "org.apache.maven:maven-settings"
    val maven3SettingsBuilder = "org.apache.maven:maven-settings-builder"
    val minlog = "com.esotericsoftware.minlog:minlog"
    val nativePlatform = "net.rubygrapefruit:native-platform"
    val nativePlatformFileEvents = "net.rubygrapefruit:file-events"
    val objenesis = "org.objenesis:objenesis"
    val plexusCipher = "org.sonatype.plexus:plexus-cipher"
    val plexusInterpolation = "org.codehaus.plexus:plexus-interpolation"
    val plexusSecDispatcher = "org.codehaus.plexus:plexus-sec-dispatcher"
    val plexusUtils = "org.codehaus.plexus:plexus-utils"
    val plist = "com.googlecode.plist:dd-plist"
    val pmavenCommon = "org.sonatype.pmaven:pmaven-common"
    val pmavenGroovy = "org.sonatype.pmaven:pmaven-groovy"
    val slf4jApi = "org.slf4j:slf4j-api"
    val snakeyaml = "org.yaml:snakeyaml"
    val testng = "org.testng:testng"
    val tomlj = "org.tomlj:tomlj"
    val trove4j = "org.jetbrains.intellij.deps:trove4j"
    val jna = "net.java.dev.jna:jna"
    val agp = "com.android.tools.build:gradle"
    val xbeanReflect = "org.apache.xbean:xbean-reflect"
    val xmlApis = "xml-apis:xml-apis"

    // Compile only dependencies (dynamically downloaded if needed)
    val maven3Compat = "org.apache.maven:maven-compat"
    val maven3PluginApi = "org.apache.maven:maven-plugin-api"

    // Test classpath only libraries
    val aircompressor = "io.airlift:aircompressor"
    val archunit = "com.tngtech.archunit:archunit"
    val archunitJunit5 = "com.tngtech.archunit:archunit-junit5"
    val awaitility = "org.awaitility:awaitility-kotlin"
    val bytebuddy = "net.bytebuddy:byte-buddy"
    val bytebuddyAgent = "net.bytebuddy:byte-buddy-agent"
    val cglib = "cglib:cglib"
    val equalsverifier = "nl.jqno.equalsverifier:equalsverifier"
    val hikariCP = "com.zaxxer:HikariCP"
    val guice = "com.google.inject:guice"
    val httpmime = "org.apache.httpcomponents:httpmime"
    val jacksonKotlin = "com.fasterxml.jackson.module:jackson-module-kotlin"
    val javaParser = "com.github.javaparser:javaparser-core"
    val jetty = "org.eclipse.jetty:jetty-http"
    val jettySecurity = "org.eclipse.jetty:jetty-security"
    val jettyWebApp = "org.eclipse.jetty:jetty-webapp"
    val joptSimple = "net.sf.jopt-simple:jopt-simple"
    val jsoup = "org.jsoup:jsoup"
    val jtar = "org.kamranzafar:jtar"
    val kotlinCoroutines = "org.jetbrains.kotlinx:kotlinx-coroutines-core"
    val kotlinCoroutinesDebug = "org.jetbrains.kotlinx:kotlinx-coroutines-debug"
    val littleproxy = "xyz.rogfam:littleproxy"
    val mina = "org.apache.mina:mina-core"
    val mockitoCore = "org.mockito:mockito-core"
    val mockitoKotlin = "com.nhaarman:mockito-kotlin"
    val mockitoKotlin2 = "com.nhaarman.mockitokotlin2:mockito-kotlin"
    val mySqlConnector = "mysql:mysql-connector-java"
    val samplesCheck = "org.gradle.exemplar:samples-check"
    val snappy = "org.iq80.snappy:snappy"
    val servletApi = "javax.servlet:javax.servlet-api"
    val spock = "org.spockframework:spock-core"
    val spockJUnit4 = "org.spockframework:spock-junit4"
    val sshdCore = "org.apache.sshd:sshd-core"
    val sshdScp = "org.apache.sshd:sshd-scp"
    val sshdSftp = "org.apache.sshd:sshd-sftp"
    val testcontainersSpock = "org.testcontainers:spock"
    val typesafeConfig = "com.typesafe:config"
    val xerces = "xerces:xercesImpl"
    val xmlunit = "xmlunit:xmlunit"

    val licenses = mapOf(
        ansiControlSequenceUtil to License.Apache2,
        ant to License.Apache2,
        antLauncher to License.Apache2,
        asm to License.BSD3,
        asmAnalysis to License.BSD3,
        asmCommons to License.BSD3,
        asmTree to License.BSD3,
        asmUtil to License.BSD3,
        assertj to License.Apache2,
        awsS3Core to License.Apache2,
        awsS3Kms to License.Apache2,
        awsS3S3 to License.Apache2,
        awsS3Sts to License.Apache2,
        bouncycastlePgp to License.MIT,
        bouncycastleProvider to License.MIT,
        bsh to License.Apache2,
        capsule to License.BSDStyle,
        commonsCodec to License.Apache2,
        commonsCompress to License.Apache2,
        commonsHttpclient to License.Apache2,
        commonsIo to License.Apache2,
        commonsLang to License.Apache2,
        commonsLang3 to License.Apache2,
        commonsMath to License.Apache2,
        fastutil to License.Apache2,
        gcs to License.Apache2,
        googleApiClient to License.Apache2,
        googleHttpClient to License.Apache2,
        googleHttpClientJackson2 to License.Apache2,
        googleOauthClient to License.Apache2,
        gradleProfiler to License.Apache2,
        groovy to License.Apache2,
        gson to License.Apache2,
        guava to License.Apache2,
        hamcrest to License.BSD3,
        httpcore to License.Apache2,
        hikariCP to License.Apache2,
        inject to License.Apache2,
        ivy to License.Apache2,
        jacksonAnnotations to License.Apache2,
        jacksonCore to License.Apache2,
        jacksonDatabind to License.Apache2,
        jakartaActivation to License.EDL,
        jakartaXmlBind to License.EDL,
        jansi to License.Apache2,
        jatl to License.Apache2,
        jaxbCore to License.EDL,
        jaxbImpl to License.EDL,
        jcifs to License.LGPL21,
        jclToSlf4j to License.MIT,
        jcommander to License.Apache2,
        jetbrainsAnnotations to License.Apache2,
        jgit to License.EDL,
        joda to License.Apache2,
        jsch to License.BSDStyle,
        jsr305 to License.BSD3,
        julToSlf4j to License.MIT,
        junit to License.EPL,
        junit5Vintage to License.EPL,
        junit5JupiterApi to License.EPL,
        junitPlatform to License.EPL,
        jzlib to License.BSDStyle,
        kryo to License.BSD3,
        log4jToSlf4j to License.MIT,
        maven3BuilderSupport to License.Apache2,
        maven3Model to License.Apache2,
        maven3RepositoryMetadata to License.Apache2,
        maven3Settings to License.Apache2,
        maven3SettingsBuilder to License.Apache2,
        minlog to License.BSD3,
        nativePlatform to License.Apache2,
        nativePlatformFileEvents to License.Apache2,
        objenesis to License.Apache2,
        plexusCipher to License.Apache2,
        plexusInterpolation to License.Apache2,
        plexusSecDispatcher to License.Apache2,
        plexusUtils to License.Apache2,
        plist to License.MIT,
        pmavenCommon to License.Apache2,
        pmavenGroovy to License.Apache2,
        slf4jApi to License.MIT,
        snakeyaml to License.Apache2,
        testng to License.Apache2,
        tomlj to License.Apache2,
        trove4j to License.LGPL21,
        xbeanReflect to License.Apache2,
        xmlApis to License.Apache2
    )
}<|MERGE_RESOLUTION|>--- conflicted
+++ resolved
@@ -20,11 +20,7 @@
 
 abstract class ExternalModulesExtension {
 
-<<<<<<< HEAD
     val groovyVersion = "4.0.1-SNAPSHOT"
-=======
-    val groovyVersion = "3.0.10"
->>>>>>> 6e6b5e78
     val kotlinVersion = "1.6.10"
 
     fun futureKotlin(module: String) = "org.jetbrains.kotlin:kotlin-$module:$kotlinVersion"
