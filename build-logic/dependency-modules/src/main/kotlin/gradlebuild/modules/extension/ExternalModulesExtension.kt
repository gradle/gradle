/*
 * Copyright 2020 the original author or authors.
 *
 * Licensed under the Apache License, Version 2.0 (the "License");
 * you may not use this file except in compliance with the License.
 * You may obtain a copy of the License at
 *
 *      http://www.apache.org/licenses/LICENSE-2.0
 *
 * Unless required by applicable law or agreed to in writing, software
 * distributed under the License is distributed on an "AS IS" BASIS,
 * WITHOUT WARRANTIES OR CONDITIONS OF ANY KIND, either express or implied.
 * See the License for the specific language governing permissions and
 * limitations under the License.
 */
package gradlebuild.modules.extension

import gradlebuild.modules.model.License


abstract class ExternalModulesExtension {

<<<<<<< HEAD
    val groovyVersion = "4.0.0-beta-1"
    val kotlinVersion = "1.5.31"
=======
    val groovyVersion = "3.0.9"
    val kotlinVersion = "1.6.10"
>>>>>>> b886a4a6

    fun futureKotlin(module: String) = "org.jetbrains.kotlin:kotlin-$module:$kotlinVersion"

    val ansiControlSequenceUtil = "net.rubygrapefruit:ansi-control-sequence-util"
    val ant = "org.apache.ant:ant"
    val antLauncher = "org.apache.ant:ant-launcher"
    val asm = "org.ow2.asm:asm"
    val asmAnalysis = "org.ow2.asm:asm-analysis"
    val asmCommons = "org.ow2.asm:asm-commons"
    val asmTree = "org.ow2.asm:asm-tree"
    val asmUtil = "org.ow2.asm:asm-util"
    val awsS3Core = "com.amazonaws:aws-java-sdk-core"
    val awsS3Kms = "com.amazonaws:aws-java-sdk-kms"
    val awsS3S3 = "com.amazonaws:aws-java-sdk-s3"
    val awsS3Sts = "com.amazonaws:aws-java-sdk-sts"
    val bouncycastlePgp = "org.bouncycastle:bcpg-jdk15on"
    val bouncycastlePkix = "org.bouncycastle:bcpkix-jdk15on"
    val bouncycastleProvider = "org.bouncycastle:bcprov-jdk15on"
    val bsh = "org.apache-extras.beanshell:bsh"
    val capsule = "io.usethesource:capsule"
    val commonsCodec = "commons-codec:commons-codec"
    val commonsCompress = "org.apache.commons:commons-compress"
    val commonsHttpclient = "org.apache.httpcomponents:httpclient"
    val commonsIo = "commons-io:commons-io"
    val commonsLang = "commons-lang:commons-lang"
    val commonsLang3 = "org.apache.commons:commons-lang3"
    val commonsMath = "org.apache.commons:commons-math3"
    val fastutil = "it.unimi.dsi:fastutil"
    val gcs = "com.google.apis:google-api-services-storage"
    val googleApiClient = "com.google.api-client:google-api-client"
    val googleHttpClient = "com.google.http-client:google-http-client"
    val googleHttpClientJackson2 = "com.google.http-client:google-http-client-jackson2"
    val googleOauthClient = "com.google.oauth-client:google-oauth-client"
    val gradleProfiler = "org.gradle.profiler:gradle-profiler"
    val groovy = "org.apache.groovy:groovy"
    val groovyAnt = "org.apache.groovy:groovy-ant"
    val groovyAstbuilder = "org.apache.groovy:groovy-astbuilder"
    val groovyConsole = "org.apache.groovy:groovy-console"
    val groovyDateUtil = "org.apache.groovy:groovy-dateutil"
    val groovyDatetime = "org.apache.groovy:groovy-datetime"
    val groovyDoc = "org.apache.groovy:groovy-groovydoc"
    val groovyJson = "org.apache.groovy:groovy-json"
    val groovyNio = "org.apache.groovy:groovy-nio"
    val groovySql = "org.apache.groovy:groovy-sql"
    val groovyTemplates = "org.apache.groovy:groovy-templates"
    val groovyTest = "org.apache.groovy:groovy-test"
    val groovyXml = "org.apache.groovy:groovy-xml"
    val gson = "com.google.code.gson:gson"
    val guava = "com.google.guava:guava"
    val hamcrest = "org.hamcrest:hamcrest-core"
    val httpcore = "org.apache.httpcomponents:httpcore"
    val inject = "javax.inject:javax.inject"
    val ivy = "org.apache.ivy:ivy"
    val jacksonAnnotations = "com.fasterxml.jackson.core:jackson-annotations"
    val jacksonCore = "com.fasterxml.jackson.core:jackson-core"
    val jacksonDatabind = "com.fasterxml.jackson.core:jackson-databind"
    val jakartaActivation = "com.sun.activation:jakarta.activation"
    val jakartaXmlBind = "jakarta.xml.bind:jakarta.xml.bind-api"
    val jansi = "org.fusesource.jansi:jansi"
    val jatl = "com.googlecode.jatl:jatl"
    val jaxbCore = "com.sun.xml.bind:jaxb-core"
    val jaxbImpl = "com.sun.xml.bind:jaxb-impl"
    val jcifs = "jcifs:jcifs"
    val jclToSlf4j = "org.slf4j:jcl-over-slf4j"
    val jcommander = "com.beust:jcommander"
    val jetbrainsAnnotations = "org.jetbrains:annotations"
    val jgit = "org.eclipse.jgit:org.eclipse.jgit"
    val joda = "joda-time:joda-time"
    val jsch = "com.jcraft:jsch"
    val jsr305 = "com.google.code.findbugs:jsr305"
    val julToSlf4j = "org.slf4j:jul-to-slf4j"
    val junit = "junit:junit"
    val junit5Vintage = "org.junit.vintage:junit-vintage-engine"
    val junit5JupiterApi = "org.junit.jupiter:junit-jupiter-api"
    val junitPlatform = "org.junit.platform:junit-platform-launcher"
    val jzlib = "com.jcraft:jzlib"
    val kryo = "com.esotericsoftware.kryo:kryo"
    val log4jToSlf4j = "org.slf4j:log4j-over-slf4j"
    val maven3BuilderSupport = "org.apache.maven:maven-builder-support"
    val maven3Model = "org.apache.maven:maven-model"
    val maven3RepositoryMetadata = "org.apache.maven:maven-repository-metadata"
    val maven3Settings = "org.apache.maven:maven-settings"
    val maven3SettingsBuilder = "org.apache.maven:maven-settings-builder"
    val minlog = "com.esotericsoftware.minlog:minlog"
    val nativePlatform = "net.rubygrapefruit:native-platform"
    val nativePlatformFileEvents = "net.rubygrapefruit:file-events"
    val nekohtml = "net.sourceforge.nekohtml:nekohtml"
    val objenesis = "org.objenesis:objenesis"
    val plexusCipher = "org.sonatype.plexus:plexus-cipher"
    val plexusInterpolation = "org.codehaus.plexus:plexus-interpolation"
    val plexusSecDispatcher = "org.codehaus.plexus:plexus-sec-dispatcher"
    val plexusUtils = "org.codehaus.plexus:plexus-utils"
    val plist = "com.googlecode.plist:dd-plist"
    val pmavenCommon = "org.sonatype.pmaven:pmaven-common"
    val pmavenGroovy = "org.sonatype.pmaven:pmaven-groovy"
    val slf4jApi = "org.slf4j:slf4j-api"
    val snakeyaml = "org.yaml:snakeyaml"
    val testng = "org.testng:testng"
    val tomlj = "org.tomlj:tomlj"
    val trove4j = "org.jetbrains.intellij.deps:trove4j"
    val jna = "net.java.dev.jna:jna"
    val agp = "com.android.tools.build:gradle"
    val xbeanReflect = "org.apache.xbean:xbean-reflect"
    val xerces = "xerces:xercesImpl"
    val xmlApis = "xml-apis:xml-apis"

    // Compile only dependencies (dynamically downloaded if needed)
    val maven3Compat = "org.apache.maven:maven-compat"
    val maven3PluginApi = "org.apache.maven:maven-plugin-api"

    // Test classpath only libraries
    val aircompressor = "io.airlift:aircompressor"
    val archunit = "com.tngtech.archunit:archunit"
    val archunitJunit5 = "com.tngtech.archunit:archunit-junit5"
    val awaitility = "org.awaitility:awaitility-kotlin"
    val bytebuddy = "net.bytebuddy:byte-buddy"
    val bytebuddyAgent = "net.bytebuddy:byte-buddy-agent"
    val cglib = "cglib:cglib"
    val equalsverifier = "nl.jqno.equalsverifier:equalsverifier"
    val hikariCP = "com.zaxxer:HikariCP"
    val guice = "com.google.inject:guice"
    val httpmime = "org.apache.httpcomponents:httpmime"
    val jacksonKotlin = "com.fasterxml.jackson.module:jackson-module-kotlin"
    val javaParser = "com.github.javaparser:javaparser-core"
    val jetty = "org.eclipse.jetty:jetty-http"
    val jettySecurity = "org.eclipse.jetty:jetty-security"
    val jettyWebApp = "org.eclipse.jetty:jetty-webapp"
    val joptSimple = "net.sf.jopt-simple:jopt-simple"
    val jsoup = "org.jsoup:jsoup"
    val jtar = "org.kamranzafar:jtar"
    val kotlinCoroutines = "org.jetbrains.kotlinx:kotlinx-coroutines-core"
    val kotlinCoroutinesDebug = "org.jetbrains.kotlinx:kotlinx-coroutines-debug"
    val littleproxy = "xyz.rogfam:littleproxy"
    val mina = "org.apache.mina:mina-core"
    val mockitoCore = "org.mockito:mockito-core"
    val mockitoKotlin = "com.nhaarman:mockito-kotlin"
    val mockitoKotlin2 = "com.nhaarman.mockitokotlin2:mockito-kotlin"
    val mySqlConnector = "mysql:mysql-connector-java"
    val samplesCheck = "org.gradle.exemplar:samples-check"
    val snappy = "org.iq80.snappy:snappy"
    val servletApi = "javax.servlet:javax.servlet-api"
    val spock = "org.spockframework:spock-core"
    val spockJUnit4 = "org.spockframework:spock-junit4"
    val sshdCore = "org.apache.sshd:sshd-core"
    val sshdScp = "org.apache.sshd:sshd-scp"
    val sshdSftp = "org.apache.sshd:sshd-sftp"
    val testcontainersSpock = "org.testcontainers:spock"
    val typesafeConfig = "com.typesafe:config"
    val xmlunit = "xmlunit:xmlunit"

    val licenses = mapOf(
        ansiControlSequenceUtil to License.Apache2,
        ant to License.Apache2,
        antLauncher to License.Apache2,
        asm to License.BSD3,
        asmAnalysis to License.BSD3,
        asmCommons to License.BSD3,
        asmTree to License.BSD3,
        asmUtil to License.BSD3,
        awsS3Core to License.Apache2,
        awsS3Kms to License.Apache2,
        awsS3S3 to License.Apache2,
        awsS3Sts to License.Apache2,
        bouncycastlePgp to License.MIT,
        bouncycastleProvider to License.MIT,
        bsh to License.Apache2,
        capsule to License.BSDStyle,
        commonsCodec to License.Apache2,
        commonsCompress to License.Apache2,
        commonsHttpclient to License.Apache2,
        commonsIo to License.Apache2,
        commonsLang to License.Apache2,
        commonsLang3 to License.Apache2,
        commonsMath to License.Apache2,
        fastutil to License.Apache2,
        gcs to License.Apache2,
        googleApiClient to License.Apache2,
        googleHttpClient to License.Apache2,
        googleHttpClientJackson2 to License.Apache2,
        googleOauthClient to License.Apache2,
        gradleProfiler to License.Apache2,
        groovy to License.Apache2,
        gson to License.Apache2,
        guava to License.Apache2,
        hamcrest to License.BSD3,
        httpcore to License.Apache2,
        hikariCP to License.Apache2,
        inject to License.Apache2,
        ivy to License.Apache2,
        jacksonAnnotations to License.Apache2,
        jacksonCore to License.Apache2,
        jacksonDatabind to License.Apache2,
        jakartaActivation to License.EDL,
        jakartaXmlBind to License.EDL,
        jansi to License.Apache2,
        jatl to License.Apache2,
        jaxbCore to License.EDL,
        jaxbImpl to License.EDL,
        jcifs to License.LGPL21,
        jclToSlf4j to License.MIT,
        jcommander to License.Apache2,
        jetbrainsAnnotations to License.Apache2,
        jgit to License.EDL,
        joda to License.Apache2,
        jsch to License.BSDStyle,
        jsr305 to License.BSD3,
        julToSlf4j to License.MIT,
        junit to License.EPL,
        junit5Vintage to License.EPL,
        junit5JupiterApi to License.EPL,
        junitPlatform to License.EPL,
        jzlib to License.BSDStyle,
        kryo to License.BSD3,
        log4jToSlf4j to License.MIT,
        maven3BuilderSupport to License.Apache2,
        maven3Model to License.Apache2,
        maven3RepositoryMetadata to License.Apache2,
        maven3Settings to License.Apache2,
        maven3SettingsBuilder to License.Apache2,
        minlog to License.BSD3,
        nativePlatform to License.Apache2,
        nativePlatformFileEvents to License.Apache2,
        nekohtml to License.Apache2,
        objenesis to License.Apache2,
        plexusCipher to License.Apache2,
        plexusInterpolation to License.Apache2,
        plexusSecDispatcher to License.Apache2,
        plexusUtils to License.Apache2,
        plist to License.MIT,
        pmavenCommon to License.Apache2,
        pmavenGroovy to License.Apache2,
        slf4jApi to License.MIT,
        snakeyaml to License.Apache2,
        testng to License.Apache2,
        tomlj to License.Apache2,
        trove4j to License.LGPL21,
        xbeanReflect to License.Apache2,
        xerces to License.Apache2,
        xmlApis to License.Apache2
    )
}<|MERGE_RESOLUTION|>--- conflicted
+++ resolved
@@ -20,13 +20,8 @@
 
 abstract class ExternalModulesExtension {
 
-<<<<<<< HEAD
     val groovyVersion = "4.0.0-beta-1"
-    val kotlinVersion = "1.5.31"
-=======
-    val groovyVersion = "3.0.9"
     val kotlinVersion = "1.6.10"
->>>>>>> b886a4a6
 
     fun futureKotlin(module: String) = "org.jetbrains.kotlin:kotlin-$module:$kotlinVersion"
 
