plugins {
    `java-platform`
}

// Here you should declare versions which should be shared by the different modules of buildSrc itself
val javaParserVersion = "3.18.0"
val groovyVersion = "3.0.8"
val asmVersion = "9.2"

val kotlinVersion = providers.gradleProperty("buildKotlinVersion")
    .forUseAtConfigurationTime()
    .getOrElse(embeddedKotlinVersion)

dependencies {
    constraints {
        // Gradle Plugins
<<<<<<< HEAD
        api("com.gradle:gradle-enterprise-gradle-plugin:3.7")
        api("com.gradle.enterprise:test-distribution-gradle-plugin:2.1.1") // Sync with `settings.gradle.kts`
=======
        api("com.gradle:gradle-enterprise-gradle-plugin:3.6.4")
        api("com.gradle.enterprise:test-distribution-gradle-plugin:2.2") // Sync with `settings.gradle.kts`
>>>>>>> 13e6c035
        api("org.gradle.guides:gradle-guides-plugin:0.19.1")
        api("com.gradle.publish:plugin-publish-plugin:0.16.0")
        api("gradle.plugin.org.jetbrains.gradle.plugin.idea-ext:gradle-idea-ext:1.0.1")
        api("me.champeau.gradle:japicmp-gradle-plugin:0.3.0")
        api("me.champeau.jmh:jmh-gradle-plugin:0.6.4")
        api("org.asciidoctor:asciidoctor-gradle-jvm:3.3.2")
        api("org.gradle:test-retry-gradle-plugin:1.3.1")
        api("org.jetbrains.kotlin:kotlin-gradle-plugin") { version { strictly(kotlinVersion) } }
        api("org.jlleitschuh.gradle:ktlint-gradle:10.1.0")
        api("org.gradle.kotlin:gradle-kotlin-dsl-conventions:0.7.0")
        api("com.diffplug.spotless:spotless-plugin-gradle:5.15.0")
        api("com.autonomousapps:dependency-analysis-gradle-plugin:0.71.0")

        // Java Libraries
        api("com.github.javaparser:javaparser-core:$javaParserVersion")
        api("com.github.javaparser:javaparser-symbol-solver-core:$javaParserVersion")
        api("com.google.guava:guava:27.1-jre")
        api("com.google.errorprone:error_prone_annotations:2.5.1")
        api("com.google.code.gson:gson:2.8.6")
        api("com.nhaarman:mockito-kotlin:1.6.0")
        api("com.thoughtworks.qdox:qdox:2.0.0")
        api("com.uwyn:jhighlight:1.0")
        api("com.vladsch.flexmark:flexmark-all:0.34.60") {
            because("Higher versions tested are either incompatible (0.62.2) or bring additional unwanted dependencies (0.36.8)")
        }
        api("commons-io:commons-io:2.8.0")
        api("commons-lang:commons-lang:2.6")
        api("io.mockk:mockk:1.10.6")
        api("javax.activation:activation:1.1.1")
        api("javax.xml.bind:jaxb-api:2.3.1")
        api("com.sun.xml.bind:jaxb-core:2.2.11")
        api("com.sun.xml.bind:jaxb-impl:2.2.11")
        api("junit:junit:4.13.2")
        api("org.spockframework:spock-core:2.0-groovy-3.0")
        api("org.spockframework:spock-junit4:2.0-groovy-3.0")
        api("org.asciidoctor:asciidoctorj:2.4.3")
        api("org.asciidoctor:asciidoctorj-pdf:1.5.4")
        api("com.beust:jcommander:1.78")
        api("org.codehaus.groovy:$groovyVersion")
        api("org.codehaus.groovy.modules.http-builder:http-builder:0.7.2")
        api("org.codenarc:CodeNarc:2.0.0")
        api("org.eclipse.jgit:org.eclipse.jgit:5.7.0.202003110725-r")
        api("org.javassist:javassist:3.27.0-GA")
        api("org.jetbrains.kotlinx:kotlinx-metadata-jvm:0.3.0")
        api("org.jsoup:jsoup:1.13.1")
        api("org.junit.jupiter:junit-jupiter:5.7.1")
        api("org.junit.vintage:junit-vintage-engine:5.7.1")
        api("org.openmbee.junit:junit-xml-parser:1.0.0")
        api("org.ow2.asm:asm:$asmVersion")
        api("org.ow2.asm:asm-commons:$asmVersion")
        api("xerces:xercesImpl:2.12.1") {
            because("Maven Central and JCenter disagree on version 2.9.1 metadata")
        }
        api("net.bytebuddy:byte-buddy") { version { strictly("1.10.21") } }
        api("org.objenesis:objenesis") { version { strictly("3.1") } }
    }
}<|MERGE_RESOLUTION|>--- conflicted
+++ resolved
@@ -14,13 +14,8 @@
 dependencies {
     constraints {
         // Gradle Plugins
-<<<<<<< HEAD
         api("com.gradle:gradle-enterprise-gradle-plugin:3.7")
-        api("com.gradle.enterprise:test-distribution-gradle-plugin:2.1.1") // Sync with `settings.gradle.kts`
-=======
-        api("com.gradle:gradle-enterprise-gradle-plugin:3.6.4")
         api("com.gradle.enterprise:test-distribution-gradle-plugin:2.2") // Sync with `settings.gradle.kts`
->>>>>>> 13e6c035
         api("org.gradle.guides:gradle-guides-plugin:0.19.1")
         api("com.gradle.publish:plugin-publish-plugin:0.16.0")
         api("gradle.plugin.org.jetbrains.gradle.plugin.idea-ext:gradle-idea-ext:1.0.1")
