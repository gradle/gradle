/*
 * Copyright 2010 the original author or authors.
 *
 * Licensed under the Apache License, Version 2.0 (the "License");
 * you may not use this file except in compliance with the License.
 * You may obtain a copy of the License at
 *
 *      http://www.apache.org/licenses/LICENSE-2.0
 *
 * Unless required by applicable law or agreed to in writing, software
 * distributed under the License is distributed on an "AS IS" BASIS,
 * WITHOUT WARRANTIES OR CONDITIONS OF ANY KIND, either express or implied.
 * See the License for the specific language governing permissions and
 * limitations under the License.
 */

import org.gradle.build.samples.WrapperProjectCreator
import org.gradle.build.Version
import org.gradle.build.Install
import org.gradle.build.Git
<<<<<<< HEAD
=======
import org.gradle.build.Releases
>>>>>>> 91de3552

import java.util.jar.Attributes
import org.gradle.api.internal.artifacts.dependencies.DefaultSelfResolvingDependency

/**
 * For building Gradle you usually don't need to specify any properties. Only certain functionality of the Gradle requires
 * setting certain properties. Those properties can be set in the gradle.properties file in the the gradle user home. The
 * following properties can be set:
 *
 * Uploading distributions to Gradle's release and snapshot repository at codehaus: artifactoryUserName, artifactoryUserPassword
 * Uploading the userguide and the javadoc to Gradle's website: websiteScpUserName, websiteScpUserPassword
 * Using the build to create a new distribution and install it on the local machine: gradle_installPath
 */

releases = new Releases(project(':core').file('src/releases.xml'), project)
version = new Version(project)

defaultTasks 'assemble'

apply plugin: 'java-base'

startScriptsDir = new File("$buildDir/startScripts")

archivesBaseName = 'gradle'

libraries = [
        ant: 'org.apache.ant:ant:1.8.2@jar',
        ant_junit: 'org.apache.ant:ant-junit:1.8.2@jar',
        ant_launcher: 'org.apache.ant:ant-launcher:1.8.2@jar',
        ant_antlr: 'org.apache.ant:ant-antlr:1.8.2@jar',
        antlr: 'antlr:antlr:2.7.7@jar',
        asm_all: 'asm:asm-all:3.3.1@jar',
        commons_cli: 'commons-cli:commons-cli:1.2@jar',
        commons_io: 'commons-io:commons-io:1.4@jar',
        commons_lang: 'commons-lang:commons-lang:2.6@jar',
        dom4j: 'dom4j:dom4j:1.6.1@jar',
        guava: 'com.google.guava:guava:r08@jar',
        groovy: 'org.codehaus.groovy:groovy-all:1.7.10@jar',
        ivy: 'org.apache.ivy:ivy:2.2.0@jar',
        jaxen: 'jaxen:jaxen:1.1@jar',
        slf4j_api: 'org.slf4j:slf4j-api:1.6.1@jar',
        jcl_to_slf4j: 'org.slf4j:jcl-over-slf4j:1.6.1@jar',
        jul_to_slf4j: 'org.slf4j:jul-to-slf4j:1.6.1@jar',
        log4j_to_slf4j: 'org.slf4j:log4j-over-slf4j:1.6.1@jar',
        logback_classic: 'ch.qos.logback:logback-classic:0.9.28@jar',
        logback_core: 'ch.qos.logback:logback-core:0.9.28@jar',
        jna: 'net.java.dev.jna:jna:3.2.2@jar',
        junit: 'junit:junit:4.8.2',
        xmlunit: 'xmlunit:xmlunit:1.3',
]

libraries.spock = ['org.spockframework:spock-core:0.5-groovy-1.7@jar',
        libraries.groovy,
        'org.hamcrest:hamcrest-core:1.1@jar',
        'cglib:cglib-nodep:2.2',
        'org.objenesis:objenesis:1.2']
libraries.jmock = ['org.jmock:jmock:2.5.1@jar',
        'org.hamcrest:hamcrest-core:1.1@jar',
        'org.hamcrest:hamcrest-library:1.1@jar',
        'org.jmock:jmock-junit4:2.5.1@jar',
        'org.jmock:jmock-legacy:2.5.1@jar',
        'org.objenesis:objenesis:1.2',
        'cglib:cglib-nodep:2.2']
libraries.groovy_depends = [libraries.groovy, libraries.commons_cli]
libraries.jetty_depends = ["org.mortbay.jetty:jetty:6.1.25@jar",
        "org.mortbay.jetty:jetty-util:6.1.25@jar",
        "org.mortbay.jetty:servlet-api:2.5-20081211@jar"]

allprojects {
    apply plugin: 'artifactory'
    group = 'org.gradle'

    plugins.withType(JavaPlugin).whenPluginAdded {
        sourceCompatibility = 1.5
        targetCompatibility = 1.5
    }

    repositories {
        mavenRepo(urls: 'http://repo.gradle.org/gradle/libs')
    }

    version = this.version
    if (releaseBuild == 'true') {
        status = 'release'
    } else {
        status = 'integration'
    }
}

artifactory {
    contextUrl = 'http://repo.jfrog.org/artifactory'
    publish {
        repository {
            repoKey = 'gradle-ivy-local'
            ivy {
                mavenCompatible = false
                ivyLayout = '[organisation]/[module]/ivy-[revision].xml'
                artifactLayout = '[organisation]/[module]/[revision]/[artifact]-[revision](-[classifier]).[ext]'
            }
        }
        defaults {
            publishConfigs('archives', 'publishRuntime')
            if (it.project.tasks.findByName('generatePom') != null) {
                mavenDescriptor = it.project.generatePom.pomFile
		publishPom = true
            } else {
		publishPom = false
            }
            properties = ['build.status': "$it.project.status".toString()]
            publishBuildInfo = true
            publishArtifacts = true
            publishIvy = true
        }
    }
    resolve {
        // Resolution should use release only in release mode
        if (releaseBuild == 'true') {
            addMatrixParams(['build.status': 'release'])
        }
        repository {
            repoKey = 'wharf'
            ivy {
                ivyLayout = '[organisation]/[module]/ivy-[revision].xml'
                artifactLayout = '[organisation]/[module]/[revision]/[artifact]-[revision](-[classifier]).[ext]'
                mavenCompatible = false
            }
        }
    }
}

configure(groovyProjects()) {
    apply plugin: 'groovy'

    archivesBaseName = "gradle-${name.replaceAll("\\p{Upper}") { "-${it.toLowerCase()}" } }"
    dependencies {
        testCompile libraries.junit, libraries.jmock, libraries.spock
    }

    apply from: "$rootDir/gradle/compile.gradle"

    test {
        maxParallelForks = guessMaxForks()
    }

    tasks.withType(Jar).each { jar ->
        jar.manifest.mainAttributes([
                (Attributes.Name.IMPLEMENTATION_TITLE.toString()): 'Gradle',
                (Attributes.Name.IMPLEMENTATION_VERSION.toString()): version,
        ])
    }
}

configure(publishedProjects()) {
    apply from: "$rootDir/gradle/publish.gradle"
}

allprojects {
    apply from: "$rootDir/gradle/codeQuality.gradle"
}

allprojects {
    apply plugin: 'idea'
    apply plugin: 'eclipse'
    def config = configurations.findByName('testRuntime')
    if (!config) {
        return
    }
<<<<<<< HEAD
    ideDir = file('ide')
    task ide(type: Sync) {
        into "$ideDir/lib"
        from { config.copyRecursive {dep -> !(dep instanceof ProjectDependency)}.files }
    }
}

ideaModule {
    excludeDirs += file('intTestHomeDir')
    excludeDirs += file('buildSrc/build')
    excludeDirs += file('buildSrc/.gradle')
    excludeDirs += file('performanceTest/.gradle')
    excludeDirs += file('performanceTest/build')
    excludeDirs += file('website/.gradle')
    excludeDirs += file('website/build')
}

ideaProject {
    wildcards += ['?*.gradle']
    javaVersion = '1.6'
    withXml { provider ->
        def node = provider.asNode()

        // Use git
        def vcsConfig = node.component.find { it.'@name' == 'VcsDirectoryMappings' }
        vcsConfig.mapping[0].'@vcs' = 'Git'

        // Set gradle home
        def gradleSettings = node.appendNode('component', [name: 'GradleSettings'])
        gradleSettings.appendNode('option', [name: 'SDK_HOME', value: gradle.gradleHomeDir.absolutePath])

        // Code formatting options
        def codeFormatSettings = new XmlParser().parseText('''
  <component name="CodeStyleSettingsManager">
    <option name="PER_PROJECT_SETTINGS">
      <value>
        <option name="USE_SAME_INDENTS" value="true" />
        <option name="RIGHT_MARGIN" value="200" />
        <option name="JD_ALIGN_PARAM_COMMENTS" value="false" />
        <option name="JD_ALIGN_EXCEPTION_COMMENTS" value="false" />
        <option name="JD_P_AT_EMPTY_LINES" value="false" />
        <option name="JD_KEEP_EMPTY_PARAMETER" value="false" />
        <option name="JD_KEEP_EMPTY_EXCEPTION" value="false" />
        <option name="JD_KEEP_EMPTY_RETURN" value="false" />
        <option name="WRAP_COMMENTS" value="true" />
        <option name="IF_BRACE_FORCE" value="3" />
        <option name="DOWHILE_BRACE_FORCE" value="3" />
        <option name="WHILE_BRACE_FORCE" value="3" />
        <option name="FOR_BRACE_FORCE" value="3" />
        <ADDITIONAL_INDENT_OPTIONS fileType="groovy">
          <option name="INDENT_SIZE" value="2" />
          <option name="CONTINUATION_INDENT_SIZE" value="8" />
          <option name="TAB_SIZE" value="4" />
          <option name="USE_TAB_CHARACTER" value="false" />
          <option name="SMART_TABS" value="false" />
          <option name="LABEL_INDENT_SIZE" value="0" />
          <option name="LABEL_INDENT_ABSOLUTE" value="false" />
          <option name="USE_RELATIVE_INDENTS" value="false" />
        </ADDITIONAL_INDENT_OPTIONS>
        <ADDITIONAL_INDENT_OPTIONS fileType="java">
          <option name="INDENT_SIZE" value="4" />
          <option name="CONTINUATION_INDENT_SIZE" value="8" />
          <option name="TAB_SIZE" value="4" />
          <option name="USE_TAB_CHARACTER" value="false" />
          <option name="SMART_TABS" value="false" />
          <option name="LABEL_INDENT_SIZE" value="0" />
          <option name="LABEL_INDENT_ABSOLUTE" value="false" />
          <option name="USE_RELATIVE_INDENTS" value="false" />
        </ADDITIONAL_INDENT_OPTIONS>
        <ADDITIONAL_INDENT_OPTIONS fileType="js">
          <option name="INDENT_SIZE" value="4" />
          <option name="CONTINUATION_INDENT_SIZE" value="8" />
          <option name="TAB_SIZE" value="4" />
          <option name="USE_TAB_CHARACTER" value="false" />
          <option name="SMART_TABS" value="false" />
          <option name="LABEL_INDENT_SIZE" value="0" />
          <option name="LABEL_INDENT_ABSOLUTE" value="false" />
          <option name="USE_RELATIVE_INDENTS" value="false" />
        </ADDITIONAL_INDENT_OPTIONS>
        <ADDITIONAL_INDENT_OPTIONS fileType="jsp">
          <option name="INDENT_SIZE" value="4" />
          <option name="CONTINUATION_INDENT_SIZE" value="8" />
          <option name="TAB_SIZE" value="4" />
          <option name="USE_TAB_CHARACTER" value="false" />
          <option name="SMART_TABS" value="false" />
          <option name="LABEL_INDENT_SIZE" value="0" />
          <option name="LABEL_INDENT_ABSOLUTE" value="false" />
          <option name="USE_RELATIVE_INDENTS" value="false" />
        </ADDITIONAL_INDENT_OPTIONS>
        <ADDITIONAL_INDENT_OPTIONS fileType="php">
          <option name="INDENT_SIZE" value="4" />
          <option name="CONTINUATION_INDENT_SIZE" value="8" />
          <option name="TAB_SIZE" value="4" />
          <option name="USE_TAB_CHARACTER" value="false" />
          <option name="SMART_TABS" value="false" />
          <option name="LABEL_INDENT_SIZE" value="0" />
          <option name="LABEL_INDENT_ABSOLUTE" value="false" />
          <option name="USE_RELATIVE_INDENTS" value="false" />
        </ADDITIONAL_INDENT_OPTIONS>
        <ADDITIONAL_INDENT_OPTIONS fileType="scala">
          <option name="INDENT_SIZE" value="2" />
          <option name="CONTINUATION_INDENT_SIZE" value="2" />
          <option name="TAB_SIZE" value="2" />
          <option name="USE_TAB_CHARACTER" value="false" />
          <option name="SMART_TABS" value="false" />
          <option name="LABEL_INDENT_SIZE" value="0" />
          <option name="LABEL_INDENT_ABSOLUTE" value="false" />
          <option name="USE_RELATIVE_INDENTS" value="false" />
        </ADDITIONAL_INDENT_OPTIONS>
        <ADDITIONAL_INDENT_OPTIONS fileType="sql">
          <option name="INDENT_SIZE" value="2" />
          <option name="CONTINUATION_INDENT_SIZE" value="8" />
          <option name="TAB_SIZE" value="4" />
          <option name="USE_TAB_CHARACTER" value="false" />
          <option name="SMART_TABS" value="false" />
          <option name="LABEL_INDENT_SIZE" value="0" />
          <option name="LABEL_INDENT_ABSOLUTE" value="false" />
          <option name="USE_RELATIVE_INDENTS" value="false" />
        </ADDITIONAL_INDENT_OPTIONS>
        <ADDITIONAL_INDENT_OPTIONS fileType="xml">
          <option name="INDENT_SIZE" value="4" />
          <option name="CONTINUATION_INDENT_SIZE" value="8" />
          <option name="TAB_SIZE" value="4" />
          <option name="USE_TAB_CHARACTER" value="false" />
          <option name="SMART_TABS" value="false" />
          <option name="LABEL_INDENT_SIZE" value="0" />
          <option name="LABEL_INDENT_ABSOLUTE" value="false" />
          <option name="USE_RELATIVE_INDENTS" value="false" />
        </ADDITIONAL_INDENT_OPTIONS>
      </value>
    </option>
    <option name="USE_PER_PROJECT_SETTINGS" value="true" />
  </component>
''')
        node.append(codeFormatSettings)
=======
}

idea {
    module {
        excludeDirs += file('intTestHomeDir')
        excludeDirs += file('buildSrc/build')
        excludeDirs += file('buildSrc/.gradle')
        excludeDirs += file('performanceTest/.gradle')
        excludeDirs += file('performanceTest/build')
        excludeDirs += file('website/.gradle')
        excludeDirs += file('website/build')
>>>>>>> 91de3552
    }

    project {
        wildcards += ['?*.gradle']
        javaVersion = '1.6'

        ipr {

            // Exclude resource directories from compilation and add them back in as classpath resources
            withXml { provider ->
                def node = provider.asNode()
                def compilerConfig = node.component.find { it.'@name' == 'CompilerConfiguration' }
                def exclude = compilerConfig.appendNode('excludeFromCompile')
                Collection resourceDirs = groovyProjects().collect { project -> project.sourceSets*.resources*.srcDirs }.flatten()
                resourceDirs.each {
                    exclude.appendNode('directory', [url: "file://\$PROJECT_DIR\$/${rootProject.relativePath(it)}", includeSubdirectories: true])
                }
            }

            withXml { provider ->
                def node = provider.asNode()

                // Use git
                def vcsConfig = node.component.find { it.'@name' == 'VcsDirectoryMappings' }
                vcsConfig.mapping[0].'@vcs' = 'Git'

                // Set gradle home
                def gradleSettings = node.appendNode('component', [name: 'GradleSettings'])
                gradleSettings.appendNode('option', [name: 'SDK_HOME', value: gradle.gradleHomeDir.absolutePath])

                // Code formatting options
                def codeFormatSettings = new XmlParser().parseText('''
          <component name="CodeStyleSettingsManager">
            <option name="PER_PROJECT_SETTINGS">
              <value>
                <option name="USE_SAME_INDENTS" value="true" />
                <option name="RIGHT_MARGIN" value="200" />
                <option name="JD_ALIGN_PARAM_COMMENTS" value="false" />
                <option name="JD_ALIGN_EXCEPTION_COMMENTS" value="false" />
                <option name="JD_P_AT_EMPTY_LINES" value="false" />
                <option name="JD_KEEP_EMPTY_PARAMETER" value="false" />
                <option name="JD_KEEP_EMPTY_EXCEPTION" value="false" />
                <option name="JD_KEEP_EMPTY_RETURN" value="false" />
                <option name="WRAP_COMMENTS" value="true" />
                <option name="IF_BRACE_FORCE" value="3" />
                <option name="DOWHILE_BRACE_FORCE" value="3" />
                <option name="WHILE_BRACE_FORCE" value="3" />
                <option name="FOR_BRACE_FORCE" value="3" />
                <ADDITIONAL_INDENT_OPTIONS fileType="groovy">
                  <option name="INDENT_SIZE" value="2" />
                  <option name="CONTINUATION_INDENT_SIZE" value="8" />
                  <option name="TAB_SIZE" value="4" />
                  <option name="USE_TAB_CHARACTER" value="false" />
                  <option name="SMART_TABS" value="false" />
                  <option name="LABEL_INDENT_SIZE" value="0" />
                  <option name="LABEL_INDENT_ABSOLUTE" value="false" />
                  <option name="USE_RELATIVE_INDENTS" value="false" />
                </ADDITIONAL_INDENT_OPTIONS>
                <ADDITIONAL_INDENT_OPTIONS fileType="java">
                  <option name="INDENT_SIZE" value="4" />
                  <option name="CONTINUATION_INDENT_SIZE" value="8" />
                  <option name="TAB_SIZE" value="4" />
                  <option name="USE_TAB_CHARACTER" value="false" />
                  <option name="SMART_TABS" value="false" />
                  <option name="LABEL_INDENT_SIZE" value="0" />
                  <option name="LABEL_INDENT_ABSOLUTE" value="false" />
                  <option name="USE_RELATIVE_INDENTS" value="false" />
                </ADDITIONAL_INDENT_OPTIONS>
                <ADDITIONAL_INDENT_OPTIONS fileType="js">
                  <option name="INDENT_SIZE" value="4" />
                  <option name="CONTINUATION_INDENT_SIZE" value="8" />
                  <option name="TAB_SIZE" value="4" />
                  <option name="USE_TAB_CHARACTER" value="false" />
                  <option name="SMART_TABS" value="false" />
                  <option name="LABEL_INDENT_SIZE" value="0" />
                  <option name="LABEL_INDENT_ABSOLUTE" value="false" />
                  <option name="USE_RELATIVE_INDENTS" value="false" />
                </ADDITIONAL_INDENT_OPTIONS>
                <ADDITIONAL_INDENT_OPTIONS fileType="jsp">
                  <option name="INDENT_SIZE" value="4" />
                  <option name="CONTINUATION_INDENT_SIZE" value="8" />
                  <option name="TAB_SIZE" value="4" />
                  <option name="USE_TAB_CHARACTER" value="false" />
                  <option name="SMART_TABS" value="false" />
                  <option name="LABEL_INDENT_SIZE" value="0" />
                  <option name="LABEL_INDENT_ABSOLUTE" value="false" />
                  <option name="USE_RELATIVE_INDENTS" value="false" />
                </ADDITIONAL_INDENT_OPTIONS>
                <ADDITIONAL_INDENT_OPTIONS fileType="php">
                  <option name="INDENT_SIZE" value="4" />
                  <option name="CONTINUATION_INDENT_SIZE" value="8" />
                  <option name="TAB_SIZE" value="4" />
                  <option name="USE_TAB_CHARACTER" value="false" />
                  <option name="SMART_TABS" value="false" />
                  <option name="LABEL_INDENT_SIZE" value="0" />
                  <option name="LABEL_INDENT_ABSOLUTE" value="false" />
                  <option name="USE_RELATIVE_INDENTS" value="false" />
                </ADDITIONAL_INDENT_OPTIONS>
                <ADDITIONAL_INDENT_OPTIONS fileType="scala">
                  <option name="INDENT_SIZE" value="2" />
                  <option name="CONTINUATION_INDENT_SIZE" value="2" />
                  <option name="TAB_SIZE" value="2" />
                  <option name="USE_TAB_CHARACTER" value="false" />
                  <option name="SMART_TABS" value="false" />
                  <option name="LABEL_INDENT_SIZE" value="0" />
                  <option name="LABEL_INDENT_ABSOLUTE" value="false" />
                  <option name="USE_RELATIVE_INDENTS" value="false" />
                </ADDITIONAL_INDENT_OPTIONS>
                <ADDITIONAL_INDENT_OPTIONS fileType="sql">
                  <option name="INDENT_SIZE" value="2" />
                  <option name="CONTINUATION_INDENT_SIZE" value="8" />
                  <option name="TAB_SIZE" value="4" />
                  <option name="USE_TAB_CHARACTER" value="false" />
                  <option name="SMART_TABS" value="false" />
                  <option name="LABEL_INDENT_SIZE" value="0" />
                  <option name="LABEL_INDENT_ABSOLUTE" value="false" />
                  <option name="USE_RELATIVE_INDENTS" value="false" />
                </ADDITIONAL_INDENT_OPTIONS>
                <ADDITIONAL_INDENT_OPTIONS fileType="xml">
                  <option name="INDENT_SIZE" value="4" />
                  <option name="CONTINUATION_INDENT_SIZE" value="8" />
                  <option name="TAB_SIZE" value="4" />
                  <option name="USE_TAB_CHARACTER" value="false" />
                  <option name="SMART_TABS" value="false" />
                  <option name="LABEL_INDENT_SIZE" value="0" />
                  <option name="LABEL_INDENT_ABSOLUTE" value="false" />
                  <option name="USE_RELATIVE_INDENTS" value="false" />
                </ADDITIONAL_INDENT_OPTIONS>
              </value>
            </option>
            <option name="USE_PER_PROJECT_SETTINGS" value="true" />
          </component>
        ''')
                node.append(codeFormatSettings)
            }

            whenMerged { project ->
                project.jdk.languageLevel = 'JDK_1_5'
            }
        }
    }

    workspace.iws.withXml { provider ->
        Node node = provider.asNode()

        Node runManagerConfig = node.component.find { it.'@name' == 'RunManager' }

        // Add int test configuration to JUnit defaults
        Node runConfig = runManagerConfig.configuration.find { it.'@type' == 'JUnit'}

        Node vmParameters = runConfig.option.find { it.'@name' == 'VM_PARAMETERS' }
        vmParameters.'@value' = "\"-DintegTest.gradleHomeDir=${intTestImage.destinationDir}\" -ea -Dorg.gradle.integtest.executer=embedded"

        // Add an application configuration
        runManagerConfig.'@selected' = 'Application.Gradle'
        def appConfig = new XmlParser().parseText('''
    <configuration default="false" name="Gradle" type="Application" factoryName="Application">
      <extension name="coverage" enabled="false" merge="false" />
      <option name="MAIN_CLASS_NAME" value="org.gradle.launcher.Main" />
      <option name="VM_PARAMETERS" value="" />
      <option name="PROGRAM_PARAMETERS" value="" />
      <option name="WORKING_DIRECTORY" value="file://$PROJECT_DIR$" />
      <option name="ALTERNATIVE_JRE_PATH_ENABLED" value="false" />
      <option name="ALTERNATIVE_JRE_PATH" value="" />
      <option name="ENABLE_SWING_INSPECTOR" value="false" />
      <option name="ENV_VARIABLES" />
      <option name="PASS_PARENT_ENVS" value="true" />
      <module name="launcher" />
      <envs />
      <RunnerSettings RunnerId="Debug">
        <option name="DEBUG_PORT" value="63810" />
        <option name="TRANSPORT" value="0" />
        <option name="LOCAL" value="true" />
      </RunnerSettings>
      <RunnerSettings RunnerId="Run" />
      <ConfigurationWrapper RunnerId="Debug" />
      <ConfigurationWrapper RunnerId="Run" />
      <method />
    </configuration>
''')
        runManagerConfig.append(appConfig)
    }
}

<<<<<<< HEAD
// Exclude resource directories from compilation and add them back in as classpath resources

ideaProject {
    withXml { provider ->
        def node = provider.asNode()
        def compilerConfig = node.component.find { it.'@name' == 'CompilerConfiguration' }
        def exclude = compilerConfig.appendNode('excludeFromCompile')
        Collection resourceDirs = groovyProjects().collect { project -> project.sourceSets*.resources*.srcDirs }.flatten()
        resourceDirs.each {
            exclude.appendNode('directory', [url: "file://\$PROJECT_DIR\$/${rootProject.relativePath(it)}", includeSubdirectories: true])
        }
    }
}

configure(groovyProjects()) {
    ideaModule {
        scopes.RUNTIME.plus.add(configurations.detachedConfiguration(new DefaultSelfResolvingDependency(files { sourceSets.main.resources.srcDirs })))
        scopes.TEST.plus.add(configurations.detachedConfiguration(new DefaultSelfResolvingDependency(files { sourceSets*.resources*.srcDirs })))
    }
    eclipseClasspath {
        plusConfigurations.add(configurations.detachedConfiguration(new DefaultSelfResolvingDependency(files { sourceSets*.resources*.srcDirs*.findAll { it.isDirectory() }})))
        whenConfigured { classpath ->
            classpath.entries.removeAll { it instanceof org.gradle.plugins.eclipse.model.SourceFolder && it.path.endsWith('/resources') }
=======
configure(groovyProjects()) {
    idea {
        module {
            scopes.RUNTIME.plus.add(configurations.detachedConfiguration(new DefaultSelfResolvingDependency(files { sourceSets.main.resources.srcDirs })))
            scopes.TEST.plus.add(configurations.detachedConfiguration(new DefaultSelfResolvingDependency(files { sourceSets*.resources*.srcDirs })))
        }
    }
    eclipse {
        classpath {
            plusConfigurations.add(configurations.detachedConfiguration(new DefaultSelfResolvingDependency(files { sourceSets*.resources*.srcDirs*.findAll { it.isDirectory() }} )))
            file.whenMerged { classpath ->
                classpath.entries.removeAll { it instanceof org.gradle.plugins.ide.eclipse.model.SourceFolder && it.path.endsWith('/resources') }
            }
>>>>>>> 91de3552
        }
    }
}

configurations {
    dists
    runtime {
        visible = false
    }
    plugins {
        visible = false
    }
    coreImpl {
        visible = false
    }
    testRuntime {
        extendsFrom runtime
        extendsFrom plugins
    }
}

dependencies {
    runtime runtimeProjects()
    plugins pluginProjects()
    coreImpl project(':coreImpl')
}

evaluationDependsOn(':docs')
evaluationDependsOn(':integTest')

clean.dependsOn subprojects.collect { "$it.path:clean" }

task check(overwrite: true, dependsOn: groovyProjects()*.check)
check.dependsOn ':docs:checkstyleApi'
task test(overwrite: true, dependsOn: groovyProjects()*.test)
task uploadArchives(dependsOn: publishedProjects()*.uploadArchives)
task publishLocalArchives(dependsOn: publishedProjects()*.publishLocalArchives)

task aggregateTestResults {
    testReportDir = file("${reportsDir}/tests")
    testResultsDir = file("${buildDir}/test-results")

    doFirst {
        assert (!testReportDir.exists() || testReportDir.deleteDir()) && testReportDir.mkdirs()

        copy {
            into testResultsDir
            subprojects.each { subproject ->
                subproject.tasks.withType(Test).each { task ->
                    if (task.testResultsDir.exists()) {
                        from (task.testResultsDir) {
                            include "TEST-*.xml"
                        }
                    }
                }
            }
        }

        def report = new org.gradle.api.internal.tasks.testing.junit.report.DefaultTestReport(testReportDir: testReportDir, testResultsDir: testResultsDir)
        report.generateReport()
    }
}

zipRootFolder = "$archivesBaseName-${-> version}"

binDistImage = copySpec {
    from('src/toplevel') {
        expand(version: version)
    }
    from project(':docs').distDocs.destFile
    into('bin') {
        from startScriptsDir
        fileMode = 0755
    }
    into('lib') {
        from configurations.runtime
        into('plugins') {
            from configurations.plugins - configurations.runtime
        }
        into('core-impl') {
            from configurations.coreImpl - configurations.runtime
        }
    }
}

allDistImage = copySpec {
    with binDistImage
    into('src') {
        from groovyProjects().collect {project -> project.sourceSets.main.allSource }
    }
    into('docs') {
        from project(':docs').docsDir
    }
    into('samples') {
        from project(':docs').samplesDir
    }
}

task allZip(type: Zip, dependsOn: ['launcher:startScripts', 'docs:docs', 'docs:samples']) {
    classifier = 'all'
    into(zipRootFolder) {
        with allDistImage
    }
}

task binZip(type: Zip, dependsOn: ['launcher:startScripts', 'docs:distDocs']) {
    classifier = 'bin'
    into(zipRootFolder) {
        with binDistImage
    }
}

task srcZip(type: Zip) {
    classifier = 'src'
    into(zipRootFolder) {
        from('gradlew') {
            fileMode = 0755
        }
        from(projectDir) {
            def spec = delegate
            ['buildSrc', 'subprojects/*'].each {
                spec.include "$it/*.gradle"
                spec.include "$it/src/"
            }
            include 'config/'
            include 'gradle/'
            include 'src/'
            include '*.gradle'
            include 'wrapper/'
            include 'gradlew.bat'
        }
    }
}

artifacts {
    tasks.withType(Zip).each {
        dists it
    }
}

task intTestImage(type: Sync) {
    dependsOn allZip.taskDependencies
    with allDistImage
    integTestGradleHome = file("$buildDir/integ test")
    into integTestGradleHome
    doLast { task ->
        ant.chmod(dir: "$integTestGradleHome/bin", perm: "ugo+rx", includes: "**/*")
        WrapperProjectCreator.createProject(new File(integTestGradleHome, 'samples'), binZip.archivePath.parentFile, version.toString())
    }
}

def isDevBuild() {
    gradle.taskGraph.hasTask(developerBuild)
}

def isCIBuild() {
    gradle.taskGraph.hasTask(ciBuild)
}

def isCommitBuild() {
    gradle.taskGraph.hasTask(commitBuild)
}

def guessMaxForks() {
    int processors = Runtime.runtime.availableProcessors()
    return Math.max(2, (int) (processors / 2))
}

task testedDists(dependsOn: [assemble, check, integTests])

task nightlyBuild(dependsOn: [clean, testedDists, ':docs:uploadDocs'])

task install(type: Install) {
    description = 'Installs the minimal distribution into directory $gradle_installPath'
    group = 'build'
    dependsOn binZip.taskDependencies
    with binDistImage
    installDirProperyName = 'gradle_installPath'
}

task installAll(type: Install) {
    description = 'Installs the full distribution into directory $gradle_installPath'
    group = 'build'
    dependsOn allZip.taskDependencies
    with allDistImage
    installDirProperyName = 'gradle_installPath'
}

uploadDists {
    dependsOn testedDists
<<<<<<< HEAD
    uploadDescriptor = true
=======
    uploadDescriptor = false
    doFirst {
        repositories {
            ivy {
                name = 'gradleReleases'
                artifactPattern "${version.distributionUrl}/[artifact]-[revision](-[classifier]).[ext]"
                userName = artifactoryUserName
                password = artifactoryUserPassword
            }
        }
    }
>>>>>>> 91de3552
}

artifactoryPublish {
    dependsOn build
    configuration = configurations.dists
    publishPom = false
    publishIvy = false
}

task developerBuild {
    description = 'Builds distributions and runs pre-checkin checks'
    group = 'build'
    dependsOn testedDists
}

task ciBuild {
    description = 'Full build performed by the CI server'
    dependsOn clean, testedDists
}

task commitBuild {
    description = 'Commit build performed by the CI server'
    dependsOn testedDists
}

gradle.taskGraph.whenReady {graph ->
    if (graph.hasTask(ciBuild)) {
        subprojects { reportsDirName = "$rootProject.reportsDir/${path.replaceFirst(':', '').replaceAll(':', '.')}" }
    }
}

// A marker task which causes the release version to be used when it is present in the task graph
task releaseVersion

task tag {
    doLast {
        def git = new Git(project)
        git.checkNoModifications()
        git.tag("REL_$version", "Release $version")
        git.branch("RB_$version")
    }
}

task releaseArtifacts {
    description = 'Builds the release artifacts'
    group = 'release'
    dependsOn releaseVersion, assemble, ':docs:websiteDocs'
}

task release {
    description = 'Builds, tests and uploads the release artifacts'
    group = 'release'
    dependsOn releaseVersion, tag, releaseArtifacts, testedDists, uploadArchives, uploadDists, ':docs:uploadDocs'
    doLast {
        releases.incrementNextVersion()
    }
}

task wrapper(type: Wrapper) {
    gradleVersion = '1.0-milestone-4-20110508123756+0200'
}

def groovyProjects() {
    subprojects.findAll { project -> project.name != 'docs' }
}

def publishedProjects() {
    return [project(':core'), project(':toolingApi'), project(':wrapper')]
}

def runtimeProjects() {
    groovyProjects() - pluginProjects() - [project(':integTest'), project(':coreImpl')]
}

def pluginProjects() {
    ['plugins', 'codeQuality', 'jetty', 'antlr', 'wrapper', 'osgi', 'maven', 'ide', 'announce', 'scala', 'sonar', 'signing'].collect {
        project(it)
    }
}

//switch (System.getProperty("user.name")) {
//    case "pniederw":
//        allprojects {
//            tasks.withType(Test) {
//                maxParallelForks = 1
//                forkEvery = 0
//            }
//        }
//        break
//    default:
//        break
//}
<|MERGE_RESOLUTION|>--- conflicted
+++ resolved
@@ -18,10 +18,7 @@
 import org.gradle.build.Version
 import org.gradle.build.Install
 import org.gradle.build.Git
-<<<<<<< HEAD
-=======
 import org.gradle.build.Releases
->>>>>>> 91de3552
 
 import java.util.jar.Attributes
 import org.gradle.api.internal.artifacts.dependencies.DefaultSelfResolvingDependency
@@ -38,6 +35,9 @@
 
 releases = new Releases(project(':core').file('src/releases.xml'), project)
 version = new Version(project)
+
+// TODO: Remove this once the flag found
+boolean releaseBuild=false
 
 defaultTasks 'assemble'
 
@@ -189,143 +189,6 @@
     if (!config) {
         return
     }
-<<<<<<< HEAD
-    ideDir = file('ide')
-    task ide(type: Sync) {
-        into "$ideDir/lib"
-        from { config.copyRecursive {dep -> !(dep instanceof ProjectDependency)}.files }
-    }
-}
-
-ideaModule {
-    excludeDirs += file('intTestHomeDir')
-    excludeDirs += file('buildSrc/build')
-    excludeDirs += file('buildSrc/.gradle')
-    excludeDirs += file('performanceTest/.gradle')
-    excludeDirs += file('performanceTest/build')
-    excludeDirs += file('website/.gradle')
-    excludeDirs += file('website/build')
-}
-
-ideaProject {
-    wildcards += ['?*.gradle']
-    javaVersion = '1.6'
-    withXml { provider ->
-        def node = provider.asNode()
-
-        // Use git
-        def vcsConfig = node.component.find { it.'@name' == 'VcsDirectoryMappings' }
-        vcsConfig.mapping[0].'@vcs' = 'Git'
-
-        // Set gradle home
-        def gradleSettings = node.appendNode('component', [name: 'GradleSettings'])
-        gradleSettings.appendNode('option', [name: 'SDK_HOME', value: gradle.gradleHomeDir.absolutePath])
-
-        // Code formatting options
-        def codeFormatSettings = new XmlParser().parseText('''
-  <component name="CodeStyleSettingsManager">
-    <option name="PER_PROJECT_SETTINGS">
-      <value>
-        <option name="USE_SAME_INDENTS" value="true" />
-        <option name="RIGHT_MARGIN" value="200" />
-        <option name="JD_ALIGN_PARAM_COMMENTS" value="false" />
-        <option name="JD_ALIGN_EXCEPTION_COMMENTS" value="false" />
-        <option name="JD_P_AT_EMPTY_LINES" value="false" />
-        <option name="JD_KEEP_EMPTY_PARAMETER" value="false" />
-        <option name="JD_KEEP_EMPTY_EXCEPTION" value="false" />
-        <option name="JD_KEEP_EMPTY_RETURN" value="false" />
-        <option name="WRAP_COMMENTS" value="true" />
-        <option name="IF_BRACE_FORCE" value="3" />
-        <option name="DOWHILE_BRACE_FORCE" value="3" />
-        <option name="WHILE_BRACE_FORCE" value="3" />
-        <option name="FOR_BRACE_FORCE" value="3" />
-        <ADDITIONAL_INDENT_OPTIONS fileType="groovy">
-          <option name="INDENT_SIZE" value="2" />
-          <option name="CONTINUATION_INDENT_SIZE" value="8" />
-          <option name="TAB_SIZE" value="4" />
-          <option name="USE_TAB_CHARACTER" value="false" />
-          <option name="SMART_TABS" value="false" />
-          <option name="LABEL_INDENT_SIZE" value="0" />
-          <option name="LABEL_INDENT_ABSOLUTE" value="false" />
-          <option name="USE_RELATIVE_INDENTS" value="false" />
-        </ADDITIONAL_INDENT_OPTIONS>
-        <ADDITIONAL_INDENT_OPTIONS fileType="java">
-          <option name="INDENT_SIZE" value="4" />
-          <option name="CONTINUATION_INDENT_SIZE" value="8" />
-          <option name="TAB_SIZE" value="4" />
-          <option name="USE_TAB_CHARACTER" value="false" />
-          <option name="SMART_TABS" value="false" />
-          <option name="LABEL_INDENT_SIZE" value="0" />
-          <option name="LABEL_INDENT_ABSOLUTE" value="false" />
-          <option name="USE_RELATIVE_INDENTS" value="false" />
-        </ADDITIONAL_INDENT_OPTIONS>
-        <ADDITIONAL_INDENT_OPTIONS fileType="js">
-          <option name="INDENT_SIZE" value="4" />
-          <option name="CONTINUATION_INDENT_SIZE" value="8" />
-          <option name="TAB_SIZE" value="4" />
-          <option name="USE_TAB_CHARACTER" value="false" />
-          <option name="SMART_TABS" value="false" />
-          <option name="LABEL_INDENT_SIZE" value="0" />
-          <option name="LABEL_INDENT_ABSOLUTE" value="false" />
-          <option name="USE_RELATIVE_INDENTS" value="false" />
-        </ADDITIONAL_INDENT_OPTIONS>
-        <ADDITIONAL_INDENT_OPTIONS fileType="jsp">
-          <option name="INDENT_SIZE" value="4" />
-          <option name="CONTINUATION_INDENT_SIZE" value="8" />
-          <option name="TAB_SIZE" value="4" />
-          <option name="USE_TAB_CHARACTER" value="false" />
-          <option name="SMART_TABS" value="false" />
-          <option name="LABEL_INDENT_SIZE" value="0" />
-          <option name="LABEL_INDENT_ABSOLUTE" value="false" />
-          <option name="USE_RELATIVE_INDENTS" value="false" />
-        </ADDITIONAL_INDENT_OPTIONS>
-        <ADDITIONAL_INDENT_OPTIONS fileType="php">
-          <option name="INDENT_SIZE" value="4" />
-          <option name="CONTINUATION_INDENT_SIZE" value="8" />
-          <option name="TAB_SIZE" value="4" />
-          <option name="USE_TAB_CHARACTER" value="false" />
-          <option name="SMART_TABS" value="false" />
-          <option name="LABEL_INDENT_SIZE" value="0" />
-          <option name="LABEL_INDENT_ABSOLUTE" value="false" />
-          <option name="USE_RELATIVE_INDENTS" value="false" />
-        </ADDITIONAL_INDENT_OPTIONS>
-        <ADDITIONAL_INDENT_OPTIONS fileType="scala">
-          <option name="INDENT_SIZE" value="2" />
-          <option name="CONTINUATION_INDENT_SIZE" value="2" />
-          <option name="TAB_SIZE" value="2" />
-          <option name="USE_TAB_CHARACTER" value="false" />
-          <option name="SMART_TABS" value="false" />
-          <option name="LABEL_INDENT_SIZE" value="0" />
-          <option name="LABEL_INDENT_ABSOLUTE" value="false" />
-          <option name="USE_RELATIVE_INDENTS" value="false" />
-        </ADDITIONAL_INDENT_OPTIONS>
-        <ADDITIONAL_INDENT_OPTIONS fileType="sql">
-          <option name="INDENT_SIZE" value="2" />
-          <option name="CONTINUATION_INDENT_SIZE" value="8" />
-          <option name="TAB_SIZE" value="4" />
-          <option name="USE_TAB_CHARACTER" value="false" />
-          <option name="SMART_TABS" value="false" />
-          <option name="LABEL_INDENT_SIZE" value="0" />
-          <option name="LABEL_INDENT_ABSOLUTE" value="false" />
-          <option name="USE_RELATIVE_INDENTS" value="false" />
-        </ADDITIONAL_INDENT_OPTIONS>
-        <ADDITIONAL_INDENT_OPTIONS fileType="xml">
-          <option name="INDENT_SIZE" value="4" />
-          <option name="CONTINUATION_INDENT_SIZE" value="8" />
-          <option name="TAB_SIZE" value="4" />
-          <option name="USE_TAB_CHARACTER" value="false" />
-          <option name="SMART_TABS" value="false" />
-          <option name="LABEL_INDENT_SIZE" value="0" />
-          <option name="LABEL_INDENT_ABSOLUTE" value="false" />
-          <option name="USE_RELATIVE_INDENTS" value="false" />
-        </ADDITIONAL_INDENT_OPTIONS>
-      </value>
-    </option>
-    <option name="USE_PER_PROJECT_SETTINGS" value="true" />
-  </component>
-''')
-        node.append(codeFormatSettings)
-=======
 }
 
 idea {
@@ -337,7 +200,6 @@
         excludeDirs += file('performanceTest/build')
         excludeDirs += file('website/.gradle')
         excludeDirs += file('website/build')
->>>>>>> 91de3552
     }
 
     project {
@@ -522,31 +384,6 @@
     }
 }
 
-<<<<<<< HEAD
-// Exclude resource directories from compilation and add them back in as classpath resources
-
-ideaProject {
-    withXml { provider ->
-        def node = provider.asNode()
-        def compilerConfig = node.component.find { it.'@name' == 'CompilerConfiguration' }
-        def exclude = compilerConfig.appendNode('excludeFromCompile')
-        Collection resourceDirs = groovyProjects().collect { project -> project.sourceSets*.resources*.srcDirs }.flatten()
-        resourceDirs.each {
-            exclude.appendNode('directory', [url: "file://\$PROJECT_DIR\$/${rootProject.relativePath(it)}", includeSubdirectories: true])
-        }
-    }
-}
-
-configure(groovyProjects()) {
-    ideaModule {
-        scopes.RUNTIME.plus.add(configurations.detachedConfiguration(new DefaultSelfResolvingDependency(files { sourceSets.main.resources.srcDirs })))
-        scopes.TEST.plus.add(configurations.detachedConfiguration(new DefaultSelfResolvingDependency(files { sourceSets*.resources*.srcDirs })))
-    }
-    eclipseClasspath {
-        plusConfigurations.add(configurations.detachedConfiguration(new DefaultSelfResolvingDependency(files { sourceSets*.resources*.srcDirs*.findAll { it.isDirectory() }})))
-        whenConfigured { classpath ->
-            classpath.entries.removeAll { it instanceof org.gradle.plugins.eclipse.model.SourceFolder && it.path.endsWith('/resources') }
-=======
 configure(groovyProjects()) {
     idea {
         module {
@@ -560,7 +397,6 @@
             file.whenMerged { classpath ->
                 classpath.entries.removeAll { it instanceof org.gradle.plugins.ide.eclipse.model.SourceFolder && it.path.endsWith('/resources') }
             }
->>>>>>> 91de3552
         }
     }
 }
@@ -751,21 +587,7 @@
 
 uploadDists {
     dependsOn testedDists
-<<<<<<< HEAD
     uploadDescriptor = true
-=======
-    uploadDescriptor = false
-    doFirst {
-        repositories {
-            ivy {
-                name = 'gradleReleases'
-                artifactPattern "${version.distributionUrl}/[artifact]-[revision](-[classifier]).[ext]"
-                userName = artifactoryUserName
-                password = artifactoryUserPassword
-            }
-        }
-    }
->>>>>>> 91de3552
 }
 
 artifactoryPublish {
