--- conflicted
+++ resolved
@@ -209,31 +209,21 @@
 
 subprojects {
     version = rootProject.version
-}
-
-groovyProjects.each {
-    it.with {
+
+    if (project in groovyProjects) {
         apply from: "$rootDir/gradle/groovyProject.gradle.kts"
         apply from: "$rootDir/gradle/testWithUnknownOS.gradle"
         apply from: "$rootDir/gradle/java9plus.gradle"
         check.dependsOn ":docs:checkstyleApi"
         check.dependsOn "codeQuality"
     }
-}
-
-publishedProjects.each {
-    it.with {
+
+    if (project in publishedProjects) {
         apply plugin: "publish-public-libraries"
     }
-}
-
-<<<<<<< HEAD
-subprojects {
-    apply from: "$rootDir/gradle/codeQuality.gradle"
-=======
+
     apply from: "$rootDir/gradle/codeQualityConfiguration.gradle.kts"
     apply plugin: "configure-task-properties-validation"
->>>>>>> 2a423f13
 }
 
 configurations {
