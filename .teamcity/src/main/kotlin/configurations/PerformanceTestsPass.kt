--- conflicted
+++ resolved
@@ -20,7 +20,6 @@
 import common.applyDefaultSettings
 import common.setArtifactRules
 import jetbrains.buildServer.configs.kotlin.ParameterDisplay
-import jetbrains.buildServer.configs.kotlin.PublishMode
 import jetbrains.buildServer.configs.kotlin.ReuseBuilds
 import model.CIBuildModel
 import model.PerformanceTestType
@@ -68,13 +67,8 @@
                     "performanceTestReport"
                 }
 
-<<<<<<< HEAD
-            publishArtifacts = PublishMode.ALWAYS
-            artifactRules = """
-=======
             setArtifactRules(
                 """
->>>>>>> e69888e4
 testing/$performanceProjectName/build/performance-test-results.zip
 """,
             )
