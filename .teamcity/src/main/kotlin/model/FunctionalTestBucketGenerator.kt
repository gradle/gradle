package model

import com.alibaba.fastjson.JSON
import com.alibaba.fastjson.JSONArray
import com.alibaba.fastjson.JSONObject
import com.alibaba.fastjson.serializer.SerializerFeature
import common.Os
import common.VersionedSettingsBranch
import configurations.ParallelizationMethod
import java.io.File
import java.util.LinkedList

const val MASTER_CHECK_CONFIGURATION = "Gradle_Master_Check"
const val MAX_PROJECT_NUMBER_IN_BUCKET = 11

/**
 * Process test-class-data.json and generates test-buckets.json
 *
 * Usage: `mvn compile exec:java@update-test-buckets -DinputTestClassDataJson=/path/to/test-class-data.json`.
 * You can get the JSON file as an artifacts of the "autoUpdateTestSplitJsonOnGradleMaster" pipeline in TeamCity.
 */
fun main() {
    val model = CIBuildModel(
        projectId = "Check",
        branch = VersionedSettingsBranch("master", true),
        buildScanTags = listOf("Check"),
        subprojects = JsonBasedGradleSubprojectProvider(File("./subprojects.json"))
    )
    val testClassDataJson = File(System.getProperty("inputTestClassDataJson") ?: throw IllegalArgumentException("Input file not found!"))
    val generatedBucketsJson = File(System.getProperty("outputBucketSplitJson", "./test-buckets.json"))

    FunctionalTestBucketGenerator(model, testClassDataJson).generate(generatedBucketsJson)
}

class TestClassTime(
    val testClassAndSourceSet: TestClassAndSourceSet,
    val buildTimeMs: Int
) {
    constructor(jsonObject: JSONObject) : this(
        TestClassAndSourceSet(
            jsonObject.getString("testClass"),
            jsonObject.getString("sourceSet")
        ),
        jsonObject.getIntValue("buildTimeMs")
    )
}

data class TestCoverageAndBucketSplits(
    val testCoverageUuid: Int,
    val buckets: List<FunctionalTestBucket>
)

data class FunctionalTestBucket(
    val subprojects: List<String>,
    val parallelizationMethod: ParallelizationMethod
) {
    constructor(jsonObject: JSONObject) : this(
        jsonObject.getJSONArray("subprojects").map { it.toString() },
        ParallelizationMethod.fromJson(jsonObject)
    )

    fun toBuildTypeBucket(gradleSubprojectProvider: GradleSubprojectProvider): SmallSubprojectBucket = SmallSubprojectBucket(
        subprojects.map { gradleSubprojectProvider.getSubprojectByName(it)!! },
        parallelizationMethod
    )
}

class SubprojectTestClassTime(
    val subProject: GradleSubproject,
    testClassTimes: List<TestClassTime> = emptyList()
) {
    val totalTime: Int = testClassTimes.sumOf { it.buildTimeMs }

    override fun toString(): String {
        return "SubprojectTestClassTime(subProject=${subProject.name}, totalTime=$totalTime)"
    }
}

class FunctionalTestBucketGenerator(private val model: CIBuildModel, testTimeDataJson: File) {
    private val buckets: Map<TestCoverage, List<SmallSubprojectBucket>> = buildBuckets(testTimeDataJson, model)

    fun generate(jsonFile: File) {
        jsonFile.writeText(
            JSON.toJSONString(
                buckets.map {
                    TestCoverageAndBucketSplits(it.key.uuid, it.value.map { it.toJsonBucket() })
                },
                SerializerFeature.PrettyFormat,
                SerializerFeature.DisableCircularReferenceDetect
            )
        )
    }

    private
    fun buildBuckets(buildClassTimeJson: File, model: CIBuildModel): Map<TestCoverage, List<SmallSubprojectBucket>> {
        val jsonObj = JSON.parseObject(buildClassTimeJson.readText()) as JSONObject
        val buildProjectClassTimes: BuildProjectToSubprojectTestClassTimes = jsonObj.map { buildProjectToSubprojectTestClassTime ->
            buildProjectToSubprojectTestClassTime.key to (buildProjectToSubprojectTestClassTime.value as JSONObject).map { subProjectToTestClassTime ->
                subProjectToTestClassTime.key to (subProjectToTestClassTime.value as JSONArray).map { TestClassTime(it as JSONObject) }
            }.toMap()
        }.toMap()

        val result = mutableMapOf<TestCoverage, List<SmallSubprojectBucket>>()
        for (stage in model.stages) {
            for (testCoverage in stage.functionalTests) {
                if (testCoverage.testType !in listOf(TestType.allVersionsCrossVersion, TestType.quickFeedbackCrossVersion, TestType.soak)) {
                    result[testCoverage] = splitBucketsByTestClassesForBuildProject(testCoverage, buildProjectClassTimes)
                }
            }
        }
        return result
    }

    private
<<<<<<< HEAD
    fun splitBucketsByTestClassesForBuildProject(testCoverage: TestCoverage, buildProjectClassTimes: BuildProjectToSubprojectTestClassTimes): List<SmallSubprojectBucket> {
        val validSubprojects = model.subprojects.getSubprojectsForFunctionalTest(testCoverage)
=======
    fun splitBucketsByTestClassesForBuildProject(testCoverage: TestCoverage, buildProjectClassTimes: BuildProjectToSubprojectTestClassTimes): List<BuildTypeBucket> {
        val validSubprojects = model.subprojects.getSubprojectsForFunctionalTest(testCoverage)

>>>>>>> df77f500
        // Build project not found, don't split into buckets
        val subProjectToClassTimes: MutableMap<String, List<TestClassTime>> =
            determineSubProjectClassTimes(testCoverage, buildProjectClassTimes)?.toMutableMap() ?: return validSubprojects.map { SmallSubprojectBucket(it, ParallelizationMethod.None) }

        validSubprojects.forEach {
            if (!subProjectToClassTimes.containsKey(it.name)) {
                subProjectToClassTimes[it.name] = emptyList()
            }
        }

        val subProjectTestClassTimes: List<SubprojectTestClassTime> = subProjectToClassTimes
            .entries
            .filter { "UNKNOWN" != it.key }
            .filter { model.subprojects.getSubprojectByName(it.key) != null }
            .map { SubprojectTestClassTime(model.subprojects.getSubprojectByName(it.key)!!, it.value.filter { it.testClassAndSourceSet.sourceSet != "test" }) }
            .filter { it.subProject.name != "docs" } // we handle docs specially, see `DocsTest.kt`
            .sortedBy { -it.totalTime }

<<<<<<< HEAD
        return parallelize(subProjectTestClassTimes, testCoverage) { numberOfBatches ->
            if (testCoverage.os == Os.LINUX)
                ParallelizationMethod.TestDistribution
            else
                ParallelizationMethod.TeamCityParallelTests(numberOfBatches)
        }
    }

    private fun parallelize(
        subProjectTestClassTimes: List<SubprojectTestClassTime>,
        testCoverage: TestCoverage,
        parallelization: (Int) -> ParallelizationMethod
    ): List<SmallSubprojectBucket> {
        // splitIntoBuckets() method expects us to split large element into N elements,
        // but we want to have a single bucket with N batches.
        // As a workaround, we repeat the bucket N times, and deduplicate the result at the end
        val resultIncludingDuplicates = splitIntoBuckets(
=======
        return when {
            testCoverage.os == Os.LINUX ->
                splitIntoBuckets(subProjectTestClassTimes, testCoverage, true)
            else ->
                splitIntoBuckets(subProjectTestClassTimes, testCoverage, false)
        }
    }

    private fun splitIntoBuckets(
        subProjectTestClassTimes: List<SubprojectTestClassTime>,
        testCoverage: TestCoverage,
        enableTestDistribution: Boolean = false
    ): List<BuildTypeBucket> {
        return splitIntoBuckets(
>>>>>>> df77f500
            LinkedList(subProjectTestClassTimes),
            SubprojectTestClassTime::totalTime,
            { largeElement, factor ->
                List(factor) { SmallSubprojectBucket(largeElement.subProject, parallelization(factor)) }
            },
            { list ->
                SmallSubprojectBucket(list.map { it.subProject }, parallelization(1))
            },
<<<<<<< HEAD
=======
            { list: List<SubprojectTestClassTime> -> SmallSubprojectBucket(list.map { it.subProject }, enableTestDistribution) },
>>>>>>> df77f500
            testCoverage.expectedBucketNumber,
            MAX_PROJECT_NUMBER_IN_BUCKET
        )
        return resultIncludingDuplicates.distinctBy { it.name }
    }

    private fun determineSubProjectClassTimes(testCoverage: TestCoverage, buildProjectClassTimes: BuildProjectToSubprojectTestClassTimes): Map<String, List<TestClassTime>>? {
        val testCoverageId = testCoverage.asId(MASTER_CHECK_CONFIGURATION)
        return buildProjectClassTimes[testCoverageId] ?: if (testCoverage.testType == TestType.soak) {
            null
        } else {
            val testCoverages = model.stages.flatMap { it.functionalTests }
            val foundTestCoverage = testCoverages.firstOrNull {
                it.testType == TestType.platform &&
                    it.os == testCoverage.os &&
                    it.buildJvm == testCoverage.buildJvm
            }
            foundTestCoverage?.let {
                buildProjectClassTimes[it.asId(MASTER_CHECK_CONFIGURATION)]
            }?.also {
                println("No test statistics found for ${testCoverage.asName()} (${testCoverage.uuid}), re-using the data from ${foundTestCoverage.asName()} (${foundTestCoverage.uuid})")
            }
        }
    }
}<|MERGE_RESOLUTION|>--- conflicted
+++ resolved
@@ -112,14 +112,9 @@
     }
 
     private
-<<<<<<< HEAD
     fun splitBucketsByTestClassesForBuildProject(testCoverage: TestCoverage, buildProjectClassTimes: BuildProjectToSubprojectTestClassTimes): List<SmallSubprojectBucket> {
         val validSubprojects = model.subprojects.getSubprojectsForFunctionalTest(testCoverage)
-=======
-    fun splitBucketsByTestClassesForBuildProject(testCoverage: TestCoverage, buildProjectClassTimes: BuildProjectToSubprojectTestClassTimes): List<BuildTypeBucket> {
-        val validSubprojects = model.subprojects.getSubprojectsForFunctionalTest(testCoverage)
 
->>>>>>> df77f500
         // Build project not found, don't split into buckets
         val subProjectToClassTimes: MutableMap<String, List<TestClassTime>> =
             determineSubProjectClassTimes(testCoverage, buildProjectClassTimes)?.toMutableMap() ?: return validSubprojects.map { SmallSubprojectBucket(it, ParallelizationMethod.None) }
@@ -138,7 +133,6 @@
             .filter { it.subProject.name != "docs" } // we handle docs specially, see `DocsTest.kt`
             .sortedBy { -it.totalTime }
 
-<<<<<<< HEAD
         return parallelize(subProjectTestClassTimes, testCoverage) { numberOfBatches ->
             if (testCoverage.os == Os.LINUX)
                 ParallelizationMethod.TestDistribution
@@ -156,22 +150,6 @@
         // but we want to have a single bucket with N batches.
         // As a workaround, we repeat the bucket N times, and deduplicate the result at the end
         val resultIncludingDuplicates = splitIntoBuckets(
-=======
-        return when {
-            testCoverage.os == Os.LINUX ->
-                splitIntoBuckets(subProjectTestClassTimes, testCoverage, true)
-            else ->
-                splitIntoBuckets(subProjectTestClassTimes, testCoverage, false)
-        }
-    }
-
-    private fun splitIntoBuckets(
-        subProjectTestClassTimes: List<SubprojectTestClassTime>,
-        testCoverage: TestCoverage,
-        enableTestDistribution: Boolean = false
-    ): List<BuildTypeBucket> {
-        return splitIntoBuckets(
->>>>>>> df77f500
             LinkedList(subProjectTestClassTimes),
             SubprojectTestClassTime::totalTime,
             { largeElement, factor ->
@@ -180,10 +158,6 @@
             { list ->
                 SmallSubprojectBucket(list.map { it.subProject }, parallelization(1))
             },
-<<<<<<< HEAD
-=======
-            { list: List<SubprojectTestClassTime> -> SmallSubprojectBucket(list.map { it.subProject }, enableTestDistribution) },
->>>>>>> df77f500
             testCoverage.expectedBucketNumber,
             MAX_PROJECT_NUMBER_IN_BUCKET
         )
