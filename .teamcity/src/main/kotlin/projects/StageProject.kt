package projects

import common.VersionedSettingsBranch
import common.hiddenArtifactDestination
import common.toCapitalized
import configurations.BaseGradleBuildType
import configurations.DocsTestProject
import configurations.DocsTestTrigger
import configurations.FunctionalTest
import configurations.FunctionalTestsPass
import configurations.PartialTrigger
import configurations.PerformanceTest
import configurations.PerformanceTestsPass
import configurations.SmokeTests
import configurations.buildReportTab
import jetbrains.buildServer.configs.kotlin.v2019_2.Project
import jetbrains.buildServer.configs.kotlin.v2019_2.RelativeId
import model.CIBuildModel
import model.FlameGraphGeneration
import model.FunctionalTestBucketProvider
import model.GRADLE_BUILD_SMOKE_TEST_NAME
import model.PerformanceTestBucketProvider
import model.PerformanceTestCoverage
import model.SpecificBuild
import model.Stage
import model.StageName
import model.TestCoverage
import model.TestType

class StageProject(
    model: CIBuildModel,
    functionalTestBucketProvider: FunctionalTestBucketProvider,
    performanceTestBucketProvider: PerformanceTestBucketProvider,
    stage: Stage,
    previousPerformanceTestPasses: List<PerformanceTestsPass>
) : Project({
    this.id("${model.projectId}_Stage_${stage.stageName.id}")
    this.uuid = "${VersionedSettingsBranch.fromDslContext().branchName.toCapitalized()}_${model.projectId}_Stage_${stage.stageName.uuid}"
    this.name = stage.stageName.stageName
    this.description = stage.stageName.description
}) {
    val specificBuildTypes: List<BaseGradleBuildType>

    val performanceTests: List<PerformanceTestsPass>

    val functionalTests: List<BaseGradleBuildType>

    val docsTestTriggers: List<BaseGradleBuildType>

    init {
        features {
            if (stage.specificBuilds.contains(SpecificBuild.SanityCheck)) {
                buildReportTab("API Compatibility Report", "$hiddenArtifactDestination/report-architecture-test-binary-compatibility-report.html")
                buildReportTab("Incubating APIs Report", "incubation-reports/all-incubating.html")
            }
            if (stage.performanceTests.isNotEmpty()) {
                buildReportTab("Performance", "performance-test-results.zip!report/index.html")
            }
        }

        specificBuildTypes = stage.specificBuilds.map {
            it.create(model, stage)
        }
        specificBuildTypes.forEach(this::buildType)

        performanceTests = stage.performanceTests.map { createPerformanceTests(model, performanceTestBucketProvider, stage, it) } +
            stage.flameGraphs.map { createFlameGraphs(model, stage, it) }

        val (topLevelCoverage, allCoverage) = stage.functionalTests.partition { it.testType == TestType.soak }
        val topLevelFunctionalTests = topLevelCoverage
            .map { FunctionalTest(model, it.asConfigurationId(model), it.asName(), it.asName(), it, stage = stage) }
        topLevelFunctionalTests.forEach(this::buildType)

        val functionalTestProjects = allCoverage.map { testCoverage -> FunctionalTestProject(model, functionalTestBucketProvider, testCoverage, stage) }

        functionalTestProjects.forEach { functionalTestProject ->
            this@StageProject.subProject(functionalTestProject)
        }
        val functionalTestsPass = functionalTestProjects.map { functionalTestProject ->
            FunctionalTestsPass(model, functionalTestProject).also { this@StageProject.buildType(it) }
        }

        functionalTests = topLevelFunctionalTests + functionalTestsPass
        val crossVersionTests = topLevelFunctionalTests.filter { it.testCoverage.isCrossVersionTest } + functionalTestsPass.filter { it.testCoverage.isCrossVersionTest }
        if (stage.stageName !in listOf(StageName.QUICK_FEEDBACK_LINUX_ONLY, StageName.QUICK_FEEDBACK)) {
            if (topLevelFunctionalTests.size + functionalTestProjects.size > 1) {
                buildType(PartialTrigger("All Functional Tests for ${stage.stageName.stageName}", "Stage_${stage.stageName.id}_FuncTests", model, functionalTests))
            }
            val smokeTests = specificBuildTypes.filterIsInstance<SmokeTests>()
            if (smokeTests.size > 1) {
                buildType(PartialTrigger("All Smoke Tests for ${stage.stageName.stageName}", "Stage_${stage.stageName.id}_SmokeTests", model, smokeTests))
            }
            if (crossVersionTests.size > 1) {
                buildType(PartialTrigger("All Cross-Version Tests for ${stage.stageName.stageName}", "Stage_${stage.stageName.id}_CrossVersionTests", model, crossVersionTests))
            }

            // in gradleBuildSmokeTest, most of the tests are for using the configuration cache on gradle/gradle
            val configCacheTests = (functionalTests + specificBuildTypes).filter { it.name.lowercase().contains("configcache") || it.name.contains(GRADLE_BUILD_SMOKE_TEST_NAME) }
            if (configCacheTests.size > 1) {
                buildType(PartialTrigger("All ConfigCache Tests for ${stage.stageName.stageName}", "Stage_${stage.stageName.id}_ConfigCacheTests", model, configCacheTests))
            }
            if (specificBuildTypes.size > 1) {
                buildType(PartialTrigger("All Specific Builds for ${stage.stageName.stageName}", "Stage_${stage.stageName.id}_SpecificBuilds", model, specificBuildTypes))
            }
            if (performanceTests.size > 1) {
                buildType(createPerformancePartialTrigger(model, stage))
            }
        }

<<<<<<< HEAD
        val docsTestProjects = stage.docsTests.map { DocsTestProject(model, stage, it.os, it.testJava, it.configCacheEnabled) }
=======
        val docsTestProjects = stage.docsTests.map { DocsTestProject(model, stage, it.os, it.testJava, it.docsTestTypes) }
>>>>>>> df77f500
        docsTestProjects.forEach(this::subProject)
        docsTestTriggers = docsTestProjects.map { DocsTestTrigger(model, it) }
        docsTestTriggers.forEach(this::buildType)

        stage.performanceTestPartialTriggers.forEach { trigger ->
            buildType(
                PartialTrigger(
                    trigger.triggerName, trigger.triggerId, model,
                    trigger.dependencies.map { performanceTestCoverage ->
                        val targetPerformanceTestPassBuildTypeId = "${performanceTestCoverage.asConfigurationId(model)}_Trigger"
                        (performanceTests + previousPerformanceTestPasses).first { it.id.toString().endsWith(targetPerformanceTestPassBuildTypeId) }
                    }
                )
            )
        }
    }

    private
    val TestCoverage.isCrossVersionTest
        get() = testType in setOf(TestType.allVersionsCrossVersion, TestType.quickFeedbackCrossVersion)

    private
    fun createPerformanceTests(model: CIBuildModel, performanceTestBucketProvider: PerformanceTestBucketProvider, stage: Stage, performanceTestCoverage: PerformanceTestCoverage): PerformanceTestsPass {
        val performanceTestProject = AutomaticallySplitPerformanceTestProject(model, performanceTestBucketProvider, stage, performanceTestCoverage)
        subProject(performanceTestProject)
        return PerformanceTestsPass(model, performanceTestProject).also(this::buildType)
    }

    private
    fun createPerformancePartialTrigger(model: CIBuildModel, stage: Stage): PartialTrigger<PerformanceTestsPass> {
        val performancePartialTrigger = PartialTrigger("All Performance Tests for ${stage.stageName.stageName}", "Stage_${stage.stageName.id}_PerformanceTests", model, performanceTests)
        performanceTests.forEach { performanceTestTrigger ->
            // The space removal is necessary - otherwise it doesn't show
            val artifactDirName = performanceTestTrigger.name.replace(" ", "")
            performancePartialTrigger.dependencies {
                artifacts(performanceTestTrigger) {
                    id = "artifact_dependency_${performancePartialTrigger.uuid}_${(performanceTestTrigger.id as RelativeId).relativeId}"
                    artifactRules = "**/* => $artifactDirName"
                }
            }
        }
        return performancePartialTrigger
    }

    private fun createFlameGraphs(model: CIBuildModel, stage: Stage, flameGraphSpec: FlameGraphGeneration): PerformanceTestsPass {
        val flameGraphBuilds = flameGraphSpec.buildSpecs.mapIndexed { index, buildSpec ->
            createFlameGraphBuild(model, stage, buildSpec, index)
        }
        val performanceTestProject = ManuallySplitPerformanceTestProject(model, flameGraphSpec, flameGraphBuilds)
        subProject(performanceTestProject)
        return PerformanceTestsPass(model, performanceTestProject).also(this::buildType)
    }

    private
    fun createFlameGraphBuild(model: CIBuildModel, stage: Stage, flameGraphGenerationBuildSpec: FlameGraphGeneration.FlameGraphGenerationBuildSpec, bucketIndex: Int): PerformanceTest = flameGraphGenerationBuildSpec.run {
        PerformanceTest(
            model,
            stage,
            flameGraphGenerationBuildSpec,
            description = "Flame graphs with $profiler for ${performanceScenario.scenario.scenario} | ${performanceScenario.testProject} on ${os.asName()} (bucket $bucketIndex)",
            performanceSubProject = "performance",
            bucketIndex = bucketIndex,
            extraParameters = "--profiler $profiler --tests \"${performanceScenario.scenario.className}.${performanceScenario.scenario.scenario}\"",
            testProjects = listOf(performanceScenario.testProject),
            performanceTestTaskSuffix = "PerformanceAdHocTest"
        )
    }
}<|MERGE_RESOLUTION|>--- conflicted
+++ resolved
@@ -107,11 +107,7 @@
             }
         }
 
-<<<<<<< HEAD
-        val docsTestProjects = stage.docsTests.map { DocsTestProject(model, stage, it.os, it.testJava, it.configCacheEnabled) }
-=======
         val docsTestProjects = stage.docsTests.map { DocsTestProject(model, stage, it.os, it.testJava, it.docsTestTypes) }
->>>>>>> df77f500
         docsTestProjects.forEach(this::subProject)
         docsTestTriggers = docsTestProjects.map { DocsTestTrigger(model, it) }
         docsTestTriggers.forEach(this::buildType)
