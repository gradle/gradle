/*
 * Copyright 2017 the original author or authors.
 *
 * Licensed under the Apache License, Version 2.0 (the "License");
 * you may not use this file except in compliance with the License.
 * You may obtain a copy of the License at
 *
 *      http://www.apache.org/licenses/LICENSE-2.0
 *
 * Unless required by applicable law or agreed to in writing, software
 * distributed under the License is distributed on an "AS IS" BASIS,
 * WITHOUT WARRANTIES OR CONDITIONS OF ANY KIND, either express or implied.
 * See the License for the specific language governing permissions and
 * limitations under the License.
 */

import gradlebuild.basics.PublicApi
import gradlebuild.basics.PublicKotlinDslApi
import gradlebuild.basics.GradleModuleApiAttribute
import me.champeau.gradle.japicmp.JapicmpTask
import gradlebuild.binarycompatibility.AcceptedApiChanges
import gradlebuild.binarycompatibility.BinaryCompatibilityHelper
import gradlebuild.binarycompatibility.CleanAcceptedApiChanges
import gradlebuild.binarycompatibility.transforms.ExplodeZipAndFindJars
import gradlebuild.binarycompatibility.transforms.FindGradleClasspath
import gradlebuild.binarycompatibility.transforms.FindGradleJars

plugins {
    id("gradlebuild.module-identity")
}

repositories {
    ['distributions', 'distributions-snapshots'].each { distUrl ->
        ivy {
            name 'Gradle distributions'
            url 'https://services.gradle.org'
            patternLayout {
                artifact "/${distUrl}/[module]-[revision]-bin(.[ext])"
            }
            metadataSources {
                artifact()
            }
            content {
                includeModule('gradle', 'gradle')
            }
        }
    }
}

def apiChangesJsonFile = project.file("src/changes/accepted-public-api-changes.json")
def acceptedViolations = AcceptedApiChanges.parse(apiChangesJsonFile.text)
def compatibilityBaselineVersion = moduleIdentity.releasedVersions.get().mostRecentRelease.version

def ARTIFACT_TYPE = Attribute.of('artifactType', String)
def RUNTIME_ATTRIBUTE = objects.named(Usage, Usage.JAVA_RUNTIME)
def DOCUMENTATION_ATTRIBUTE = objects.named(Category, Category.DOCUMENTATION)
def SOURCES_ATTRIBUTE = objects.named(DocsType, "gradle-source-folders")

configurations {
    baseline
    baselineClasspath {
        extendsFrom baseline
        attributes.attribute(ARTIFACT_TYPE, 'gradle-classpath')
    }
    baselineJars {
        extendsFrom baseline
        attributes.attribute(ARTIFACT_TYPE, 'gradle-baseline-jars')
    }
    currentClasspath {
        canBeConsumed = false
        canBeResolved = false
        visible = false
    }
    currentApiClasspath {
        canBeConsumed = false
        canBeResolved = true
        description = "Classpath to check binary compatibility against"
        attributes.attribute(GradleModuleApiAttribute.attribute as Attribute<GradleModuleApiAttribute>, GradleModuleApiAttribute.API)
        extendsFrom(currentClasspath)
    }
    currentSources {
        canBeConsumed = false
        canBeResolved = true
        description = "Sources to check binary compatibility against"
        attributes.attribute(GradleModuleApiAttribute.attribute as Attribute<GradleModuleApiAttribute>, GradleModuleApiAttribute.API)
        attributes.attribute(Usage.USAGE_ATTRIBUTE as Attribute<Usage>, RUNTIME_ATTRIBUTE)
        attributes.attribute(Category.CATEGORY_ATTRIBUTE as Attribute<Category>, DOCUMENTATION_ATTRIBUTE)
        attributes.attribute(DocsType.DOCS_TYPE_ATTRIBUTE as Attribute<DocsType>, SOURCES_ATTRIBUTE)
        extendsFrom(currentClasspath)
    }
}

dependencies {
    baseline("gradle:gradle:${compatibilityBaselineVersion}@zip")

    // This transform takes the Gradle zip distribution,
    // and unzips the Gradle jar files that it contains in a directory
    registerTransform(ExplodeZipAndFindJars) {
        from.attribute(ARTIFACT_TYPE, 'zip')
        to.attribute(ARTIFACT_TYPE, 'gradle-libs-dir')
    }
    registerTransform(FindGradleClasspath) {
        from.attribute(ARTIFACT_TYPE, 'gradle-libs-dir')
        to.attribute(ARTIFACT_TYPE, 'gradle-classpath')
    }
<<<<<<< HEAD

    // TODO update this to use a dependency on :distributionFull instead of 'rootProject.subprojects { }'
    rootProject.subprojects { subproject ->
        if (subproject.name == 'distributions-dependencies') {
            currentClasspath platform(subproject)
        }
        plugins.withId('gradlebuild.distribution.api') {
            apiSourceFolders.from(subproject.sourceSets.main.allJava.sourceDirectories)
            if (subproject.plugins.hasPlugin("kotlin")) {
                apiSourceFolders.from(subproject.sourceSets.main.kotlin.sourceDirectories)
            }
            newArchivesFiles.from(subproject.jar)
            // TODO: Current classpath should be derived from the other "Gradle runtime" sources like api-metadata, runtime-api, distribution building, etc...
            currentClasspath project(subproject.path)

            // This transform uses the result of the exploded zip extraction
            // and returns a single jar file based on the lookup project name
            String projectName = subproject.moduleIdentity.baseName.get() - 'gradle-'
            registerTransform(FindGradleJar) {
                from.attribute(ARTIFACT_TYPE, 'gradle-libs-dir')
                to.attribute(ARTIFACT_TYPE, projectName)
                parameters {
                    target = projectName
                }
            }
            def appendixName = projectName.split('-')*.capitalize().join('')
            def baselineConf = configurationsContainer.create("japicmp-baseline-${appendixName}") {
                extendsFrom configurationsContainer.baseline
                attributes.attribute(ARTIFACT_TYPE, projectName)
            }
            oldArchivesFiles.from(baselineConf)
        }
    }
=======
>>>>>>> 61b309b3
}

def checkBinaryCompatibility = tasks.register("checkBinaryCompatibility", JapicmpTask) {
    def baseVersion = moduleIdentity.version.map { it.baseVersion.version }
    def isSnapshot = moduleIdentity.snapshot
    inputs.property('acceptedViolations', acceptedViolations.toAcceptedChangesMap())
    inputs.property("baseline.version", compatibilityBaselineVersion)
    inputs.property("currentVersion", baseVersion)
    def apiSourceFolders = configurations.currentSources.incoming.artifactView { lenient(true) }.files
    inputs.files("apiSourceFolders", apiSourceFolders)
    def currentClasspath = configurations.currentApiClasspath.incoming.artifactView { lenient(true) }.files
    inputs.files(currentClasspath)

    newClasspath = currentClasspath
    oldClasspath = configurations.baselineClasspath

    def currentDistributionJars = currentClasspath.filter { it.name.startsWith('gradle-') && it.name.endsWith('.jar') }
    newArchives = currentDistributionJars
    oldArchives = configurations.baselineJars

    dependencies.registerTransform(FindGradleJars) {
        from.attribute(ARTIFACT_TYPE, 'gradle-libs-dir')
        to.attribute(ARTIFACT_TYPE, 'gradle-baseline-jars')
        parameters {
            currentJars.from(currentDistributionJars)
            baselineVersion.set(compatibilityBaselineVersion)
            currentVersion.set(baseVersion)
        }
    }

    // binary breaking change checking setup
    onlyModified = false
    failOnModification = false // we rely on the custom report to fail or not
    ignoreMissingClasses = true // because of a missing scala.runtime.AbstractFunction0 class
    richReport {
        includedClasses = toPatterns(PublicApi.includes + PublicKotlinDslApi.includes)
        excludedClasses = toPatterns(PublicApi.excludes + PublicKotlinDslApi.excludes)

        title = "Binary compatibility report for Gradle ${isSnapshot.get() ? "${baseVersion.get()}-SNAPSHOT" : version} since ${compatibilityBaselineVersion}"
        destinationDir = file("$buildDir/reports/binary-compatibility")
        reportName = "report.html"
    }

    BinaryCompatibilityHelper.setupJApiCmpRichReportRules(delegate, acceptedViolations, apiSourceFolders, baseVersion.get())
}
tasks.named("check").configure { dependsOn(checkBinaryCompatibility) }

tasks.register("cleanAcceptedApiChanges", CleanAcceptedApiChanges) {
    description = 'Cleans up all existing accepted API changes.'
    jsonFile = apiChangesJsonFile
}

static List<String> toPatterns(List<String> packages) {
    packages.collect {
        it.replaceAll('\\*\\*', '###')
            .replaceAll('/\\*', '/[A-Z][a-z_A-Z0-9]+')
            .replaceAll('$', '\\$')
            .replaceAll('/', '[.]')
            .replaceAll('###', '.*?')
    }
}<|MERGE_RESOLUTION|>--- conflicted
+++ resolved
@@ -103,42 +103,6 @@
         from.attribute(ARTIFACT_TYPE, 'gradle-libs-dir')
         to.attribute(ARTIFACT_TYPE, 'gradle-classpath')
     }
-<<<<<<< HEAD
-
-    // TODO update this to use a dependency on :distributionFull instead of 'rootProject.subprojects { }'
-    rootProject.subprojects { subproject ->
-        if (subproject.name == 'distributions-dependencies') {
-            currentClasspath platform(subproject)
-        }
-        plugins.withId('gradlebuild.distribution.api') {
-            apiSourceFolders.from(subproject.sourceSets.main.allJava.sourceDirectories)
-            if (subproject.plugins.hasPlugin("kotlin")) {
-                apiSourceFolders.from(subproject.sourceSets.main.kotlin.sourceDirectories)
-            }
-            newArchivesFiles.from(subproject.jar)
-            // TODO: Current classpath should be derived from the other "Gradle runtime" sources like api-metadata, runtime-api, distribution building, etc...
-            currentClasspath project(subproject.path)
-
-            // This transform uses the result of the exploded zip extraction
-            // and returns a single jar file based on the lookup project name
-            String projectName = subproject.moduleIdentity.baseName.get() - 'gradle-'
-            registerTransform(FindGradleJar) {
-                from.attribute(ARTIFACT_TYPE, 'gradle-libs-dir')
-                to.attribute(ARTIFACT_TYPE, projectName)
-                parameters {
-                    target = projectName
-                }
-            }
-            def appendixName = projectName.split('-')*.capitalize().join('')
-            def baselineConf = configurationsContainer.create("japicmp-baseline-${appendixName}") {
-                extendsFrom configurationsContainer.baseline
-                attributes.attribute(ARTIFACT_TYPE, projectName)
-            }
-            oldArchivesFiles.from(baselineConf)
-        }
-    }
-=======
->>>>>>> 61b309b3
 }
 
 def checkBinaryCompatibility = tasks.register("checkBinaryCompatibility", JapicmpTask) {
