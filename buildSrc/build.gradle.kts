/*
 * Copyright 2010 the original author or authors.
 *
 * Licensed under the Apache License, Version 2.0 (the "License");
 * you may not use this file except in compliance with the License.
 * You may obtain a copy of the License at
 *
 *      http://www.apache.org/licenses/LICENSE-2.0
 *
 * Unless required by applicable law or agreed to in writing, software
 * distributed under the License is distributed on an "AS IS" BASIS,
 * WITHOUT WARRANTIES OR CONDITIONS OF ANY KIND, either express or implied.
 * See the License for the specific language governing permissions and
 * limitations under the License.
 */

import org.gradle.api.internal.project.ProjectInternal
import org.gradle.jvm.toolchain.internal.JavaInstallationProbe
import org.jetbrains.kotlin.gradle.tasks.KotlinCompile
import java.io.File
import java.util.Properties
import kotlin.coroutines.experimental.EmptyCoroutineContext.plus

plugins {
    groovy
    `java-gradle-plugin`
    `kotlin-dsl`
    idea
    eclipse
}

java {
    sourceCompatibility = JavaVersion.VERSION_1_7
    targetCompatibility = JavaVersion.VERSION_1_7
}

gradlePlugin {
    (plugins) {
        "classycle" {
            id = "classycle"
            implementationClass = "org.gradle.plugins.classycle.ClassyclePlugin"
        }
        "testFixtures" {
            id = "test-fixtures"
            implementationClass = "org.gradle.plugins.testfixtures.TestFixturesPlugin"
        }
        "strictCompile" {
            id = "strict-compile"
            implementationClass = "org.gradle.plugins.strictcompile.StrictCompilePlugin"
        }
        "jsoup" {
            id = "jsoup"
            implementationClass = "org.gradle.plugins.jsoup.JsoupPlugin"
        }
        "buildTypes" {
            id = "build-types"
            implementationClass = "org.gradle.plugins.buildtypes.BuildTypesPlugin"
        }
        "gradleCompile" {
            id = "gradle-compile"
            implementationClass = "org.gradle.plugins.compile.GradleCompilePlugin"
        }
        "performanceTest" {
            id = "performance-test"
            implementationClass = "org.gradle.plugins.performance.PerformanceTestPlugin"
        }
        "ideConfiguration" {
            id = "ide-configuration"
            implementationClass = "org.gradle.plugins.ideconfiguration.IdeConfigurationPlugin"
        }
<<<<<<< HEAD
        "configureIntegrationTests" {
            id = "configure-integration-tests"
            implementationClass = "org.gradle.plugins.integrationtests.ConfigureIntegrationTestsPlugin"
=======
        "configureTaskPropertyValidation" {
            id = "configure-task-properties-validation"
            implementationClass = "org.gradle.plugins.codequality.ConfigureTaskPropertyValidationPlugin"
>>>>>>> 9f264c5d
        }
    }
}

repositories {
    maven { url = uri("https://repo.gradle.org/gradle/libs-releases") }
    maven { url = uri("https://repo.gradle.org/gradle/libs-snapshots") }
    gradlePluginPortal()
}

dependencies {
    compile("org.ow2.asm:asm:6.0")
    compile("org.ow2.asm:asm-commons:6.0")
    compile(gradleApi())
    compile("com.google.guava:guava-jdk5:14.0.1")
    compile("commons-lang:commons-lang:2.6")
    compile(localGroovy())
    compile("org.codehaus.groovy.modules.http-builder:http-builder:0.7.2")
    testCompile("junit:junit:4.12")
    testCompile("org.spockframework:spock-core:1.0-groovy-2.4")
    testCompile("cglib:cglib-nodep:3.2.5")
    testCompile("org.objenesis:objenesis:2.4")
    testCompile("org.hamcrest:hamcrest-core:1.3")
    testCompile("com.nhaarman:mockito-kotlin:1.5.0")

    compile("org.pegdown:pegdown:1.6.0")
    compile("org.jsoup:jsoup:1.11.2")
    compile("me.champeau.gradle:japicmp-gradle-plugin:0.2.4")
    compile("org.asciidoctor:asciidoctor-gradle-plugin:1.5.6")
    compile("com.github.javaparser:javaparser-core:2.4.0")
    compile("com.google.code.gson:gson:2.7")

    constraints {
        compile("org.codehaus.groovy:groovy-all:2.4.12")
    }

    components {
        withModule("net.sourceforge.nekohtml:nekohtml") {
            allVariants {
                // Xerces on the runtime classpath is breaking some of our doc tasks
                withDependencies { removeAll { it.group == "xerces" } }
            }
        }
    }
}

// Allow Kotlin types to reference both Java and Groovy types
// Remove compileGroovy -> compileJava dependency added by GroovyBasePlugin
// Prevent cycles in the task graph as compileJava depends on compileKotlin
tasks {
    val compileGroovy by getting(GroovyCompile::class) {
        dependsOn.remove("compileJava")
    }
    "compileKotlin"(KotlinCompile::class) {
        classpath += files(compileGroovy.destinationDir).builtBy(compileGroovy)
        kotlinOptions {
            freeCompilerArgs = listOf("-Xjsr305=strict")
        }
    }
}

val isCiServer: Boolean by extra { System.getenv().containsKey("CI") }

fun configureCompileTask(task: AbstractCompile, options: CompileOptions) {
    options.isFork = true
    options.encoding = "utf-8"
    options.compilerArgs = mutableListOf("-Xlint:-options", "-Xlint:-path")
    val vendor = System.getProperty("java.vendor")
    task.inputs.property("javaInstallation", "${vendor} ${JavaVersion.current()}")
}

tasks.withType<JavaCompile> {
    options.isIncremental = true
    configureCompileTask(this, options)
}
tasks.withType<GroovyCompile> {
    groovyOptions.encoding = "utf-8"
    configureCompileTask(this, options)
}

if (!isCiServer || System.getProperty("enableCodeQuality")?.toLowerCase() == "true") {
    apply { from("../gradle/codeQualityConfiguration.gradle.kts") }
}

apply { from("../gradle/ciReporting.gradle") }

fun readProperties(propertiesFile: File) = Properties().apply {
    propertiesFile.inputStream().use { fis ->
        load(fis)
    }
}

// Workaround caching problems with 'java-gradle-plugin'
// vvvvv
normalization {
    runtimeClasspath {
        ignore("plugin-under-test-metadata.properties")
    }
}
// ^^^^^

tasks {
    val checkSameDaemonArgs by creating {
        doLast {
            val buildSrcProperties = readProperties(File(project.rootDir, "gradle.properties"))
            val rootProperties = readProperties(File(project.rootDir, "../gradle.properties"))
            val jvmArgs = listOf(buildSrcProperties, rootProperties).map { it.getProperty("org.gradle.jvmargs") }.toSet()
            if (jvmArgs.size > 1) {
                throw GradleException("gradle.properties and buildSrc/gradle.properties have different org.gradle.jvmargs " +
                    "which may cause two daemons to be spawned on CI and in IDEA. " +
                    "Use the same org.gradle.jvmargs for both builds.")
            }
        }
    }

    val build by getting
    build.dependsOn(checkSameDaemonArgs)
}

tasks["test"].onlyIf { false }<|MERGE_RESOLUTION|>--- conflicted
+++ resolved
@@ -68,15 +68,13 @@
             id = "ide-configuration"
             implementationClass = "org.gradle.plugins.ideconfiguration.IdeConfigurationPlugin"
         }
-<<<<<<< HEAD
+        "configureTaskPropertyValidation" {
+            id = "configure-task-properties-validation"
+            implementationClass = "org.gradle.plugins.codequality.ConfigureTaskPropertyValidationPlugin"
+        }
         "configureIntegrationTests" {
             id = "configure-integration-tests"
             implementationClass = "org.gradle.plugins.integrationtests.ConfigureIntegrationTestsPlugin"
-=======
-        "configureTaskPropertyValidation" {
-            id = "configure-task-properties-validation"
-            implementationClass = "org.gradle.plugins.codequality.ConfigureTaskPropertyValidationPlugin"
->>>>>>> 9f264c5d
         }
     }
 }
@@ -194,6 +192,4 @@
 
     val build by getting
     build.dependsOn(checkSameDaemonArgs)
-}
-
-tasks["test"].onlyIf { false }+}