<!--
  ~ Copyright 2025 the original author or authors.
  ~
  ~ Licensed under the Apache License, Version 2.0 (the "License");
  ~ you may not use this file except in compliance with the License.
  ~ You may obtain a copy of the License at
  ~
  ~      http://www.apache.org/licenses/LICENSE-2.0
  ~
  ~ Unless required by applicable law or agreed to in writing, software
  ~ distributed under the License is distributed on an "AS IS" BASIS,
  ~ WITHOUT WARRANTIES OR CONDITIONS OF ANY KIND, either express or implied.
  ~ See the License for the specific language governing permissions and
  ~ limitations under the License.
  -->

<div class="layout">
    <header class="site-layout__header site-header" itemscope="itemscope" itemtype="https://schema.org/WPHeader">
        <nav class="site-header__navigation" itemscope="itemscope" itemtype="https://schema.org/SiteNavigationElement">
            <div class="site-header__navigation-header">
                <a target="_top" class="logo" href="https://docs.gradle.org" title="Gradle Docs">
                    <svg width="139px" height="43px" viewBox="0 0 278 86" version="1.1" xmlns="http://www.w3.org/2000/svg">
                        <title>Gradle</title>
                        <path class="cls-1" d="M155,56.32V70.27a18.32,18.32,0,0,1-5.59,2.83,21.82,21.82,0,0,1-6.36.89,21.08,21.08,0,0,1-7.64-1.31A17.12,17.12,0,0,1,129.59,69a16.14,16.14,0,0,1-3.73-5.58,18.78,18.78,0,0,1-1.31-7.08,19.58,19.58,0,0,1,1.26-7.14A15.68,15.68,0,0,1,135,40a20.39,20.39,0,0,1,7.45-1.29,22,22,0,0,1,3.92.33,20.43,20.43,0,0,1,3.39.92,15.16,15.16,0,0,1,2.85,1.42A17.3,17.3,0,0,1,155,43.25l-1.84,2.91a1.72,1.72,0,0,1-1.12.84,2,2,0,0,1-1.5-.34L149,45.75a10.49,10.49,0,0,0-1.75-.79,14.33,14.33,0,0,0-2.17-.54,15.29,15.29,0,0,0-2.78-.22,11.91,11.91,0,0,0-4.61.86,9.66,9.66,0,0,0-3.52,2.46,10.9,10.9,0,0,0-2.24,3.84,14.88,14.88,0,0,0-.79,5,15.23,15.23,0,0,0,.85,5.28,11.06,11.06,0,0,0,2.38,3.94A10.15,10.15,0,0,0,138.05,68a14.28,14.28,0,0,0,8.25.44,17.1,17.1,0,0,0,2.94-1.09V61.14h-4.35a1.3,1.3,0,0,1-1-.35,1.15,1.15,0,0,1-.35-.85V56.32Zm10.47-2.93a10.53,10.53,0,0,1,2.72-3.45,5.77,5.77,0,0,1,3.72-1.25,4.5,4.5,0,0,1,2.72.74l-.38,4.41a1.18,1.18,0,0,1-.34.61,1,1,0,0,1-.61.18,6.76,6.76,0,0,1-1.06-.12,8.22,8.22,0,0,0-1.38-.12,5,5,0,0,0-1.74.28,4.37,4.37,0,0,0-1.37.83,5.55,5.55,0,0,0-1.07,1.3,12.26,12.26,0,0,0-.87,1.74V73.61H160V49.14h3.45a1.94,1.94,0,0,1,1.27.32,1.9,1.9,0,0,1,.48,1.16Zm11.36-.84A14.49,14.49,0,0,1,187,48.69a9.92,9.92,0,0,1,3.84.7,8.06,8.06,0,0,1,2.86,2,8.38,8.38,0,0,1,1.78,3,11.64,11.64,0,0,1,.61,3.82V73.61h-2.68a2.64,2.64,0,0,1-1.28-.25,1.72,1.72,0,0,1-.72-1l-.52-1.77a20.25,20.25,0,0,1-1.82,1.47,10.86,10.86,0,0,1-1.83,1.06,10.36,10.36,0,0,1-2,.66,12,12,0,0,1-2.4.22,9.64,9.64,0,0,1-2.86-.41,6.28,6.28,0,0,1-2.27-1.26,5.6,5.6,0,0,1-1.48-2.07,7.38,7.38,0,0,1-.52-2.89,5.7,5.7,0,0,1,.31-1.85,5.3,5.3,0,0,1,1-1.75,8.25,8.25,0,0,1,1.83-1.57,11.17,11.17,0,0,1,2.75-1.29,23.28,23.28,0,0,1,3.81-.9,36.77,36.77,0,0,1,5-.41V58.16a5.35,5.35,0,0,0-1.05-3.64,3.83,3.83,0,0,0-3-1.18,7.3,7.3,0,0,0-2.38.33,9.39,9.39,0,0,0-1.65.75l-1.3.75a2.52,2.52,0,0,1-1.3.34,1.7,1.7,0,0,1-1.05-.32,2.61,2.61,0,0,1-.69-.76Zm13.5,10.61a31.66,31.66,0,0,0-4.3.45,11,11,0,0,0-2.79.82,3.57,3.57,0,0,0-1.5,1.17,2.89,2.89,0,0,0,.47,3.67,3.93,3.93,0,0,0,2.39.67,7,7,0,0,0,3.14-.66,9.52,9.52,0,0,0,2.59-2Zm32.53-25V73.61h-3.6a1.39,1.39,0,0,1-1.48-1.07l-.5-2.36a12.4,12.4,0,0,1-3.4,2.74,9.17,9.17,0,0,1-4.47,1,7.95,7.95,0,0,1-6.55-3.26A11.61,11.61,0,0,1,201,66.79a19.71,19.71,0,0,1-.66-5.34,16.77,16.77,0,0,1,.74-5.06,12.21,12.21,0,0,1,2.13-4,9.88,9.88,0,0,1,3.31-2.69,9.64,9.64,0,0,1,4.34-1,8.63,8.63,0,0,1,3.51.64,9,9,0,0,1,2.6,1.74V38.17ZM217,55.39a5.94,5.94,0,0,0-2.18-1.72,6.54,6.54,0,0,0-2.54-.5,5.68,5.68,0,0,0-2.41.5A4.87,4.87,0,0,0,208,55.19a7.19,7.19,0,0,0-1.17,2.57,14.83,14.83,0,0,0-.4,3.69,16.34,16.34,0,0,0,.34,3.63,7.14,7.14,0,0,0,1,2.44,3.79,3.79,0,0,0,1.58,1.36,5,5,0,0,0,2.07.41,6,6,0,0,0,3.13-.76A9.19,9.19,0,0,0,217,66.36Zm17.67-17.22V73.61h-5.89V38.17ZM245.1,62.11a11.37,11.37,0,0,0,.67,3.26,6.54,6.54,0,0,0,1.38,2.27,5.39,5.39,0,0,0,2,1.33,7.26,7.26,0,0,0,2.61.44,8.21,8.21,0,0,0,2.47-.33,11.51,11.51,0,0,0,1.81-.74c.52-.27,1-.52,1.36-.74a2.31,2.31,0,0,1,1.13-.33,1.21,1.21,0,0,1,1.1.55L261.36,70a9.45,9.45,0,0,1-2.19,1.92,12.18,12.18,0,0,1-2.54,1.24,14,14,0,0,1-2.7.66,18.78,18.78,0,0,1-2.65.19,12.93,12.93,0,0,1-4.75-.85,10.65,10.65,0,0,1-3.82-2.5,11.8,11.8,0,0,1-2.55-4.1,15.9,15.9,0,0,1-.93-5.67,13.55,13.55,0,0,1,.81-4.71,11.34,11.34,0,0,1,2.33-3.84,11,11,0,0,1,3.69-2.59,12.31,12.31,0,0,1,4.93-1,11.86,11.86,0,0,1,4.27.74,9.25,9.25,0,0,1,3.36,2.16,9.84,9.84,0,0,1,2.21,3.48,13,13,0,0,1,.8,4.71,3.82,3.82,0,0,1-.29,1.8,1.19,1.19,0,0,1-1.1.46Zm11.23-3.55A7.28,7.28,0,0,0,256,56.4a5.16,5.16,0,0,0-1-1.77,4.44,4.44,0,0,0-1.63-1.21,5.68,5.68,0,0,0-2.3-.44,5.46,5.46,0,0,0-4,1.45,7.13,7.13,0,0,0-1.87,4.13ZM112.26,14a13.72,13.72,0,0,0-19.08-.32,1.27,1.27,0,0,0-.41.93,1.31,1.31,0,0,0,.38.95l1.73,1.73a1.31,1.31,0,0,0,1.71.12,7.78,7.78,0,0,1,4.71-1.57,7.87,7.87,0,0,1,5.57,13.43C96,40.2,81.41,9.66,48.4,25.37a4.48,4.48,0,0,0-2,6.29l5.66,9.79a4.49,4.49,0,0,0,6.07,1.67l.14-.08-.11.08,2.51-1.41a57.72,57.72,0,0,0,7.91-5.89,1.37,1.37,0,0,1,1.8-.06h0a1.29,1.29,0,0,1,0,2A59.79,59.79,0,0,1,62.11,44l-.09.05-2.51,1.4a7,7,0,0,1-3.47.91,7.19,7.19,0,0,1-6.23-3.57l-5.36-9.24C34.17,40.81,27.93,54.8,31.28,72.5a1.31,1.31,0,0,0,1.29,1.06h6.09A1.3,1.3,0,0,0,40,72.42a8.94,8.94,0,0,1,17.73,0A1.3,1.3,0,0,0,59,73.56h5.94a1.31,1.31,0,0,0,1.3-1.14,8.93,8.93,0,0,1,17.72,0,1.3,1.3,0,0,0,1.29,1.14h5.87a1.3,1.3,0,0,0,1.3-1.28c.14-8.28,2.37-17.79,8.74-22.55C123.15,33.25,117.36,19.12,112.26,14ZM89.79,38.92l-4.2-2.11h0a2.64,2.64,0,1,1,4.2,2.12Z"/>
                    </svg>
                </a>
                <div class="site-header__doc-type sr-only">User Manual</div>
                <div class="site-header-version"></div>
                <button type="button" aria-label="Navigation Menu" class="site-header__navigation-button hamburger">
                    <span class="hamburger__bar"></span>
                    <span class="hamburger__bar"></span>
                    <span class="hamburger__bar"></span>
                </button>
            </div>
            <div class="site-header__navigation-collapsible site-header__navigation-collapsible--collapse">
                <ul class="site-header__navigation-items">
                    <li id="theme-toggle" class="site-header__navigation-item">
                        <a class="site-header__navigation-link theme-toggle" title="Theme">
                            <svg width="24" height="24" viewBox="0 0 24 24" xmlns="http://www.w3.org/2000/svg">
                                <title>Theme</title>
                                <path d="m12 22c5.5228475 0 10-4.4771525 10-10s-4.4771525-10-10-10-10 4.4771525-10 10 4.4771525 10 10 10zm0-1.5v-17c4.6944204 0 8.5 3.80557963 8.5 8.5 0 4.6944204-3.8055796 8.5-8.5 8.5z"/>
                            </svg>
                        </a>
                        <script type="text/javascript">
                            const lightThemeStyle = document.getElementById("light-theme-style");
                            const darkThemeStyle = document.getElementById("dark-theme-style");
                            const btn = document.querySelector(".theme-toggle");
                            const prefersDarkScheme = window.matchMedia("(prefers-color-scheme: dark)");

                            function enableLightTheme() {
                              lightThemeStyle.disabled = false;
                              darkThemeStyle.disabled = true;
                              document.body.classList.remove("dark-theme");
                              document.body.classList.add("light-theme");
                              localStorage.setItem("theme", "light");
                            }

                            function enableDarkTheme() {
                              lightThemeStyle.disabled = true;
                              darkThemeStyle.disabled = false;
                              document.body.classList.remove("light-theme");
                              document.body.classList.add("dark-theme");
                              localStorage.setItem("theme", "dark");
                            }

                            // Check for stored theme preference on page load
                            const currentTheme = localStorage.getItem("theme");
                            if (currentTheme === "dark") {
                              enableDarkTheme();
                            } else if (currentTheme === "light") {
                              enableLightTheme();
                            } else if (prefersDarkScheme.matches) {
                              // If no stored theme, check system preference
                              enableDarkTheme();
                            } else {
                              enableLightTheme();
                            }

                            // Add click event listener to the toggle button
                            btn.addEventListener("click", () => {
                              if (darkThemeStyle.disabled) {
                                enableDarkTheme();
                              } else {
                                enableLightTheme();
                              }
                            });
                        </script>
                    </li>
                    <li class="site-header__navigation-item site-header__navigation-submenu-section" tabindex="0">
                        <span class="site-header__navigation-link">
                            Community
                        </span>
                        <div class="site-header__navigation-submenu">
                            <div class="site-header__navigation-submenu-item" itemprop="name">
                                <a target="_top" class="site-header__navigation-submenu-item-link" href="https://gradle.org/" itemprop="url">
                                    <span class="site-header__navigation-submenu-item-link-text">Community Home</span>
                                </a>
                            </div>
                            <div class="site-header__navigation-submenu-item" itemprop="name">
                                <a target="_top" class="site-header__navigation-submenu-item-link" href="https://discuss.gradle.org/" itemprop="url">
                                    <span class="site-header__navigation-submenu-item-link-text">Community Forums</span>
                                </a>
                            </div>
                            <div class="site-header__navigation-submenu-item" itemprop="name">
                                <a target="_top" class="site-header__navigation-submenu-item-link" href="https://plugins.gradle.org" itemprop="url">
                                    <span class="site-header__navigation-submenu-item-link-text">Community Plugins</span>
                                </a>
                            </div>
                        </div>
                    </li>
                    <li class="site-header__navigation-item" itemprop="name">
                        <a target="_top" class="site-header__navigation-link" href="https://dpeuniversity.gradle.com/" itemprop="url">DPE University</a>
                    </li>
                    <li class="site-header__navigation-item" itemprop="name">
                        <a target="_top" class="site-header__navigation-link" href="https://gradle.org/training/" itemprop="url">Events</a>
                    </li>
                    <li class="site-header__navigation-item site-header__navigation-submenu-section" tabindex="0">
                        <span class="site-header__navigation-link">
                            News
                        </span>
                        <div class="site-header__navigation-submenu">
                            <div class="site-header__navigation-submenu-item" itemprop="name">
                                <a class="site-header__navigation-submenu-item-link" href="https://newsletter.gradle.org" itemprop="url">
                                    <span class="site-header__navigation-submenu-item-link-text">Newsletter</span>
                                </a>
                            </div>
                            <div class="site-header__navigation-submenu-item" itemprop="name">
                                <a class="site-header__navigation-submenu-item-link" href="https://blog.gradle.org" itemprop="url">
                                    <span class="site-header__navigation-submenu-item-link-text">Blog</span>
                                </a>
                            </div>
                            <div class="site-header__navigation-submenu-item">
                                <a class="site-header__navigation-submenu-item-link" href="https://twitter.com/gradle">
                                    <span class="site-header__navigation-submenu-item-link-text">Twitter</span>
                                </a>
                            </div>
                        </div>
                    </li>
                    <li class="site-header__navigation-item" itemprop="name">
                        <a target="_top" class="site-header__navigation-link" href="https://gradle.com/develocity" itemprop="url">Develocity</a>
                    </li>
                    <li class="site-header__navigation-item">
                        <a class="site-header__navigation-link" title="Gradle on GitHub" href="https://github.com/gradle/gradle">
                            <svg width="20" height="20" viewBox="0 0 20 20" xmlns="http://www.w3.org/2000/svg">
                                <title>Github</title>
                                <path d="M10 0C4.477 0 0 4.477 0 10c0 4.418 2.865 8.166 6.839 9.489.5.092.682-.217.682-.482 0-.237-.008-.866-.013-1.7-2.782.603-3.369-1.342-3.369-1.342-.454-1.155-1.11-1.462-1.11-1.462-.908-.62.069-.608.069-.608 1.003.07 1.531 1.03 1.531 1.03.892 1.529 2.341 1.087 2.91.831.092-.646.35-1.086.636-1.336-2.22-.253-4.555-1.11-4.555-4.943 0-1.091.39-1.984 1.029-2.683-.103-.253-.446-1.27.098-2.647 0 0 .84-.268 2.75 1.026A9.578 9.578 0 0 1 10 4.836c.85.004 1.705.114 2.504.337 1.909-1.294 2.747-1.026 2.747-1.026.546 1.377.203 2.394.1 2.647.64.699 1.028 1.592 1.028 2.683 0 3.842-2.339 4.687-4.566 4.935.359.309.678.919.678 1.852 0 1.336-.012 2.415-.012 2.743 0 .267.18.579.688.481C17.137 18.163 20 14.418 20 10c0-5.523-4.478-10-10-10" fill-rule="evenodd";/>
                            </svg>
                        </a>
                    </li>
                </ul>
            </div>
        </nav>
    </header>

    <main class="main-content">
        <!-- Primary Navigation -->
        <nav class="docs-navigation">
            <div class="search-container"></div>
            <h3 id="overview"><a href="../userguide/userguide.html">Gradle User Manual</a></h3>
            <ul>
                <li><a href="../userguide/getting_started.html">Getting Started</a></li>
            </ul>

            <h3 id="what-is-new">Releases</h3>
            <ul>
                <li><a href="https://gradle.org/releases/">All Releases</a></li>
                <li><a href="../release-notes.html">Release Notes</a></li>
                <li><a href="../userguide/installation.html">Installing Gradle</a></li>
                <li><a class="nav-dropdown" data-toggle="collapse" href="#upgrading-gradle" aria-expanded="false" aria-controls="upgrading-gradle">Upgrading Gradle</a>
                    <ul id="upgrading-gradle">
                        <li><a href="../userguide/upgrading_version_9.html">Within versions 9.x.y</a></li>
                        <li><a href="../userguide/upgrading_major_version_9.html">To version 9.0.0</a></li>
                        <li><a href="../userguide/upgrading_version_8.html">Within versions 8.x</a></li>
                        <li><a href="../userguide/upgrading_version_7.html">From version 7.x to 8.0</a></li>
                        <li><a href="../userguide/upgrading_version_6.html">From version 6.x to 7.0</a></li>
                        <li><a href="../userguide/upgrading_version_5.html">From version 5.x to 6.0</a></li>
                        <li><a href="../userguide/upgrading_version_4.html">From version 4.x to 5.0</a></li>
                    </ul>
                </li>
                <li><a class="nav-dropdown" data-toggle="collapse" href="#migrating-to-gradle" aria-expanded="false" aria-controls="migrating-to-gradle">Migrating to Gradle</a>
                    <ul id="migrating-to-gradle">
                        <li><a href="../userguide/migrating_from_maven.html">from Maven</a></li>
                        <li><a href="../userguide/migrating_from_ant.html">from Ant</a></li>
                    </ul>
                </li>
                <li><a href="../userguide/compatibility.html">Compatibility Notes</a></li>
                <li><a href="../userguide/feature_lifecycle.html">Gradle's Feature Lifecycle</a></li>
            </ul>

            <h3 id="fundamentals">Gradle Fundamentals</h3>
            <ul>
                <li><a class="nav-dropdown" data-toggle="collapse" href="#running-introduction" aria-expanded="false" aria-controls="introduction">Running Gradle Builds</a>
                    <ul id="running-introduction">
                        <li><a href="../userguide/gradle_basics.html">1. Core Concepts</a></li>
                        <li><a href="../userguide/gradle_wrapper_basics.html">2. Wrapper Basics</a></li>
                        <li><a href="../userguide/command_line_interface_basics.html">3. CLI Basics</a></li>
                        <li><a href="../userguide/settings_file_basics.html">4. Settings File Basics</a></li>
                        <li><a href="../userguide/build_file_basics.html">5. Build File Basics</a></li>
                        <li><a href="../userguide/dependency_management_basics.html">6. Dependencies Basics</a></li>
                        <li><a href="../userguide/task_basics.html">7. Tasks Basics</a></li>
                        <li><a href="../userguide/gradle_optimizations.html">8. Caching Basics</a></li>
                        <li><a href="../userguide/plugin_basics.html">9. Plugins Basics</a></li>
                        <li><a href="../userguide/build_scans.html">10. Build Scan Basics</a></li>

                    </ul>
                </li>
                <li><a class="nav-dropdown" data-toggle="collapse" href="#beyond-the-basics" aria-expanded="false" aria-controls="beyond-the-basics">Authoring Gradle Builds</a>
                    <ul id="authoring-introduction">
                        <li><a href="../userguide/gradle_directories_intermediate.html">1. Anatomy of a Gradle Build</a></li>
                        <li><a href="../userguide/multi_project_builds_intermediate.html">2. Structuring Multi-Project Builds</a></li>
                        <li><a href="../userguide/build_lifecycle_intermediate.html">3. Gradle Build Lifecycle</a></li>
                        <li><a href="../userguide/writing_build_scripts_intermediate.html">4. Writing Build Scripts</a></li>
                        <li><a href="../userguide/gradle_managed_types_intermediate.html">5. Gradle Managed Types</a></li>
                        <li><a href="../userguide/dependencies_intermediate.html">6. Declaring Dependencies</a></li>
                        <li><a href="../userguide/writing_tasks_intermediate.html">7. Creating and Registering Tasks</a></li>
                        <li><a href="../userguide/plugins_intermediate.html">8. Working with Plugins</a></li>
                    </ul>
                </li>
                <li><a class="nav-dropdown" data-toggle="collapse" href="#deep-dive" aria-expanded="false" aria-controls="deep-dive">Developing Gradle Plugins</a>
                    <ul id="developing-introduction">
                        <li><a href="../userguide/plugin_introduction_advanced.html">1. Plugin Introduction</a></li>
                        <li><a href="../userguide/pre_compiled_script_plugin_advanced.html">2. Pre-Compiled Script Plugins</a></li>
                        <li><a href="../userguide/binary_plugin_advanced.html">3. Binary Plugins</a></li>
                        <li><a href="../userguide/developing_binary_plugin_advanced.html">4. Developing Binary Plugins</a></li>
                        <li><a href="../userguide/testing_binary_plugin_advanced.html">5. Testing Binary Plugins</a></li>
                        <li><a href="../userguide/publishing_binary_plugin_advanced.html">6. Publishing Binary Plugins</a></li>
                    </ul>
                </li>
            </ul>

            <h3 id="tutorials">Gradle Tutorials</h3>
            <ul>
                <li><a class="nav-dropdown" data-toggle="collapse" aria-expanded="false">Beginner Tutorial</a>
                    <ul id="running-tutorial">
                        <li><a href="../userguide/part1_gradle_init.html">1. Initializing the Project</a></li>
                        <li><a href="../userguide/part2_gradle_tasks.html">2. Running Tasks</a></li>
                        <li><a href="../userguide/part3_gradle_dep_man.html">3. Understanding Dependencies</a></li>
                        <li><a href="../userguide/part4_gradle_plugins.html">4. Applying Plugins</a></li>
                        <li><a href="../userguide/part5_gradle_inc_builds.html">5. Exploring Incremental Builds</a></li>
                        <li><a href="../userguide/part6_gradle_caching.html">6. Enabling the Build Cache</a></li>
                    </ul>
                </li>
                <li><a class="nav-dropdown" data-toggle="collapse" aria-expanded="false">Intermediate Tutorial</a>
                    <ul id="authoring-tutorial">
                        <li><a href="../userguide/part1_gradle_init_project.html">1. Initializing the Project</a></li>
                        <li><a href="../userguide/part2_build_lifecycle.html">2. Understanding the Build Lifecycle</a></li>
                        <li><a href="../userguide/part3_multi_project_builds.html">3. Multi-Project Builds</a></li>
                        <li><a href="../userguide/part4_settings_file.html">4. Writing the Settings File</a></li>
                        <li><a href="../userguide/part5_build_scripts.html">5. Writing a Build Script</a></li>
                        <li><a href="../userguide/part6_writing_tasks.html">6. Writing Tasks</a></li>
                        <li><a href="../userguide/part7_writing_plugins.html">7. Writing Plugins</a></li>
                    </ul>
                </li>
                <li><a class="nav-dropdown" data-toggle="collapse" aria-expanded="false">Advanced Tutorial</a>
                    <ul id="developing-tutorial">
                        <li><a href="../userguide/part1_gradle_init_plugin.html">1. Initializing the Project</a></li>
                        <li><a href="../userguide/part2_add_extension.html">2. Adding an Extension</a></li>
                        <li><a href="../userguide/part3_create_custom_task.html">3. Creating a Custom Task</a></li>
                        <li><a href="../userguide/part4_unit_test.html">4. Writing a Unit Test</a></li>
                        <li><a href="../userguide/part5_add_dataflow_action.html">5. Adding a DataFlow Action</a></li>
                        <li><a href="../userguide/part6_functional_test.html">6. Writing a Functional Test</a></li>
                        <li><a href="../userguide/part7_use_consumer_project.html">7. Using a Consumer Project</a></li>
                        <li><a href="../userguide/part8_publish_locally.html">8. Publish the Plugin</a></li>
                    </ul>
                </li>
            </ul>

            <h3 id="gradle-reference">Gradle Reference</h3>
            <ul>
                <li><a class="nav-dropdown" data-toggle="collapse" href="#gradle-core" aria-expanded="false" aria-controls="gradle-core">Runtime and Configuration</a>
                    <ul id="core-topics">
                        <li><a href="../userguide/command_line_interface.html">Command-Line Interface</a></li>
                        <li><a href="../userguide/logging.html">Logging and Output</a></li>
                        <li><a href="../userguide/gradle_wrapper.html">Gradle Wrapper</a></li>
                        <li><a href="../userguide/gradle_daemon.html">Gradle Daemon</a></li>
                        <li><a href="../userguide/directory_layout.html">Gradle Directories</a></li>
                        <li><a href="../userguide/build_environment.html">Build Configuration</a></li>
                        <li><a href="../userguide/build_lifecycle.html">Build Lifecycle</a></li>
                        <li><a href="../userguide/inspect.html">Build Scan</a></li>
                        <li><a href="../userguide/continuous_builds.html">Continuous Builds</a></li>
                        <li><a href="../userguide/file_system_watching.html">File System Watching</a></li>
                    </ul>
                </li>
                <li><a class="nav-dropdown" data-toggle="collapse" href="#dsl-and-apis" aria-expanded="false" aria-controls="dsl-and-apis">DSLs and APIs</a>
                    <ul id="dsl-topics">
                        <li><a href="../javadoc/index.html?overview-summary.html">Java API</a></li>
                        <li><a href="../userguide/groovy_build_script_primer.html">Groovy DSL Primer</a></li>
                        <li><a href="../dsl/index.html">Groovy DSL</a></li>
                        <li><a href="../userguide/kotlin_dsl.html">Kotlin DSL Primer</a></li>
                        <li><a href="../kotlin-dsl/index.html" target="_blank">Kotlin DSL</a></li>
                        <li><a href="../userguide/public_apis.html">Public APIs</a></li>
                        <li><a href="../userguide/default_script_imports.html">Default Script Imports</a></li>
                        <li><a href="../userguide/migrating_from_groovy_to_kotlin_dsl.html">Groovy to Kotlin DSL Migration</a></li>
                    </ul>
                </li>
                <li><a class="nav-dropdown" data-toggle="collapse" href="#best-practices" aria-expanded="false" aria-controls="best-practices">Best Practices</a>
                    <ul id="best-practices-topics">
                        <li><a href="../userguide/best_practices.html">Introduction</a></li>
                        <li><a href="../userguide/best_practices_index.html">Index</a></li>
                        <li><a href="../userguide/best_practices_general.html">General Best Practices</a></li>
                        <li><a href="../userguide/best_practices_structuring_builds.html">Best Practices for Structuring Builds</a></li>
                        <li><a href="../userguide/best_practices_dependencies.html">Best Practices for Dependencies</a></li>
                        <li><a href="../userguide/best_practices_tasks.html">Best Practices for Tasks</a></li>
                        <li><a href="../userguide/best_practices_performance.html">Best Practices for Performance</a></li>
                        <li><a href="../userguide/best_practices_security.html">Best Practices for Security</a></li>
                    </ul>
                </li>
                <li><a class="nav-dropdown" data-toggle="collapse" href="#core-plugins" aria-expanded="false" aria-controls="core-plugins">Core Plugins</a>
                    <ul id="core-plugins-topics">
                        <li><a href="../userguide/plugin_reference.html">List of Core Plugins</a></li>
                    </ul>
                </li>
                <li><a class="nav-dropdown" data-toggle="collapse" href="#managing-dependencies" aria-expanded="false" aria-controls="managing-dependencies">Dependency Management</a>
                    <ul id="managing-dependencies-topics">
                        <li><a href="../userguide/getting_started_dep_man.html">Getting Started</a></li>
                        <li><a class="nav-dropdown" data-toggle="collapse" href="#learning-the-basics-dependency-management" aria-expanded="false" aria-controls="learning-the-basics-dependency-management">Learning the Basics</a>
                            <ul id="learning-the-basics-dependency-management">
                                <li><a href="../userguide/declaring_dependencies.html">1. Declaring Dependencies</a></li>
                                <li><a href="../userguide/dependency_configurations.html">2. Dependency Configurations</a></li>
                                <li><a href="../userguide/declaring_repositories.html">3. Declaring Repositories</a></li>
                                <li><a href="../userguide/centralizing_dependencies.html">4. Centralizing Dependencies</a></li>
                                <li><a href="../userguide/dependency_constraints_conflicts.html">5. Dependency Constraints and Conflict Resolution</a></li>
                            </ul>
                        </li>
                        <li><a class="nav-dropdown" data-toggle="collapse" href="#understanding_dep_res" aria-expanded="false" aria-controls="understanding_dep_res">Advanced Concepts</a>
                            <ul id="understanding_dep_res">
                                <li><a href="../userguide/dependency_resolution.html">1. Dependency Resolution</a></li>
                                <li><a href="../userguide/graph_resolution.html">2. Graph Resolution</a></li>
                                <li><a href="../userguide/variant_aware_resolution.html">3. Variant Selection</a></li>
                                <li><a href="../userguide/artifact_resolution.html">4. Artifact Resolution</a></li>
                            </ul>
                        </li>
                        <li><a class="nav-dropdown" data-toggle="collapse" href="#declaring-dependencies" aria-expanded="false" aria-controls="declaring-dependencies">Declaring Dependencies</a>
                            <ul id="declaring-dependencies">
                                <li><a href="../userguide/declaring_dependencies_basics.html">Declaring Dependencies</a></li>
                                <li><a href="../userguide/viewing_debugging_dependencies.html">Viewing Dependencies</a></li>
                                <li><a href="../userguide/dependency_versions.html">Declaring Versions and Ranges</a></li>
                                <li><a href="../userguide/dependency_constraints.html">Declaring Dependency Constraints</a></li>
                                <li><a href="../userguide/declaring_configurations.html">Creating Dependency Configurations</a></li>
                                <li><a href="../userguide/gradle_dependencies.html">Gradle Distribution-Specific Dependencies</a></li>
                                <li><a href="../userguide/dependency_verification.html">Verifying Dependencies</a></li>
                            </ul>
                        </li>
                        <li><a class="nav-dropdown" data-toggle="collapse" href="#declaring-repositories" aria-expanded="false" aria-controls="declaring-repositories">Declaring Repositories</a>
                            <ul id="declaring-repositories">
                                <li><a href="../userguide/declaring_repositories_basics.html">Declaring Repositories</a></li>
                                <li><a href="../userguide/centralizing_repositories.html">Centralizing Repository Declarations</a></li>
                                <li><a href="../userguide/supported_repository_types.html">Repository Types</a></li>
                                <li><a href="../userguide/supported_metadata_formats.html">Metadata Formats</a></li>
                                <li><a href="../userguide/supported_repository_protocols.html">Supported Protocols</a></li>
                                <li><a href="../userguide/filtering_repository_content.html">Filtering Repository Content</a></li>
                            </ul>
                        </li>
                        <li><a class="nav-dropdown" data-toggle="collapse" href="#centralizing-dependencies" aria-expanded="false" aria-controls="centralizing-dependencies">Centralizing Dependencies</a>
                            <ul id="centralizing-dependencies">
                                <li><a href="../userguide/platforms.html">Creating Platforms</a></li>
                                <li><a href="../userguide/version_catalogs.html">Creating Version Catalogs</a></li>
                                <li><a href="../userguide/centralizing_catalog_platform.html">Using Catalogs with Platforms</a></li>
                            </ul>
                        </li>
                        <li><a class="nav-dropdown" data-toggle="collapse" href="#dependency-management" aria-expanded="false" aria-controls="dependency-management">Managing Dependencies</a>
                            <ul id="dependency-management">
                                <li><a href="../userguide/dependency_locking.html">Locking Versions</a></li>
                                <li><a href="../userguide/resolution_rules.html">Using Resolution Rules</a></li>
                                <li><a href="../userguide/component_metadata_rules.html">Modifying Dependency Metadata</a></li>
                                <li><a href="../userguide/dependency_caching.html">Caching Dependencies</a></li>
                            </ul>
                        </li>
                        <li><a class="nav-dropdown" data-toggle="collapse" href="#dependency-resolution" aria-expanded="false" aria-controls="dependency-resolution">Controlling Dependency Resolution</a>
                            <ul id="dependency-resolution">
                                <li><a href="../userguide/dependency_resolution_consistency.html">Consistent Dependency Resolution</a></li>
                                <li><a href="../userguide/resolving_specific_artifacts.html">Resolving Specific Artifacts</a></li>
                                <li><a href="../userguide/component_capabilities.html">Capabilities</a></li>
                                <li><a href="../userguide/variant_attributes.html">Variants and Attributes</a></li>
                                <li><a href="../userguide/artifact_views.html">Artifact Views</a></li>
                                <li><a href="../userguide/artifact_transforms.html">Artifact Transforms</a></li>
                            </ul>
                        </li>
                        <li><a class="nav-dropdown" data-toggle="collapse" href="#publishing" aria-expanded="false" aria-controls="publishing">Publishing Libraries</a>
                            <ul id="publishing">
                                <li><a href="../userguide/publishing_setup.html">Setting up Publishing</a></li>
                                <li><a href="../userguide/publishing_gradle_module_metadata.html">Understanding Gradle Module Metadata</a></li>
                                <li><a href="../userguide/publishing_signing.html">Signing Artifacts</a></li>
                                <li><a href="../userguide/publishing_customization.html">Customizing Publishing</a></li>
                                <li><a href="../userguide/publishing_maven.html">Maven Publish Plugin</a></li>
                                <li><a href="../userguide/publishing_ivy.html">Ivy Publish Plugin</a></li>
                            </ul>
                        </li>
                    </ul>
                </li>
                <li><a class="nav-dropdown" data-toggle="collapse" href="#types-and-objects" aria-expanded="false" aria-controls="types-and-objects">Gradle Managed Types</a>
                    <ul id="types-and-objects-topics">
                        <li><a href="../userguide/lazy_eager_evaluation.html">Lazy vs Eager Evaluation</a></li>
                        <li><a href="../userguide/properties_providers.html">Properties and Providers</a></li>
                        <li><a href="../userguide/collections.html">Collections</a></li>
                        <li><a href="../userguide/service_injection.html">Services and Service Injection</a></li>
                        <li><a href="../userguide/dataflow_actions.html">Dataflow Actions</a></li>
                        <li><a href="../userguide/working_with_files.html">Working with Files</a></li>
                    </ul>
                </li>
                <li><a class="nav-dropdown" data-toggle="collapse" href="#build-structure" aria-expanded="false" aria-controls="build-structure">Structuring Builds</a>
                    <ul id="build-structure-topics">
                        <li><a href="../userguide/organizing_gradle_projects.html">Structuring and Organizing Projects</a></li>
                        <li><a href="../userguide/multi_project_builds.html">Multi-Project Builds</a></li>
                        <li><a href="../userguide/sharing_build_logic_between_subprojects.html">Sharing Build Logic using buildSrc</a></li>
                        <li><a href="../userguide/composite_builds.html">Composite Builds</a></li>
                        <li><a href="../userguide/configuration_on_demand.html">Configuration on Demand</a></li>
                        <li><a href="../userguide/isolated_projects.html">Isolated Projects</a></li>
                    </ul>
                </li>
                <li><a class="nav-dropdown" data-toggle="collapse" href="#task-development" aria-expanded="false" aria-controls="task-development">Task Development</a>
                    <ul id="task-development-topics">
                        <li><a href="../userguide/more_about_tasks.html">Understanding Tasks</a></li>
                        <li><a href="../userguide/controlling_task_execution.html">Controlling Task Execution</a></li>
                        <li><a href="../userguide/organizing_tasks.html">Organizing Tasks</a></li>
                        <li><a href="../userguide/implementing_custom_tasks.html">Implementing Custom Tasks</a></li>
                        <li><a href="../userguide/lazy_configuration.html">Lazy Configuration</a></li>
                        <li><a href="../userguide/worker_api.html">Parallel Task Execution</a></li>
                        <li><a href="../userguide/custom_tasks.html">Advanced Task Development</a></li>
                        <li><a href="../userguide/build_services.html">Shared Build Services</a></li>
                    </ul>
                </li>
                <li><a class="nav-dropdown" data-toggle="collapse" href="#plugin-development" aria-expanded="false" aria-controls="plugin-development">Plugin Development</a>
                    <ul id="plugin-development-topics">
                        <li><a href="../userguide/plugins.html">Introduction to Plugins</a></li>
                        <li><a href="../userguide/implementing_gradle_plugins_precompiled.html">Precompiled Script Plugins</a></li>
                        <li><a href="../userguide/implementing_gradle_plugins_convention.html">Convention Plugins</a></li>
                        <li><a href="../userguide/implementing_gradle_plugins_binary.html">Binary Plugins</a></li>
                        <li><a href="../userguide/testing_gradle_plugins.html">Testing Plugins</a></li>
                        <li><a href="../userguide/preparing_to_publish.html">Preparing to Publish</a></li>
                        <li><a href="../userguide/publishing_gradle_plugins.html">Publishing Plugins</a></li>
                        <li><a href="../userguide/reporting_problems.html">Reporting Plugin Problems</a></li>
                        <li><a href="../userguide/init_scripts.html">Initialization Scripts & Init Plugins</a></li>
                        <li><a href="../userguide/test_kit.html">Testing with TestKit</a></li>
                    </ul>
                </li>
                <li><a class="nav-dropdown" data-toggle="collapse" href="#platformst" aria-expanded="false" aria-controls="platforms">Platforms</a>
                    <ul id="platforms">
                        <li><a class="nav-dropdown" data-toggle="collapse" href="#jvm" aria-expanded="false" aria-controls="jvm">JVM Builds</a>
                            <ul id="jvm">
                                <li><a href="../userguide/building_java_projects.html">Building Java &amp; JVM projects</a></li>
                                <li><a href="../userguide/java_testing.html">Testing Java &amp; JVM projects</a></li>
                                <li><a class="nav-dropdown" data-toggle="collapse" href="#java-toolchains" aria-expanded="false" aria-controls="java-toolchains">Java Toolchains</a>
                                    <ul id="java-toolchains">
                                        <li><a href="../userguide/toolchains.html">Toolchains for JVM projects</a></li>
                                        <li><a href="../userguide/toolchain_plugins.html">Toolchain Resolver Plugins</a></li>
                                    </ul>
                                </li>
                                <li><a href="../userguide/dependency_management_for_java_projects.html">Managing Dependencies</a></li>
                                <li><a class="nav-dropdown" data-toggle="collapse" href="#jvm-plugins" aria-expanded="false" aria-controls="jvm-plugins">JVM Plugins</a>
                                    <ul id="jvm-plugins">
                                        <li><a href="../userguide/java_library_plugin.html">Java Library Plugin</a></li>
                                        <li><a href="../userguide/application_plugin.html">Java Application Plugin</a></li>
                                        <li><a href="../userguide/java_platform_plugin.html">Java Platform Plugin</a></li>
                                        <li><a href="../userguide/groovy_plugin.html">Groovy Plugin</a></li>
                                        <li><a href="../userguide/scala_plugin.html">Scala Plugin</a></li>
                                    </ul>
                                </li>
                            </ul>
                        </li>
                        <li><a class="nav-dropdown" data-toggle="collapse" href="#cpp" aria-expanded="false" aria-controls="cpp">C++ Builds</a>
                            <ul id="cpp">
                                <li><a href="../userguide/building_cpp_projects.html">Building C++ projects</a></li>
                                <li><a href="../userguide/cpp_testing.html">Testing C++ projects</a></li>
                            </ul>
                        </li>
                        <li><a class="nav-dropdown" data-toggle="collapse" href="#swift" aria-expanded="false" aria-controls="swift">Swift Builds</a>
                            <ul id="swift">
                                <li><a href="../userguide/building_swift_projects.html">Building Swift projects</a></li>
                                <li><a href="../userguide/swift_testing.html">Testing Swift projects</a></li>
                            </ul>
                        </li>
                    </ul>
                </li>

                <li><a class="nav-dropdown" data-toggle="collapse" href="#advanced-topics" aria-expanded="false" aria-controls="advanced-topics">Other Topics</a>
                    <ul id="advanced-topics-topics">
                        <li><a href="../userguide/ant.html">Using Ant from Gradle</a></li>
                    </ul>
                </li>
            </ul>

            <h3 id="optimizing-build-performance">Optimizing Gradle Builds</h3>
            <ul>
                <li><a href="../userguide/performance.html">Improving Performance</a></li>
                <li><a class="nav-dropdown" data-toggle="collapse" href="#build-cache" aria-expanded="false" aria-controls="build-cache">Build Cache</a>
                    <ul id="build-cache">
                        <li><a href="../userguide/build_cache.html">Enabling and Configuring</a></li>
                        <li><a href="../userguide/build_cache_use_cases.html">Why use the Build Cache?</a></li>
                        <li><a href="../userguide/build_cache_performance.html">Understanding the Impact</a></li>
                        <li><a href="../userguide/build_cache_concepts.html">Learning Basic Concepts</a></li>
                        <li><a href="../userguide/caching_java_projects.html">Caching Java Project</a></li>
                        <li><a href="../userguide/caching_android_projects.html">Caching Android Project</a></li>
                        <li><a href="../userguide/build_cache_debugging.html">Debugging Caching Issues</a></li>
                        <li><a href="../userguide/common_caching_problems.html">Troubleshooting</a></li>
                    </ul>
                </li>
                <li><a class="nav-dropdown" data-toggle="collapse" href="#configuration-cache" aria-expanded="false" aria-controls="configuration-cache">Configuration Cache</a>
                    <ul id="configuration-cache">
                        <li><a href="../userguide/configuration_cache.html">How it Works</a></li>
                        <li><a href="../userguide/configuration_cache_enabling.html">Enabling and Configuring</a></li>
                        <li><a href="../userguide/configuration_cache_requirements.html">Requirements for your Build Logic</a></li>
                        <li><a href="../userguide/configuration_cache_debugging.html">Debugging and Troubleshooting</a></li>
                        <li><a href="../userguide/configuration_cache_status.html">Status</a></li>
                    </ul>
                </li>
            </ul>

            <h3 id="securing-builds">Securing Gradle Builds</h3>
            <ul>
<<<<<<< HEAD
                <li><a class="nav-dropdown" data-toggle="collapse" href="#securing-dependencies" aria-expanded="false" aria-controls="securing-dependencies">Dependencies</a>
                    <ul id="securing-dependencies">
                        <li><a href="../userguide/validating_dependencies.html">Validating Dependencis</a></li>
                    </ul>
=======
                <li><a href="../userguide/security.html">Supply Chain Security</a></li>
>>>>>>> f7039e1c
                </li>
            </ul>

            <h3 id="third-party-integration">Integration</h3>
            <ul>
                <li><a href="../userguide/third_party_integration.html">Third-party Tools</a></li>
                <li><a class="nav-dropdown" data-toggle="collapse" href="#third-party-api" aria-expanded="false" aria-controls="third-party-api">APIs</a>
                    <ul id="third-party-api">
                        <li><a href="../userguide/tooling_api.html">Tooling API</a></li>
                        <li><a href="../userguide/test_reporting_api.html">Test Reporting API</a></li>
                    </ul>
                </li>
            </ul>

            <h3 id="how-to-guides">How-To-Guides</h3>
            <ul>
                <li><a class="nav-dropdown" data-toggle="collapse" href="#how-to-guides" aria-expanded="false" aria-controls="how-to-guides">Structuring Builds</a>
                    <ul id="how-to-guides-structuring">
                        <li><a href="../userguide/how_to_convert_single_build_to_multi_build.html">Convert a Single-Project Build to Multi-Project</a></li>
                    </ul>
                </li>
                <li><a class="nav-dropdown" data-toggle="collapse" href="#how-to" aria-expanded="false" aria-controls="how-to">Dependency Management</a>
                    <ul id="how-to-guides-dep-man">
                        <li><a href="../userguide/how_to_downgrade_transitive_dependencies.html">How to Downgrade Transitive Dependencies</a></li>
                        <li><a href="../userguide/how_to_upgrade_transitive_dependencies.html">How to Upgrade Transitive Dependencies</a></li>
                        <li><a href="../userguide/how_to_exclude_transitive_dependencies.html">How to Exclude Transitive Dependencies</a></li>
                        <li><a href="../userguide/how_to_prevent_accidental_dependency_upgrades.html">How to Prevent Accidental or Eager Dependency Upgrades</a></li>
                        <li><a href="../userguide/how_to_align_dependency_versions.html">How to Align Dependency Versions</a></li>
                        <li><a href="../userguide/how_to_share_outputs_between_projects.html">How to Share Outputs Between Projects</a></li>
                        <li><a href="../userguide/how_to_resolve_specific_artifacts.html">How to Resolve Specific Artifacts from a Module Dependency</a></li>
                        <li><a href="../userguide/how_to_use_local_forks.html">How to Use a Local Fork of a Module Dependency</a></li>
                        <li><a href="../userguide/how_to_fix_version_catalog_problems.html">How to Fix Version Catalog Problems</a></li>
                        <li><a href="../userguide/how_to_create_feature_variants_of_a_library.html">How to Create Feature Variants of a Library</a></li>
                    </ul>
                </li>
            </ul>

            <h3 id="reference">Additional</h3>
            <ul>
                <li><a href="../samples/index.html">Samples</a></li>
                <li><a href="../userguide/glossary.html">Glossary</a></li>
                <li><a href="../userguide/userguide_single.html">Single Page Version</a></li>
            </ul>
        </nav>
        <!-- End Primary Navigation -->

        <div class="content">
            <div class="chapter"><|MERGE_RESOLUTION|>--- conflicted
+++ resolved
@@ -508,14 +508,11 @@
 
             <h3 id="securing-builds">Securing Gradle Builds</h3>
             <ul>
-<<<<<<< HEAD
                 <li><a class="nav-dropdown" data-toggle="collapse" href="#securing-dependencies" aria-expanded="false" aria-controls="securing-dependencies">Dependencies</a>
                     <ul id="securing-dependencies">
+                        <li><a href="../userguide/security.html">Supply Chain Security</a></li>
                         <li><a href="../userguide/validating_dependencies.html">Validating Dependencis</a></li>
                     </ul>
-=======
-                <li><a href="../userguide/security.html">Supply Chain Security</a></li>
->>>>>>> f7039e1c
                 </li>
             </ul>
 
