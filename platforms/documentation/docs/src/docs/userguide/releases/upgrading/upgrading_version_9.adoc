--- conflicted
+++ resolved
@@ -36,7 +36,6 @@
 . Run `gradle wrapper --gradle-version {gradleVersion}` to update the project to {gradleVersion}.
 . Try to run the project and debug any errors using the <<troubleshooting.adoc#troubleshooting, Troubleshooting Guide>>.
 
-<<<<<<< HEAD
 [[changes_9.2]]
 == Upgrading from 9.1 and earlier
 
@@ -49,12 +48,8 @@
 The incubating `ObjectFactory#dependencyCollector()` method has been removed.
 DependencyCollectors can still be instantiated within Gradle <<properties_providers.adoc#managed_types, managed types>>.
 
-[[changes_9.1]]
-== Upgrading from 9.0 and earlier
-=======
 [[changes_9.1.0]]
 == Upgrading from 9.0.0 and earlier
->>>>>>> d99e0808
 
 === Deprecations
 
