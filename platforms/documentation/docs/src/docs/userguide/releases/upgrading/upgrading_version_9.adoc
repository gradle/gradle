--- conflicted
+++ resolved
@@ -36,8 +36,7 @@
 . Run `gradle wrapper --gradle-version {gradleVersion}` to update the project to {gradleVersion}.
 . Try to run the project and debug any errors using the <<troubleshooting.adoc#troubleshooting, Troubleshooting Guide>>.
 
-<<<<<<< HEAD
-[[changes_9.3]]
+[[changes_9.3.0]]
 == Upgrading from 9.2.0 and earlier
 
 === Deprecations
@@ -49,10 +48,7 @@
 
 Use link:{javadocPath}/org/gradle/api/tasks/wrapper/Wrapper.DistributionType.html#values()[`Wrapper.DistributionType.values()`] to obtain the available distribution types instead.
 
-[[changes_9.2]]
-=======
 [[changes_9.2.0]]
->>>>>>> 0c0a8632
 == Upgrading from 9.1.0 and earlier
 
 === Potential breaking changes
