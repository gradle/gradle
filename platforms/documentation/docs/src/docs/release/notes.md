--- conflicted
+++ resolved
@@ -5,8 +5,6 @@
 Additionally, this release comes with several improvements to [build init](#build-init) and to [build authoring](#build-authors) for build engineers and plugin authors.
 
 We would like to thank the following community members for their contributions to this release of Gradle:
-<<<<<<< HEAD
-=======
 [Baptiste Decroix](https://github.com/bdecroix-spiria),
 [Björn Kautler](https://github.com/Vampire),
 [Daniel Lacasse](https://github.com/lacasseio),
@@ -29,7 +27,6 @@
 [Andrzej Ressel](https://github.com/andrzejressel)
 
 Be sure to check out the [public roadmap](https://blog.gradle.org/roadmap-announcement) for insight into what's planned for future releases.
->>>>>>> 905fd041
 
 ## Upgrade instructions
 
@@ -39,7 +36,7 @@
 
 See the [Gradle 8.x upgrade guide](userguide/upgrading_version_8.html#changes_@baseVersion@) to learn about deprecations, breaking changes and other considerations when upgrading to Gradle @version@.
 
-For Java, Groovy, Kotlin, and Android compatibility, see the [full compatibility notes](userguide/compatibility.html).   
+For Java, Groovy, Kotlin and Android compatibility, see the [full compatibility notes](userguide/compatibility.html).
 
 ## New features and usability improvements
 
@@ -110,8 +107,6 @@
 <a name="build-authors"></a>
 ### Build authoring improvements
 
-<<<<<<< HEAD
-=======
 Gradle provides rich APIs for plugin authors and build engineers to develop custom build logic.
 The [task configuration avoidance API](userguide/task_configuration_avoidance.html) avoids configuring tasks if they are not needed for the execution of a build.
 
@@ -282,7 +277,6 @@
 They will become available to end-users in future IDE releases once IDE vendors adopt them.
 
 #### Problems API
->>>>>>> 905fd041
 
 The new [Problems API](userguide/implementing_gradle_plugins.html#reporting_problems) has entered a public incubation phase and is ready for integration.
 
