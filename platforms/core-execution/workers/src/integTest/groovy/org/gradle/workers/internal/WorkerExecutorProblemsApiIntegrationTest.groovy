--- conflicted
+++ resolved
@@ -16,12 +16,9 @@
 
 package org.gradle.workers.internal
 
-<<<<<<< HEAD
+import org.gradle.api.problems.internal.TaskLocation
+import org.gradle.api.problems.Severity
 import com.google.common.collect.Iterables
-import org.gradle.api.problems.Severity
-=======
-import org.gradle.api.problems.internal.TaskPathLocation
->>>>>>> d010c73d
 import org.gradle.integtests.fixtures.AbstractIntegrationSpec
 import org.gradle.internal.jvm.Jvm
 import org.gradle.operations.problems.ProblemUsageProgressDetails
@@ -140,7 +137,7 @@
             exception.message == "Exception message"
             exception.stacktrace.contains("Caused by: java.lang.Exception: Wrapped cause")
             contextualLocations.size() == 1
-            (contextualLocations[0] as TaskPathLocation).buildTreePath == ":reportProblem"
+            (contextualLocations[0] as TaskLocation).buildTreePath == ":reportProblem"
         }
 
         def problem = Iterables.getOnlyElement(buildOperationsFixture.progress(ProblemUsageProgressDetails)).details
