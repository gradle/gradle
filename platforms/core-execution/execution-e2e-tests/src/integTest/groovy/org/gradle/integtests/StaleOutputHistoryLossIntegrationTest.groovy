--- conflicted
+++ resolved
@@ -22,11 +22,8 @@
 import org.gradle.integtests.fixtures.StaleOutputJavaProject
 import org.gradle.integtests.fixtures.UnsupportedWithConfigurationCache
 import org.gradle.integtests.fixtures.executer.ExecutionResult
-<<<<<<< HEAD
 import org.gradle.integtests.fixtures.executer.GradleExecuter
 import org.gradle.integtests.fixtures.executer.NoDaemonGradleExecuter
-=======
->>>>>>> 62f59c41
 import org.gradle.integtests.fixtures.timeout.IntegrationTestTimeout
 import spock.lang.Issue
 
@@ -36,18 +33,14 @@
 @IntegrationTestTimeout(240)
 class StaleOutputHistoryLossIntegrationTest extends AbstractIntegrationSpec implements OtherGradleVersionFixture {
 
-<<<<<<< HEAD
-    private final GradleExecuter mostRecentReleaseExecuter = new NoDaemonGradleExecuter(otherVersion, temporaryFolder, buildContext)
-=======
-    private AbstractGradleExecuter mostRecentReleaseExecuter
->>>>>>> 62f59c41
+    private GradleExecuter mostRecentReleaseExecuter
 
     def cleanup() {
         mostRecentReleaseExecuter?.cleanup()
     }
 
     def setup() {
-        mostRecentReleaseExecuter = otherVersion.executer(temporaryFolder, buildContext) as AbstractGradleExecuter
+        mostRecentReleaseExecuter = new NoDaemonGradleExecuter(otherVersion, temporaryFolder, buildContext)
         buildFile << "apply plugin: 'base'\n"
     }
 
