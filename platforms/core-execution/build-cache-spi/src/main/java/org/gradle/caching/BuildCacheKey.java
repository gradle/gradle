--- conflicted
+++ resolved
@@ -33,16 +33,4 @@
      * @since 5.4
      */
     byte[] toByteArray();
-<<<<<<< HEAD
-
-    /**
-     * Returns the same as {@link #getHashCode()}.
-     *
-     * @since 8.7
-     * @deprecated Use {@link #getHashCode()} instead.
-     */
-    @Deprecated
-    String getDisplayName();
-=======
->>>>>>> 9a8a6a69
 }