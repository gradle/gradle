/*
 * Copyright 2023 the original author or authors.
 *
 * Licensed under the Apache License, Version 2.0 (the "License");
 * you may not use this file except in compliance with the License.
 * You may obtain a copy of the License at
 *
 *      http://www.apache.org/licenses/LICENSE-2.0
 *
 * Unless required by applicable law or agreed to in writing, software
 * distributed under the License is distributed on an "AS IS" BASIS,
 * WITHOUT WARRANTIES OR CONDITIONS OF ANY KIND, either express or implied.
 * See the License for the specific language governing permissions and
 * limitations under the License.
 */

package org.gradle.tooling.events.problems.internal;

import com.google.common.collect.ImmutableList;
import org.gradle.api.NonNullApi;
import org.gradle.tooling.events.OperationDescriptor;
import org.gradle.tooling.events.internal.BaseProgressEvent;
import org.gradle.tooling.events.problems.Problem;
import org.gradle.tooling.events.problems.SingleProblemEvent;

import javax.annotation.Nullable;

@NonNullApi
public class DefaultSingleProblemEvent extends BaseProgressEvent implements SingleProblemEvent {
<<<<<<< HEAD
    private final ProblemDefinition problemDefinition;
    private final ContextualLabel contextualLabel;
    private final Details details;
    private final List<Location> originLocations;
    private final List<Location> contextualLocations;
    private final List<Solution> solutions;
    private final AdditionalData additionalData;
    private final Failure failure;
=======
    private final Problem problem;
>>>>>>> 3e1e4954

    public DefaultSingleProblemEvent(
        long eventTime,
        @Nullable OperationDescriptor problemDescriptor,
<<<<<<< HEAD
        ProblemDefinition problemDefinition,
        @Nullable ContextualLabel contextualLabel,
        @Nullable Details details,
        List<Location> originLocations,
        List<Location> contextualLocations,
        List<Solution> solutions,
        @Nullable AdditionalData additionalData,
        @Nullable Failure failure) {
        super(eventTime, problemDescriptor == null ? "<null>" : problemDescriptor.getDisplayName(), problemDescriptor);
        this.problemDefinition = problemDefinition;
        this.contextualLabel = contextualLabel;
        this.details = details;
        this.originLocations = originLocations;
        this.contextualLocations = contextualLocations;
        this.solutions = solutions;
        this.additionalData = additionalData;
        this.failure = failure;
    }

    @Override
    public ProblemDefinition getDefinition() {
        return problemDefinition;
    }

    @Override
    public ContextualLabel getContextualLabel() {
        return contextualLabel;
    }

    @Override
    public Details getDetails() {
        return details;
    }

    @Override
    public List<Location> getOriginLocations() {
        return ImmutableList.copyOf(originLocations);
    }

    @Override
    public List<Location> getContextualLocations() {
        return ImmutableList.copyOf(contextualLocations);
    }

    @Override
    public List<Solution> getSolutions() {
        return solutions;
    }

    @Nullable
    @Override
    public Failure getFailure() {
        return failure;
    }

    @Override
    public AdditionalData getAdditionalData() {
        return additionalData;
=======
        Problem problem
    ) {
        super(eventTime, problemDescriptor == null ? "<null>" : problemDescriptor.getDisplayName(), problemDescriptor);
        this.problem = problem;
    }

    @Override
    public Problem getProblem() {
        return problem;
>>>>>>> 3e1e4954
    }
}<|MERGE_RESOLUTION|>--- conflicted
+++ resolved
@@ -16,7 +16,6 @@
 
 package org.gradle.tooling.events.problems.internal;
 
-import com.google.common.collect.ImmutableList;
 import org.gradle.api.NonNullApi;
 import org.gradle.tooling.events.OperationDescriptor;
 import org.gradle.tooling.events.internal.BaseProgressEvent;
@@ -27,82 +26,11 @@
 
 @NonNullApi
 public class DefaultSingleProblemEvent extends BaseProgressEvent implements SingleProblemEvent {
-<<<<<<< HEAD
-    private final ProblemDefinition problemDefinition;
-    private final ContextualLabel contextualLabel;
-    private final Details details;
-    private final List<Location> originLocations;
-    private final List<Location> contextualLocations;
-    private final List<Solution> solutions;
-    private final AdditionalData additionalData;
-    private final Failure failure;
-=======
     private final Problem problem;
->>>>>>> 3e1e4954
 
     public DefaultSingleProblemEvent(
         long eventTime,
         @Nullable OperationDescriptor problemDescriptor,
-<<<<<<< HEAD
-        ProblemDefinition problemDefinition,
-        @Nullable ContextualLabel contextualLabel,
-        @Nullable Details details,
-        List<Location> originLocations,
-        List<Location> contextualLocations,
-        List<Solution> solutions,
-        @Nullable AdditionalData additionalData,
-        @Nullable Failure failure) {
-        super(eventTime, problemDescriptor == null ? "<null>" : problemDescriptor.getDisplayName(), problemDescriptor);
-        this.problemDefinition = problemDefinition;
-        this.contextualLabel = contextualLabel;
-        this.details = details;
-        this.originLocations = originLocations;
-        this.contextualLocations = contextualLocations;
-        this.solutions = solutions;
-        this.additionalData = additionalData;
-        this.failure = failure;
-    }
-
-    @Override
-    public ProblemDefinition getDefinition() {
-        return problemDefinition;
-    }
-
-    @Override
-    public ContextualLabel getContextualLabel() {
-        return contextualLabel;
-    }
-
-    @Override
-    public Details getDetails() {
-        return details;
-    }
-
-    @Override
-    public List<Location> getOriginLocations() {
-        return ImmutableList.copyOf(originLocations);
-    }
-
-    @Override
-    public List<Location> getContextualLocations() {
-        return ImmutableList.copyOf(contextualLocations);
-    }
-
-    @Override
-    public List<Solution> getSolutions() {
-        return solutions;
-    }
-
-    @Nullable
-    @Override
-    public Failure getFailure() {
-        return failure;
-    }
-
-    @Override
-    public AdditionalData getAdditionalData() {
-        return additionalData;
-=======
         Problem problem
     ) {
         super(eventTime, problemDescriptor == null ? "<null>" : problemDescriptor.getDisplayName(), problemDescriptor);
@@ -112,6 +40,5 @@
     @Override
     public Problem getProblem() {
         return problem;
->>>>>>> 3e1e4954
     }
 }