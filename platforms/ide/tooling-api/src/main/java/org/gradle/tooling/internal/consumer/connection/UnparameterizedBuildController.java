--- conflicted
+++ resolved
@@ -219,17 +219,12 @@
      * Actual implementation for newer Gradle versions is {@link FetchAwareBuildControllerAdapter#fetch(Model, Class, Class, Action)}
      */
     @Override
-<<<<<<< HEAD
-    public <T extends Model, M, P> FetchModelResult<T, M> fetch(@Nullable T target, Class<M> modelType, @Nullable Class<P> parameterType, @Nullable Action<? super P> parameterInitializer) {
+    public <M, P> FetchModelResult<M> fetch(@Nullable Model target, Class<M> modelType, @Nullable Class<P> parameterType, @Nullable Action<? super P> parameterInitializer) {
         try {
             Object model = getModel(target, modelType, parameterType, parameterInitializer);
-            return DefaultFetchModelResult.success(target, uncheckedNonnullCast(model));
+            return DefaultFetchModelResult.success(uncheckedNonnullCast(model));
         } catch (Exception e) {
             return DefaultFetchModelResult.failure(e);
         }
-=======
-    public <M, P> FetchModelResult<M> fetch(@Nullable Model target, Class<M> modelType, @Nullable Class<P> parameterType, @Nullable Action<? super P> parameterInitializer) {
-        throw new UnsupportedVersionException(String.format("Gradle version %s does not support resilient model fetching.", gradleVersion.getVersion()));
->>>>>>> 0cd4c2da
     }
 }