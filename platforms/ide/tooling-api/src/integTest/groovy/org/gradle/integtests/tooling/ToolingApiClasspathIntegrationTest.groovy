/*
 * Copyright 2012 the original author or authors.
 *
 * Licensed under the Apache License, Version 2.0 (the "License");
 * you may not use this file except in compliance with the License.
 * You may obtain a copy of the License at
 *
 *      http://www.apache.org/licenses/LICENSE-2.0
 *
 * Unless required by applicable law or agreed to in writing, software
 * distributed under the License is distributed on an "AS IS" BASIS,
 * WITHOUT WARRANTIES OR CONDITIONS OF ANY KIND, either express or implied.
 * See the License for the specific language governing permissions and
 * limitations under the License.
 */

package org.gradle.integtests.tooling

import org.gradle.integtests.fixtures.AbstractIntegrationSpec
import org.gradle.integtests.tooling.fixture.ToolingApiDistribution
import org.gradle.integtests.tooling.fixture.ToolingApiDistributionResolver

class ToolingApiClasspathIntegrationTest extends AbstractIntegrationSpec {

    def "tooling api classpath contains only tooling-api jar and slf4j"() {
        when:
        ToolingApiDistribution resolve = ToolingApiDistributionResolver.use {
            it.withDefaultRepository().withExternalToolingApiDistribution()
                .resolve(distribution.getVersion().baseVersion.version)
        }

        then:
        resolve.classpath.size() == 2
        resolve.classpath.any {it.name ==~ /slf4j-api-.*\.jar/}
        // If this suddenly fails without an obvious reason, you likely have added some code
        // that references types that were previously eliminated from gradle-tooling-api.jar.

        def size = resolve.classpath.find { it.name ==~ /gradle-tooling-api.*\.jar/ }.size()
<<<<<<< HEAD
        size <= 3_408_927
=======
        size < 3_450_000
>>>>>>> ff23f1cb
    }
}<|MERGE_RESOLUTION|>--- conflicted
+++ resolved
@@ -36,10 +36,6 @@
         // that references types that were previously eliminated from gradle-tooling-api.jar.
 
         def size = resolve.classpath.find { it.name ==~ /gradle-tooling-api.*\.jar/ }.size()
-<<<<<<< HEAD
-        size <= 3_408_927
-=======
         size < 3_450_000
->>>>>>> ff23f1cb
     }
 }