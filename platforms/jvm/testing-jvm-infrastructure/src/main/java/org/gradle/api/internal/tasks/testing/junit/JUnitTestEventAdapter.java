/*
 * Copyright 2010 the original author or authors.
 *
 * Licensed under the Apache License, Version 2.0 (the "License");
 * you may not use this file except in compliance with the License.
 * You may obtain a copy of the License at
 *
 *      http://www.apache.org/licenses/LICENSE-2.0
 *
 * Unless required by applicable law or agreed to in writing, software
 * distributed under the License is distributed on an "AS IS" BASIS,
 * WITHOUT WARRANTIES OR CONDITIONS OF ANY KIND, either express or implied.
 * See the License for the specific language governing permissions and
 * limitations under the License.
 */

package org.gradle.api.internal.tasks.testing.junit;

import org.gradle.api.internal.tasks.testing.ClassTestDefinition;
import org.gradle.api.internal.tasks.testing.DefaultTestClassDescriptor;
import org.gradle.api.internal.tasks.testing.DefaultTestDescriptor;
import org.gradle.api.internal.tasks.testing.DefaultTestFailure;
import org.gradle.api.internal.tasks.testing.DefaultTestSuiteDescriptor;
import org.gradle.api.internal.tasks.testing.TestCompleteEvent;
import org.gradle.api.internal.tasks.testing.TestDescriptorInternal;
import org.gradle.api.internal.tasks.testing.TestResultProcessor;
import org.gradle.api.internal.tasks.testing.TestStartEvent;
import org.gradle.api.internal.tasks.testing.failure.DefaultThrowableToTestFailureMapper;
import org.gradle.api.internal.tasks.testing.failure.TestFailureMapper;
import org.gradle.api.internal.tasks.testing.failure.mappers.AssertErrorMapper;
import org.gradle.api.internal.tasks.testing.failure.mappers.AssertjMultipleAssertionsErrorMapper;
import org.gradle.api.internal.tasks.testing.failure.mappers.JUnitComparisonTestFailureMapper;
import org.gradle.api.internal.tasks.testing.failure.mappers.OpenTestAssertionFailedMapper;
import org.gradle.api.internal.tasks.testing.failure.mappers.OpenTestMultipleFailuresErrorMapper;
import org.gradle.api.internal.tasks.testing.source.DefaultClassSource;
import org.gradle.api.internal.tasks.testing.source.DefaultMethodSource;
import org.gradle.api.internal.tasks.testing.source.DefaultOtherSource;
import org.gradle.api.tasks.testing.TestFailure;
import org.gradle.api.tasks.testing.TestResult;
import org.gradle.api.tasks.testing.source.TestSource;
import org.gradle.internal.id.IdGenerator;
import org.gradle.internal.time.Clock;
import org.jspecify.annotations.NullMarked;
import org.jspecify.annotations.Nullable;
import org.junit.runner.Description;
import org.junit.runner.Result;
import org.junit.runner.notification.Failure;
import org.junit.runner.notification.RunListener;

import java.lang.reflect.InvocationTargetException;
import java.lang.reflect.Method;
import java.util.ArrayDeque;
import java.util.Arrays;
import java.util.Deque;
import java.util.HashMap;
import java.util.LinkedHashMap;
import java.util.LinkedHashSet;
import java.util.List;
import java.util.Map;
import java.util.Set;
import java.util.function.BiConsumer;
import java.util.function.Consumer;
import java.util.regex.Matcher;
import java.util.regex.Pattern;
import java.util.stream.Collectors;

/**
 * A {@link RunListener} that maps JUnit4 events to Gradle test events.
 *
 * <p>
 * This class is assumed to be synchronized by JUnit 4, so it does not do any additional synchronization itself.
 * </p>
 */
@NullMarked
public class JUnitTestEventAdapter extends RunListener {

    private static final List<TestFailureMapper> MAPPERS = Arrays.asList(
        new JUnitComparisonTestFailureMapper(),
        new OpenTestAssertionFailedMapper(),
        new OpenTestMultipleFailuresErrorMapper(),
        new AssertjMultipleAssertionsErrorMapper(),
        new AssertErrorMapper()
    );

    @NullMarked
    private static final class TestNode {
        @Nullable
        private final TestNode parent;
        private final Description description;
        private final TestDescriptorInternal descriptor;

        private TestNode(@Nullable TestNode parent, Description description, TestDescriptorInternal descriptor) {
            this.parent = parent;
            this.description = description;
            this.descriptor = descriptor;
        }

        @Override
        public String toString() {
            return "TestNode{name=" + descriptor.getName() + ",id=" + descriptor.getId() + "}";
        }
    }

    private static final DefaultThrowableToTestFailureMapper FAILURE_MAPPER = new DefaultThrowableToTestFailureMapper(MAPPERS);

    private static final Pattern DESCRIPTOR_PATTERN = Pattern.compile("(.*)\\((.*)\\)(\\[\\d+])?", Pattern.DOTALL);
    private final IdGenerator<?> idGenerator;
    private final TestResultProcessor resultProcessor;
    private final Clock clock;
    // This uses a Deque so grandparents are completed after parents
    private final Deque<TestNode> executingStack = new ArrayDeque<>();
    private final Map<Thread, Deque<TestNode>> executingStackPerThread = new HashMap<>();
    private final Set<TestNode> executing = new LinkedHashSet<>();
    private final DescriptionSet assumptionFailed = new DescriptionSet();
    private boolean testsStarted = false;
    @Nullable
    private String rootName;
    @Nullable
    private TestNode rootNode;
    private final DescriptionMap<TestNode, TestNode> descriptionsToDescriptors = new DescriptionMap<>(
        (desc, v) -> v,
        new DescriptionMap.DescriptionWitness<TestNode, TestNode>() {
            @Override
            public Description getDescription(TestNode wrappedValue) {
                return wrappedValue.description;
            }

            @Override
            public TestNode getValue(TestNode wrappedValue) {
                return wrappedValue;
            }
        }
    );
    private final Map<Description, Integer> descriptionToStartedCount = new LinkedHashMap<>();

    public JUnitTestEventAdapter(TestResultProcessor resultProcessor, Clock clock, IdGenerator<?> idGenerator) {
        this.resultProcessor = resultProcessor;
        this.clock = clock;
        this.idGenerator = idGenerator;
    }

    /**
     * Sets the root name. This is used to override the root description name, as some runners
     * don't set a name on the root description, e.g. {@link org.junit.internal.runners.JUnit38ClassRunner}.
     *
     * @param rootName the root name
     */
    public void setRootName(String rootName) {
        this.rootName = rootName;
    }

    @Nullable
    private TestNode getNodeOrNext(Description description) {
        TestNode unambiguousNode = descriptionsToDescriptors.get(description);
        if (unambiguousNode != null) {
            return unambiguousNode;
        }
        int startedCount = descriptionToStartedCount.getOrDefault(description, 0);
        List<TestNode> candidates = descriptionsToDescriptors.getByEquality(description);
        if (startedCount >= candidates.size()) {
            return null;
        }
        return candidates.get(startedCount);
    }

    private Deque<TestNode> getExecutingStackForCurrentThread() {
        return executingStackPerThread.computeIfAbsent(Thread.currentThread(), t -> new ArrayDeque<>());
    }

    @Nullable
    private TestNode getNodeOrCurrent(Description description) {
        TestNode unambiguousNode = descriptionsToDescriptors.get(description);
        if (unambiguousNode != null) {
            return unambiguousNode;
        }
        TestNode lastStarted = getExecutingStackForCurrentThread().peekLast();
        if (lastStarted != null && lastStarted.description.equals(description)) {
            return lastStarted;
        }
        return null;
    }

    @NullMarked
    private enum RegistrationMode {
        TEST,
        SUITE,
        DETECTED
    }

    private TestNode getOrRegisterNextNode(Description description, RegistrationMode registrationMode) {
        TestNode node = getNodeOrNext(description);
        if (node != null) {
            return node;
        }
        return registerNode(description, registrationMode);
    }

    private TestNode registerNode(Description description, RegistrationMode registrationMode) {
        TestNode parent = getParentForDynamicRegistration(description);
        TestNode node = createNode(parent, description, registrationMode);
        descriptionsToDescriptors.put(description, node);
        return node;
    }

    private TestNode getParentForDynamicRegistration(Description description) {
        Class<?> testClass = getTestClassIfPossible(description);
        if (testClass != null) {
            Description fakeParentDescription = Description.createSuiteDescription(testClass);
            TestNode node = getNodeOrNext(fakeParentDescription);
            if (node != null) {
                return node;
            }
        }
        return rootNode;
    }

    /**
     * Start the parent of the given node if it is not already active, and throw an exception if there is no parent.
     *
     * <p>
     * This method also starts any ancestor nodes that are not already active.
     * </p>
     *
     * @param node the node whose parent should be started
     * @return the id of the parent
     */
    private Object startRequiredParentIfNeeded(TestNode node) {
        Object parentId = startParentIfNeeded(node);
        if (parentId == null) {
            throw new AssertionError("No parent found for " + node);
        }
        return parentId;
    }

    /**
     * Start the parent of the given node, if it has one, and it is not already active.
     *
     * <p>
     * This method also starts any ancestor nodes that are not already active.
     * </p>
     *
     * @param node the node whose parent should be started
     * @return the id of the parent, or {@code null} if there is no parent
     */
    @Nullable
    private Object startParentIfNeeded(TestNode node) {
        TestNode parent = node.parent;
        if (parent == null) {
            return null;
        }
        startParentByNodeIfNeeded(parent, clock.getCurrentTime());
        return parent.descriptor.getId();
    }

    /**
     * Start the given parent node if it is not already active. Note that this differs from the other methods
     * as it takes the parent node directly, rather than looking it up from a child description.
     *
     * <p>
     * This method also starts any ancestor nodes that are not already active.
     * </p>
     *
     * @param parent the parent node to start
     * @param now the current time
     */
    private void startParentByNodeIfNeeded(TestNode parent, long now) {
        Object grandparentId = startParentIfNeeded(parent);
        if (executing.contains(parent)) {
            return;
        }
        startNode(parent, new TestStartEvent(now, grandparentId));
    }

    private void startNode(TestNode node, TestStartEvent event) {
        testsStarted = true;
        executing.add(node);
        executingStack.addLast(node);
        getExecutingStackForCurrentThread().addLast(node);
        resultProcessor.started(node.descriptor, event);
        descriptionToStartedCount.compute(
            node.description, (desc, count) -> count == null ? 1 : count + 1
        );
    }

    private void completeNode(TestNode node, TestCompleteEvent event) {
        resultProcessor.completed(node.descriptor.getId(), event);
        executing.remove(node);
        // The node is more likely to be at the end because we shouldn't finish parents before children
        executingStack.removeLastOccurrence(node);
        getExecutingStackForCurrentThread().removeLastOccurrence(node);
    }

    // Note: This is JUnit 4.13+ only, so it may not be called
    // We only use it to provide more exact timing for suites
    // If not called, the suite start time is when the first test starts
    @Override
    public void testSuiteStarted(Description description) {
        TestNode node = getOrRegisterNextNode(description, RegistrationMode.SUITE);
        startParentByNodeIfNeeded(node, clock.getCurrentTime());
    }

    // Note: This is JUnit 4.13+ only, so it may not be called
    // We only use it to provide more exact timing for suites
    // If not called, the suite end time is when the whole run finishes
    @Override
    public void testSuiteFinished(Description description) {
        TestNode node = getNodeOrCurrent(description);
        if (node == null || !executing.contains(node)) {
            return;
        }
        completeNode(node, new TestCompleteEvent(clock.getCurrentTime()));
    }

    @Override
    public void testStarted(Description description) {
<<<<<<< HEAD
        testsStarted = true;
        Object parentId = startRequiredParentIfNeeded(description);
        TestDescriptorInternal descriptor = methodDescriptor(idGenerator.generateId(), description);
        synchronized (lock) {
            TestDescriptorInternal oldTest = executing.put(description, descriptor);
            assert oldTest == null : String.format("Unexpected start event for %s", description);
        }
        resultProcessor.started(descriptor, startEvent(parentId));
=======
        TestNode node = getOrRegisterNextNode(description, RegistrationMode.TEST);
        Object parentId = startRequiredParentIfNeeded(node);

        startNode(node, startEvent(parentId));
>>>>>>> 2cc5dfc7
    }

    @Override
    public void testFailure(Failure failure) {
        addFailure(failure, null, this::reportFailure);
    }

    private void reportFailure(Object descriptorId, Throwable throwable) {
        TestFailure failure = FAILURE_MAPPER.createFailure(throwable);
        resultProcessor.failure(descriptorId, failure);
    }

    @Override
    public void testAssumptionFailure(Failure failure) {
        assumptionFailed.add(failure.getDescription());

        addFailure(failure, TestResult.ResultType.SKIPPED, this::reportAssumptionFailure);
    }

    private void reportAssumptionFailure(Object descriptorId, Throwable throwable) {
        TestFailure assumptionFailure = DefaultTestFailure.fromTestAssumptionFailure(throwable);
        resultProcessor.failure(descriptorId, assumptionFailure);
    }

    private void addFailure(Failure failure, TestResult.@Nullable ResultType resultType, BiConsumer<Object, Throwable> reportFailureMethod) {
        TestNode node = getNodeOrCurrent(failure.getDescription());
        if (node != null && !node.descriptor.isComposite() && executing.contains(node)) {
            // This is the normal path, we've just seen a test failure
            // for a test that we saw start
            reportFailureMethod.accept(node.descriptor.getId(), failure.getException());
        } else {
            // This can happen when, for example, a @BeforeClass or @AfterClass method fails
            // We generate an artificial start/failure/completed sequence of events
<<<<<<< HEAD
            withPotentiallyMissingParent(className(failure.getDescription()), clock.getCurrentTime(), parentId -> {
                TestDescriptorInternal child = methodDescriptor(idGenerator.generateId(), failure.getDescription());
                resultProcessor.started(child, startEvent(parentId));
                Throwable exception = failure.getException();
                reportFailure(child.getId(), exception);
                resultProcessor.completed(child.getId(), new TestCompleteEvent(clock.getCurrentTime()));
=======
            withPotentiallyMissingParent(className(failure.getDescription()), clock.getCurrentTime(), parentNode -> {
                TestNode newNode = registerNode(failure.getDescription(), RegistrationMode.TEST);
                startNode(newNode, startEvent(parentNode.descriptor.getId()));
                reportFailureMethod.accept(newNode.descriptor.getId(), failure.getException());
                completeNode(newNode, new TestCompleteEvent(clock.getCurrentTime(), resultType));
>>>>>>> 2cc5dfc7
            });
        }
    }

    @SuppressWarnings("unused")
    private void withPotentiallyMissingParent(String parentClassName, long now, Consumer<TestNode> action) {
        TestNode parent = startParentMatchingClassName(parentClassName, now);
        boolean synthetic = parent == null;

        if (synthetic) {
            // This can happen if there's a setup method in a suite that doesn't actually get executed according to the test run data.
            // We must synthesize a parent in this case.
            parent = getOrRegisterNextNode(Description.createSuiteDescription(parentClassName), RegistrationMode.SUITE);
            startNode(parent, startEvent(null));
        }

        action.accept(parent);

        if (synthetic) {
            completeNode(parent, new TestCompleteEvent(clock.getCurrentTime()));
        }
    }

    @Nullable
    private TestNode startParentMatchingClassName(String className, long now) {
        TestNode parent = descriptionsToDescriptors.getFirstMatching(description -> description.isSuite() && className(description).equals(className));
        if (parent != null) {
            startParentByNodeIfNeeded(parent, now);
        }
        return parent;
    }

<<<<<<< HEAD
    private void reportFailure(Object descriptorId, Throwable throwable) {
        TestFailure failure = FAILURE_MAPPER.createFailure(throwable);
        resultProcessor.failure(descriptorId, failure);
    }

    @Override
    public void testAssumptionFailure(Failure failure) {
        TestDescriptorInternal testInternal;
        synchronized (lock) {
            testInternal = executing.get(failure.getDescription());
            assumptionFailed.add(failure.getDescription());
        }

        if (testInternal != null) {
            // This is the normal path, we've just seen a test failure
            // for a test that we saw start
            Throwable exception = failure.getException();
            reportAssumptionFailure(testInternal.getId(), exception);
        } else {
            // This can happen when, for example, a @BeforeClass or @AfterClass method fails
            // We generate an artificial start/failure/completed sequence of events
            withPotentiallyMissingParent(className(failure.getDescription()), clock.getCurrentTime(), parentId -> {
                TestDescriptorInternal child = methodDescriptor(idGenerator.generateId(), failure.getDescription());
                resultProcessor.started(child, startEvent(parentId));
                Throwable exception = failure.getException();
                reportAssumptionFailure(child.getId(), exception);
                resultProcessor.completed(child.getId(), new TestCompleteEvent(clock.getCurrentTime(), TestResult.ResultType.SKIPPED));
            });
        }
    }

    private void reportAssumptionFailure(Object descriptorId, Throwable throwable) {
        TestFailure assumptionFailure = DefaultTestFailure.fromTestAssumptionFailure(throwable);
        resultProcessor.failure(descriptorId, assumptionFailure);
    }

=======
>>>>>>> 2cc5dfc7
    /**
     * This is not a JUnit 4 callback, but is used by {@link JUnitTestExecutor} to report an exception
     * thrown from JUnit itself.
     *
     * @param testClassDefinition information about the test class being executed when the failure occurred
     * @param failure the failure
     */
    public void testExecutionFailure(ClassTestDefinition testClassDefinition, TestFailure failure) {
        try {
            List<TestNode> executingTests = executing.stream()
                .filter(t -> !t.descriptor.isComposite())
                .collect(Collectors.toList());
            // If all currently executing tests are composite (suites), then we assume that the failure happened while
            // no actual test was running.
            // We should attach it to any currently running container,
            // or create a fake test if there is no currently running container.
            if (executingTests.isEmpty()) {
                String testName = testsStarted ? "executionError" : "initializationError";
                Description failureDescription;
                TestNode likelyCulprit = executingStack.peekLast();
                if (likelyCulprit == null) {
                    // We never started any tests, so we need to create a root node
                    Description fakeClassDescription = Description.createSuiteDescription(testClassDefinition.getTestClassName());
                    failureDescription = Description.createTestDescription(
                        testClassDefinition.getTestClassName(), testName
                    );
                    fakeClassDescription.addChild(failureDescription);
                    testRunStarted(fakeClassDescription);
                    likelyCulprit = executingStack.getLast();
                } else {
                    // Create a fake test under the likely culprit
                    failureDescription = Description.createTestDescription(
                        likelyCulprit.description.getClassName(), testName
                    );
                }
                TestNode newNode = registerNode(failureDescription, RegistrationMode.TEST);
                startNode(newNode, startEvent(likelyCulprit.descriptor.getId()));
                resultProcessor.failure(newNode.descriptor.getId(), failure);
                completeNode(newNode, new TestCompleteEvent(clock.getCurrentTime()));
            } else {
                // Mark all currently executing tests as failed
                executingTests.forEach(node -> resultProcessor.failure(node.descriptor.getId(), failure));
                // Completion will be handled in handleRunFinished
            }
        } finally {
            handleRunFinished();
        }
    }

    @Override
    public void testIgnored(Description description) {
        if (methodName(description) == null) {
            // An @Ignored class, ignore the event. We don't get testIgnored events for each method, so we have
            // generate them on our own
            processIgnoredClass(description);
        } else {
            TestNode node = getOrRegisterNextNode(description, RegistrationMode.DETECTED);
            Object parentId = startRequiredParentIfNeeded(node);
            startNode(node, startEvent(parentId));
            completeNode(node, new TestCompleteEvent(clock.getCurrentTime(), TestResult.ResultType.SKIPPED));
        }
    }

    private void processIgnoredClass(Description description) {
        TestNode classNode = getOrRegisterNextNode(description, RegistrationMode.SUITE);
        startParentByNodeIfNeeded(classNode, clock.getCurrentTime());
        String className = className(description);
        for (Description childDescription : IgnoredTestDescriptorProvider.getAllDescriptions(description, className)) {
            TestNode childNode = getOrRegisterNextNode(childDescription, RegistrationMode.DETECTED);
            startNode(childNode, startEvent(classNode.descriptor.getId()));
            completeNode(childNode, new TestCompleteEvent(clock.getCurrentTime(), TestResult.ResultType.SKIPPED));
        }
    }

    @Override
    public void testFinished(Description description) {
        long endTime = clock.getCurrentTime();
        TestNode node = getNodeOrCurrent(description);
        if (node == null || !executing.contains(node)) {
            return;
        }
        if (!executing.remove(node)) {
            if (executing.size() != 1) {
                throw new AssertionError(String.format("Unexpected end event for %s", description));
            }
            // Assume that test has renamed itself
            node = executing.iterator().next();
            executing.clear();
        }
        TestResult.ResultType resultType = assumptionFailed.remove(description) ? TestResult.ResultType.SKIPPED : null;
        completeNode(node, new TestCompleteEvent(endTime, resultType));
    }

<<<<<<< HEAD
    /**
     * Creates a test descriptor. The descriptor source type is inferred from whether the class and method names can be obtained.
     */
    private static TestDescriptorInternal descriptor(Object id, Description description) {
        String className = className(description);
        String methodName = methodName(description);
        TestSource source;
        if (className != null && methodName != null) {
            source = new DefaultMethodSource(className, methodName);
        } else if (className != null && methodName == null) {
            source = new DefaultClassSource(className);
        } else {
            source = DefaultOtherSource.getInstance();
        }
        return new DefaultTestDescriptor(id, className, methodName, source);
    }

    /**
     * Creates a test descriptor describing a method, even if the method name cannot be obtained.
     */
    private static TestDescriptorInternal methodDescriptor(Object id, Description description) {
        String methodName = methodName(description);
        String className = className(description);
        if (methodName != null) {
            return new DefaultTestDescriptor(id, className, methodName, new DefaultMethodSource(className, methodName));
        } else {
            return new DefaultTestDescriptor(id, className, "classMethod", new DefaultMethodSource(className, "classMethod"));
=======
    @Override
    public void testRunStarted(Description description) {
        rootNode = new TestNode(null, description, new DefaultTestClassDescriptor(idGenerator.generateId(), rootName, classDisplayName(rootName)));
        addDescriptorAndChildren(description, rootNode);

        // Start root immediately so output is captured for it
        startParentByNodeIfNeeded(rootNode, clock.getCurrentTime());
    }

    @Override
    public void testRunFinished(Result result) {
        handleRunFinished();
    }

    private void handleRunFinished() {
        // Complete any active nodes, in reverse order
        long now = clock.getCurrentTime();
        TestNode node;
        while ((node = executingStack.pollLast()) != null) {
            resultProcessor.completed(node.descriptor.getId(), new TestCompleteEvent(now));
        }

        executing.clear();
        executingStackPerThread.clear();
        assumptionFailed.clear();
        testsStarted = false;
        rootName = null;
        rootNode = null;
        descriptionsToDescriptors.clear();
        descriptionToStartedCount.clear();
    }

    private void addDescriptorAndChildren(Description parent, TestNode parentNode) {
        descriptionsToDescriptors.put(parent, parentNode);
        for (Description child : parent.getChildren()) {
            TestNode node = createNode(parentNode, child, RegistrationMode.DETECTED);
            addDescriptorAndChildren(child, node);
>>>>>>> 2cc5dfc7
        }
    }

    @Nullable
    private static final Method DESCRIPTION_GET_TEST_CLASS;

    static {
        Method getTestClass;
        try {
            getTestClass = Description.class.getDeclaredMethod("getTestClass");
        } catch (NoSuchMethodException e) {
            // Assume JUnit <= 4.5
            getTestClass = null;
        }
        DESCRIPTION_GET_TEST_CLASS = getTestClass;
    }

    private static boolean supportsTestClassMethod() {
        return DESCRIPTION_GET_TEST_CLASS != null;
    }

    @Nullable
    private static Class<?> getTestClassIfPossible(Description description) {
        if (!supportsTestClassMethod()) {
            return null;
        }
        try {
            return (Class<?>) DESCRIPTION_GET_TEST_CLASS.invoke(description);
        } catch (InvocationTargetException e) {
            if (e.getCause() instanceof RuntimeException) {
                throw (RuntimeException) e.getCause();
            }
            throw new RuntimeException(e);
        } catch (IllegalAccessException e) {
            throw new AssertionError("Should always have access to getTestClass when present", e);
        }
    }

    // Use this instead of Description.getMethodName(), it is not available in JUnit <= 4.5
    @Nullable
    public static String methodName(Description description) {
        return methodName(description.toString());
    }

    @Nullable
    public static String methodName(String description) {
        Matcher matcher = methodStringMatcher(description);
        if (matcher.matches()) {
            return matcher.group(1);
        }
        return null;
    }

    // Use this instead of Description.getClassName(), it is not available in JUnit <= 4.5
    public static String className(Description description) {
        return className(description.toString());
    }

    public static String className(String description) {
        Matcher matcher = methodStringMatcher(description);
        return matcher.matches() ? matcher.group(2) : description;
    }

    private static String classDisplayName(String className) {
        // Use last part of class name only, for legacy compatibility
        int lastDot = className.lastIndexOf('.');
        if (lastDot > 0) {
            return className.substring(lastDot + 1);
        } else {
            return className;
        }
    }

    private static Matcher methodStringMatcher(String description) {
        return DESCRIPTOR_PATTERN.matcher(description);
    }

    private TestStartEvent startEvent(@Nullable Object parentId) {
        return new TestStartEvent(clock.getCurrentTime(), parentId);
    }

    private TestNode createNode(TestNode parent, Description description, RegistrationMode registrationMode) {
        Object id = idGenerator.generateId();
        String className = className(description);
        TestDescriptorInternal descriptor;
        if (registrationMode == RegistrationMode.SUITE || (registrationMode == RegistrationMode.DETECTED && description.isSuite())) {
            if (supportsTestClassMethod() && getTestClassIfPossible(description) == null) {
                descriptor = new DefaultTestSuiteDescriptor(id, className);
            } else {
                descriptor = new DefaultTestClassDescriptor(id, className, classDisplayName(className));
            }
        } else {
            String methodName = methodName(description);
            if (methodName != null) {
                descriptor = new DefaultTestDescriptor(id, className, methodName);
            } else {
                descriptor = new DefaultTestDescriptor(id, className, "classMethod");
            }
        }
        return new TestNode(parent, description, descriptor);
    }
}<|MERGE_RESOLUTION|>--- conflicted
+++ resolved
@@ -313,21 +313,10 @@
 
     @Override
     public void testStarted(Description description) {
-<<<<<<< HEAD
-        testsStarted = true;
-        Object parentId = startRequiredParentIfNeeded(description);
-        TestDescriptorInternal descriptor = methodDescriptor(idGenerator.generateId(), description);
-        synchronized (lock) {
-            TestDescriptorInternal oldTest = executing.put(description, descriptor);
-            assert oldTest == null : String.format("Unexpected start event for %s", description);
-        }
-        resultProcessor.started(descriptor, startEvent(parentId));
-=======
         TestNode node = getOrRegisterNextNode(description, RegistrationMode.TEST);
         Object parentId = startRequiredParentIfNeeded(node);
 
         startNode(node, startEvent(parentId));
->>>>>>> 2cc5dfc7
     }
 
     @Override
@@ -361,20 +350,11 @@
         } else {
             // This can happen when, for example, a @BeforeClass or @AfterClass method fails
             // We generate an artificial start/failure/completed sequence of events
-<<<<<<< HEAD
-            withPotentiallyMissingParent(className(failure.getDescription()), clock.getCurrentTime(), parentId -> {
-                TestDescriptorInternal child = methodDescriptor(idGenerator.generateId(), failure.getDescription());
-                resultProcessor.started(child, startEvent(parentId));
-                Throwable exception = failure.getException();
-                reportFailure(child.getId(), exception);
-                resultProcessor.completed(child.getId(), new TestCompleteEvent(clock.getCurrentTime()));
-=======
             withPotentiallyMissingParent(className(failure.getDescription()), clock.getCurrentTime(), parentNode -> {
                 TestNode newNode = registerNode(failure.getDescription(), RegistrationMode.TEST);
                 startNode(newNode, startEvent(parentNode.descriptor.getId()));
                 reportFailureMethod.accept(newNode.descriptor.getId(), failure.getException());
                 completeNode(newNode, new TestCompleteEvent(clock.getCurrentTime(), resultType));
->>>>>>> 2cc5dfc7
             });
         }
     }
@@ -407,45 +387,6 @@
         return parent;
     }
 
-<<<<<<< HEAD
-    private void reportFailure(Object descriptorId, Throwable throwable) {
-        TestFailure failure = FAILURE_MAPPER.createFailure(throwable);
-        resultProcessor.failure(descriptorId, failure);
-    }
-
-    @Override
-    public void testAssumptionFailure(Failure failure) {
-        TestDescriptorInternal testInternal;
-        synchronized (lock) {
-            testInternal = executing.get(failure.getDescription());
-            assumptionFailed.add(failure.getDescription());
-        }
-
-        if (testInternal != null) {
-            // This is the normal path, we've just seen a test failure
-            // for a test that we saw start
-            Throwable exception = failure.getException();
-            reportAssumptionFailure(testInternal.getId(), exception);
-        } else {
-            // This can happen when, for example, a @BeforeClass or @AfterClass method fails
-            // We generate an artificial start/failure/completed sequence of events
-            withPotentiallyMissingParent(className(failure.getDescription()), clock.getCurrentTime(), parentId -> {
-                TestDescriptorInternal child = methodDescriptor(idGenerator.generateId(), failure.getDescription());
-                resultProcessor.started(child, startEvent(parentId));
-                Throwable exception = failure.getException();
-                reportAssumptionFailure(child.getId(), exception);
-                resultProcessor.completed(child.getId(), new TestCompleteEvent(clock.getCurrentTime(), TestResult.ResultType.SKIPPED));
-            });
-        }
-    }
-
-    private void reportAssumptionFailure(Object descriptorId, Throwable throwable) {
-        TestFailure assumptionFailure = DefaultTestFailure.fromTestAssumptionFailure(throwable);
-        resultProcessor.failure(descriptorId, assumptionFailure);
-    }
-
-=======
->>>>>>> 2cc5dfc7
     /**
      * This is not a JUnit 4 callback, but is used by {@link JUnitTestExecutor} to report an exception
      * thrown from JUnit itself.
@@ -539,35 +480,6 @@
         completeNode(node, new TestCompleteEvent(endTime, resultType));
     }
 
-<<<<<<< HEAD
-    /**
-     * Creates a test descriptor. The descriptor source type is inferred from whether the class and method names can be obtained.
-     */
-    private static TestDescriptorInternal descriptor(Object id, Description description) {
-        String className = className(description);
-        String methodName = methodName(description);
-        TestSource source;
-        if (className != null && methodName != null) {
-            source = new DefaultMethodSource(className, methodName);
-        } else if (className != null && methodName == null) {
-            source = new DefaultClassSource(className);
-        } else {
-            source = DefaultOtherSource.getInstance();
-        }
-        return new DefaultTestDescriptor(id, className, methodName, source);
-    }
-
-    /**
-     * Creates a test descriptor describing a method, even if the method name cannot be obtained.
-     */
-    private static TestDescriptorInternal methodDescriptor(Object id, Description description) {
-        String methodName = methodName(description);
-        String className = className(description);
-        if (methodName != null) {
-            return new DefaultTestDescriptor(id, className, methodName, new DefaultMethodSource(className, methodName));
-        } else {
-            return new DefaultTestDescriptor(id, className, "classMethod", new DefaultMethodSource(className, "classMethod"));
-=======
     @Override
     public void testRunStarted(Description description) {
         rootNode = new TestNode(null, description, new DefaultTestClassDescriptor(idGenerator.generateId(), rootName, classDisplayName(rootName)));
@@ -605,7 +517,6 @@
         for (Description child : parent.getChildren()) {
             TestNode node = createNode(parentNode, child, RegistrationMode.DETECTED);
             addDescriptorAndChildren(child, node);
->>>>>>> 2cc5dfc7
         }
     }
 
@@ -693,17 +604,30 @@
         TestDescriptorInternal descriptor;
         if (registrationMode == RegistrationMode.SUITE || (registrationMode == RegistrationMode.DETECTED && description.isSuite())) {
             if (supportsTestClassMethod() && getTestClassIfPossible(description) == null) {
-                descriptor = new DefaultTestSuiteDescriptor(id, className);
+                descriptor = new DefaultTestSuiteDescriptor(id, className, DefaultOtherSource.getInstance());
             } else {
-                descriptor = new DefaultTestClassDescriptor(id, className, classDisplayName(className));
+                descriptor = new DefaultTestClassDescriptor(id, className, classDisplayName(className), new DefaultClassSource(className));
             }
         } else {
             String methodName = methodName(description);
-            if (methodName != null) {
-                descriptor = new DefaultTestDescriptor(id, className, methodName);
-            } else {
-                descriptor = new DefaultTestDescriptor(id, className, "classMethod");
-            }
+            TestSource testSource = null;
+            if (registrationMode != RegistrationMode.TEST) {
+                // If a test wasn't specifically asked for, infer a different source based on available fields
+                if (supportsTestClassMethod() && getTestClassIfPossible(description) == null) {
+                    testSource = DefaultOtherSource.getInstance();
+                } else if (methodName == null) {
+                    testSource = new DefaultClassSource(className);
+                }
+            }
+            // Apply fallback for method name if missing
+            if (methodName == null) {
+                methodName = "classMethod";
+            }
+            // Apply default method source if no other source was inferred
+            if (testSource == null) {
+                testSource = new DefaultMethodSource(className, methodName);
+            }
+            descriptor = new DefaultTestDescriptor(id, className, methodName, testSource);
         }
         return new TestNode(parent, description, descriptor);
     }
