/*
 * Copyright 2016 the original author or authors.
 *
 * Licensed under the Apache License, Version 2.0 (the "License");
 * you may not use this file except in compliance with the License.
 * You may obtain a copy of the License at
 *
 *      http://www.apache.org/licenses/LICENSE-2.0
 *
 * Unless required by applicable law or agreed to in writing, software
 * distributed under the License is distributed on an "AS IS" BASIS,
 * WITHOUT WARRANTIES OR CONDITIONS OF ANY KIND, either express or implied.
 * See the License for the specific language governing permissions and
 * limitations under the License.
 */

package org.gradle.testkit.runner.fixtures

import org.gradle.integtests.fixtures.executer.GradleContextualExecuter
import org.gradle.integtests.fixtures.executer.IntegrationTestBuildContext
import org.gradle.integtests.fixtures.executer.UnderDevelopmentGradleDistribution
import org.gradle.internal.classpath.DefaultClassPath
import org.gradle.internal.jvm.Jvm
import org.gradle.test.fixtures.file.TestDirectoryProvider
import org.gradle.test.fixtures.file.TestFile
import org.gradle.testkit.runner.internal.PluginUnderTestMetadataReading
import org.junit.Assume

class PluginUnderTest {

    public static final String PLUGIN_ID = "com.company.helloworld"

    private final TestDirectoryProvider testDirectoryProvider = new TestDirectoryProvider() {
        @Override
        TestFile getTestDirectory() {
            return projectDir
        }

        @Override
        void suppressCleanup() {

        }

        @Override
        void suppressCleanupErrors() {

        }
    }

    private final int num
    private final TestFile projectDir
    private List<File> implClasspath = []

    PluginUnderTest(TestFile projectDir) {
        this(0, projectDir)
    }

    PluginUnderTest(int num, TestFile projectDir) {
        this.num = num
        this.projectDir = projectDir
        this.implClasspath.addAll(getImplClasspath())
    }

    TestFile file(String path) {
        projectDir.file(path)
    }

    PluginUnderTest implClasspath(File... files) {
        implClasspath.clear()
        implClasspath.addAll(files)
        this
    }

    PluginUnderTest noImplClasspath() {
        implClasspath = null
        this
    }

    List<File> getImplClasspath() {
        // TODO: This should come from a common place
        [projectDir.file("build/classes/java/main"),
         projectDir.file("build/classes/groovy/main"),
         projectDir.file('build/resources/main')]
    }

    PluginUnderTest build() {
        writeSourceFiles()
        writeBuildScript()

        // TODO: Can we make this run with the target distribution?
        // That way we can run tests that use PluginUnderTest in more scenarios
        def distribution = new UnderDevelopmentGradleDistribution()
        Assume.assumeTrue("PluginUnderTest is compatible with the current JVM", distribution.daemonWorksWith(Jvm.current().javaVersionMajor))
        def executer = new GradleContextualExecuter(distribution, testDirectoryProvider, IntegrationTestBuildContext.INSTANCE)

        try {
            executer
                .usingProjectDirectory(projectDir)
                .withArguments('classes')
                .withWarningMode(null)
                .run()
        } finally {
            executer.stop()
        }
        this
    }

    public <T> T exposeMetadata(Closure<T> closure) {
        def originalClassLoader = Thread.currentThread().contextClassLoader
        Thread.currentThread().contextClassLoader = new URLClassLoader(DefaultClassPath.of(generateMetadataFile().parentFile).asURLArray, originalClassLoader)
        try {
            closure.call()
        } finally {
            Thread.currentThread().contextClassLoader = originalClassLoader
        }
    }

    PluginUnderTest writeSourceFiles() {
        pluginClassSourceFile().java """
            package org.gradle.test;

            import org.gradle.api.Plugin;
            import org.gradle.api.Project;

            public class HelloWorldPlugin$suffix implements Plugin<Project> {
                @Override
                public void apply(Project project) {
                    project.getTasks().create("helloWorld$suffix", HelloWorld${suffix}.class);
                }
            }
        """

        projectDir.file("src/main/java/org/gradle/test/HelloWorld${suffix}.java").java """
            package org.gradle.test;
<<<<<<< HEAD

            import org.gradle.api.DefaultTask;
            import org.gradle.api.tasks.TaskAction;

            import java.io.IOException;
            import java.nio.charset.StandardCharsets;
            import java.nio.file.Files;
            import java.util.Collections;

=======

            import org.gradle.api.DefaultTask;
            import org.gradle.api.tasks.TaskAction;

            import java.io.IOException;
            import java.nio.charset.StandardCharsets;
            import java.nio.file.Files;
            import java.util.Collections;

>>>>>>> 92794688
            public class HelloWorld$suffix extends DefaultTask {
                @TaskAction
                public void doSomething() throws IOException {
                    System.out.println("Hello world!$suffix");
                    Files.write(getProject().file("out.txt").toPath(), "Hello world!$suffix".getBytes(StandardCharsets.UTF_8));
                }
            }
        """

        projectDir.file("src/main/resources/META-INF/gradle-plugins/${id}.properties") << """
            implementation-class=org.gradle.test.HelloWorldPlugin$suffix
        """

        this
    }

    TestFile pluginClassSourceFile() {
        projectDir.file("src/main/java/org/gradle/test/HelloWorldPlugin${suffix}.java")
    }

    PluginUnderTest writeBuildScript() {
        projectDir.file("build.gradle") << """
            apply plugin: 'groovy'
            dependencies {
                implementation gradleApi()
            }
        """

        this
    }

    private File generateMetadataFile() {
        def file = metadataFile.touch()
        def properties = new Properties()

        if (implClasspath != null) {
            def content = implClasspath.collect { it.absolutePath.replaceAll('\\\\', '/') }.join(File.pathSeparator)
            properties.setProperty(PluginUnderTestMetadataReading.IMPLEMENTATION_CLASSPATH_PROP_KEY, content)
        }

        file.withOutputStream { properties.store(it, null) }
        file
    }

    TestFile getMetadataFile() {
        projectDir.file("build/pluginUnderTestMetadata/${PluginUnderTestMetadataReading.PLUGIN_METADATA_FILE_NAME}")
    }

    String getSuffix() {
        num > 0 ? "$num" : ""
    }

    String getUseDeclaration() {
        """
            plugins {
                id "$id"
            }
        """
    }

    String getId() {
        "$PLUGIN_ID$suffix"
    }

    String getTaskClassName() {
        "org.gradle.test.HelloWorld${suffix}"
    }

    String echoClassNameTask() {
        """
            task echo$suffix {
                doLast {
                    println "class name: " + ${taskClassName}.name
                }
            }
        """
    }

    String echoClassNameTaskRuntime() {
        """
            def loader = getClass().classLoader
            task echo$suffix {
                doLast {
                    try {
                      println "class name: " + loader.loadClass("$taskClassName").name
                    } catch (ClassNotFoundException e) {
                      throw new RuntimeException("failed to load class $taskClassName")
                    }
                }
            }
        """
    }

}<|MERGE_RESOLUTION|>--- conflicted
+++ resolved
@@ -132,7 +132,6 @@
 
         projectDir.file("src/main/java/org/gradle/test/HelloWorld${suffix}.java").java """
             package org.gradle.test;
-<<<<<<< HEAD
 
             import org.gradle.api.DefaultTask;
             import org.gradle.api.tasks.TaskAction;
@@ -142,17 +141,6 @@
             import java.nio.file.Files;
             import java.util.Collections;
 
-=======
-
-            import org.gradle.api.DefaultTask;
-            import org.gradle.api.tasks.TaskAction;
-
-            import java.io.IOException;
-            import java.nio.charset.StandardCharsets;
-            import java.nio.file.Files;
-            import java.util.Collections;
-
->>>>>>> 92794688
             public class HelloWorld$suffix extends DefaultTask {
                 @TaskAction
                 public void doSomething() throws IOException {
