/*
 * Copyright 2018 the original author or authors.
 *
 * Licensed under the Apache License, Version 2.0 (the "License");
 * you may not use this file except in compliance with the License.
 * You may obtain a copy of the License at
 *
 *      http://www.apache.org/licenses/LICENSE-2.0
 *
 * Unless required by applicable law or agreed to in writing, software
 * distributed under the License is distributed on an "AS IS" BASIS,
 * WITHOUT WARRANTIES OR CONDITIONS OF ANY KIND, either express or implied.
 * See the License for the specific language governing permissions and
 * limitations under the License.
 */

package org.gradle.api.internal.provider;

import com.google.common.base.Preconditions;
import com.google.common.collect.ImmutableCollection;
import com.google.common.collect.ImmutableMap;
import com.google.common.collect.ImmutableSet;
import org.gradle.api.Action;
import org.gradle.api.Transformer;
import org.gradle.api.internal.provider.MapCollectors.EntriesFromMap;
import org.gradle.api.internal.provider.MapCollectors.EntriesFromMapProvider;
import org.gradle.api.internal.provider.MapCollectors.EntryWithValueFromProvider;
import org.gradle.api.internal.provider.MapCollectors.SingleEntry;
import org.gradle.api.provider.MapProperty;
import org.gradle.api.provider.MapPropertyConfigurer;
import org.gradle.api.provider.Provider;

import javax.annotation.Nullable;
import java.util.ArrayList;
import java.util.LinkedHashMap;
import java.util.List;
import java.util.Map;
import java.util.Set;

import static org.gradle.internal.Cast.uncheckedCast;
import static org.gradle.internal.Cast.uncheckedNonnullCast;

public class DefaultMapProperty<K, V> extends AbstractProperty<Map<K, V>, MapSupplier<K, V>> implements MapProperty<K, V>, MapProviderInternal<K, V> {
    private static final String NULL_KEY_FORBIDDEN_MESSAGE = String.format("Cannot add an entry with a null key to a property of type %s.", Map.class.getSimpleName());
    private static final String NULL_VALUE_FORBIDDEN_MESSAGE = String.format("Cannot add an entry with a null value to a property of type %s.", Map.class.getSimpleName());

    private static final MapSupplier<Object, Object> NO_VALUE = new NoValueSupplier<>(Value.missing());

    private final Class<K> keyType;
    private final Class<V> valueType;
    private final ValueCollector<K> keyCollector;
    private final MapEntryCollector<K, V> entryCollector;
    private MapSupplier<K, V> defaultValue = emptySupplier();

    public DefaultMapProperty(PropertyHost propertyHost, Class<K> keyType, Class<V> valueType) {
        super(propertyHost);
        this.keyType = keyType;
        this.valueType = valueType;
        keyCollector = new ValidatingValueCollector<>(Set.class, keyType, ValueSanitizers.forType(keyType));
        entryCollector = new ValidatingMapEntryCollector<>(keyType, valueType, ValueSanitizers.forType(keyType), ValueSanitizers.forType(valueType));
        init(defaultValue, noValueSupplier());
    }

<<<<<<< HEAD
    @Override
    protected MapSupplierGuard<K, V> getDefaultConvention() {
        return noValueSupplier();
    }

    @Override
    protected boolean isDefaultConvention() {
        return isNoValueSupplier(getConventionSupplier());
    }

    private MapSupplierGuard<K, V> emptySupplier() {
        return guard(new EmptySupplier());
=======
    private MapSupplier<K, V> emptySupplier() {
        return new EmptySupplier();
>>>>>>> 40b1a053
    }

    private MapSupplier<K, V> noValueSupplier() {
        return uncheckedCast(NO_VALUE);
    }

    @Nullable
    @Override
    @SuppressWarnings("unchecked")
    public Class<Map<K, V>> getType() {
        return (Class) Map.class;
    }

    @Override
    public Class<K> getKeyType() {
        return keyType;
    }

    @Override
    public Class<V> getValueType() {
        return valueType;
    }

    @Override
    public Class<?> publicType() {
        return MapProperty.class;
    }

    @Override
    public int getFactoryId() {
        return ManagedFactories.MapPropertyManagedFactory.FACTORY_ID;
    }

    @Override
    public Provider<V> getting(final K key) {
        return new EntryProvider(key);
    }

    @Override
    @SuppressWarnings("unchecked")
    public MapProperty<K, V> empty() {
        setSupplier(emptySupplier());
        return this;
    }

    @Override
    @SuppressWarnings("unchecked")
    public void setFromAnyValue(@Nullable Object object) {
        if (object == null || object instanceof Map<?, ?>) {
            set((Map) object);
        } else if (object instanceof Provider<?>) {
            set((Provider) object);
        } else {
            throw new IllegalArgumentException(String.format(
                "Cannot set the value of a property of type %s using an instance of type %s.", Map.class.getName(), object.getClass().getName()));
        }
    }

    @Override
    @SuppressWarnings("unchecked")
    public void set(@Nullable Map<? extends K, ? extends V> entries) {
        if (entries == null) {
            discardValue();
            defaultValue = noValueSupplier();
        } else {
            setSupplier(new CollectingSupplier(new MapCollectors.EntriesFromMap<>(entries)));
        }
    }

    @Override
    public void set(Provider<? extends Map<? extends K, ? extends V>> provider) {
        ProviderInternal<? extends Map<? extends K, ? extends V>> p = checkMapProvider(provider);
        setSupplier(new CollectingSupplier(new MapCollectors.EntriesFromMapProvider<>(p)));
    }

    @Override
    public MapProperty<K, V> value(@Nullable Map<? extends K, ? extends V> entries) {
        set(entries);
        return this;
    }

    @Override
    public MapProperty<K, V> value(Provider<? extends Map<? extends K, ? extends V>> provider) {
        set(provider);
        return this;
    }

    @Override
    public void put(K key, V value) {
        getExplicitValue().put(key, value);
    }

    @Override
    public void put(K key, Provider<? extends V> providerOfValue) {
        getExplicitValue().put(key, providerOfValue);
    }

    @Override
    public void putAll(Map<? extends K, ? extends V> entries) {
        getExplicitValue().putAll(entries);
    }

    @Override
    public void putAll(Provider<? extends Map<? extends K, ? extends V>> provider) {
        getExplicitValue().putAll(provider);
    }

    private void addExplicitCollector(MapCollector<K, V> collector) {
        assertCanMutate();
        setSupplier(getExplicitValue(defaultValue).plus(collector));
    }

    private MapPropertyConfigurer<K, V> getExplicitValue() {
        return new ExplicitConfigurer();
    }

    @Override
    public MapProperty<K, V> withActualValue(Action<MapPropertyConfigurer<K, V>> action) {
        setToConventionIfUnset();
        action.execute(getExplicitValue());
        return this;
    }

    private boolean isNoValueSupplier(MapSupplierGuard<K, V> valueSupplier) {
        return valueSupplier.supplier instanceof NoValueSupplier;
    }

    private ProviderInternal<? extends Map<? extends K, ? extends V>> checkMapProvider(@Nullable Provider<? extends Map<? extends K, ? extends V>> provider) {
        return checkMapProvider("value", provider);
    }

    @SuppressWarnings("unchecked")
    private ProviderInternal<? extends Map<? extends K, ? extends V>> checkMapProvider(String valueKind, @Nullable Provider<? extends Map<? extends K, ? extends V>> provider) {
        if (provider == null) {
            throw new IllegalArgumentException(String.format("Cannot set the %s of a property using a null provider.", valueKind));
        }
        ProviderInternal<? extends Map<? extends K, ? extends V>> p = Providers.internal(provider);
        if (p.getType() != null && !Map.class.isAssignableFrom(p.getType())) {
            throw new IllegalArgumentException(String.format("Cannot set the %s of a property of type %s using a provider of type %s.",
                valueKind,
                Map.class.getName(), p.getType().getName()));
        }
        if (p instanceof MapProviderInternal) {
            Class<? extends K> providerKeyType = ((MapProviderInternal<? extends K, ? extends V>) p).getKeyType();
            Class<? extends V> providerValueType = ((MapProviderInternal<? extends K, ? extends V>) p).getValueType();
            if (!keyType.isAssignableFrom(providerKeyType) || !valueType.isAssignableFrom(providerValueType)) {
                throw new IllegalArgumentException(String.format("Cannot set the %s of a property of type %s with key type %s and value type %s " +
                        "using a provider with key type %s and value type %s.", valueKind, Map.class.getName(), keyType.getName(), valueType.getName(),
                    providerKeyType.getName(), providerValueType.getName()));
            }
        }
        return p;
    }

    @Override
    public MapProperty<K, V> convention(@Nullable Map<? extends K, ? extends V> value) {
        if (value == null) {
            setConvention(noValueSupplier());
        } else {
            setConvention(new CollectingSupplier(new EntriesFromMap<>(value)));
        }
        return this;
    }

    @Override
    public MapProperty<K, V> convention(Provider<? extends Map<? extends K, ? extends V>> valueProvider) {
        setConvention(new CollectingSupplier(new EntriesFromMapProvider<>(Providers.internal(valueProvider))));
        return this;
    }

    @Override
    public MapProperty<K, V> unsetConvention() {
        discardConvention();
        return this;
    }

    @Override
    public MapProperty<K, V> unset() {
        discardValue();
        return this;
    }

    public void fromState(ExecutionTimeValue<? extends Map<? extends K, ? extends V>> value) {
        if (value.isMissing()) {
            setSupplier(noValueSupplier());
        } else if (value.hasFixedValue()) {
            setSupplier(new FixedSupplier<>(uncheckedNonnullCast(value.getFixedValue()), uncheckedCast(value.getSideEffect())));
        } else {
            setSupplier(new CollectingSupplier(new EntriesFromMapProvider<>(value.getChangingValue())));
        }
    }

    @Override
    public Provider<Set<K>> keySet() {
        return new KeySetProvider();
    }

    public void update(Transformer<? extends @org.jetbrains.annotations.Nullable Provider<? extends Map<? extends K, ? extends V>>, ? super Provider<Map<K, V>>> transform) {
        Provider<? extends Map<? extends K, ? extends V>> newValue = transform.transform(shallowCopy());
        if (newValue != null) {
            set(newValue);
        } else {
            set((Map<? extends K, ? extends V>) null);
        }
    }

    @Override
    protected String describeContents() {
        return String.format("Map(%s->%s, %s)", keyType.getSimpleName().toLowerCase(), valueType.getSimpleName(), describeValue());
    }

    @Override
    protected Value<? extends Map<K, V>> calculateValueFrom(EvaluationContext.ScopeContext context, MapSupplier<K, V> value, ValueConsumer consumer) {
        return value.calculateValue(consumer);
    }

    @Override
    protected MapSupplier<K, V> finalValue(EvaluationContext.ScopeContext context, MapSupplier<K, V> value, ValueConsumer consumer) {
        Value<? extends Map<K, V>> result = value.calculateValue(consumer);
        if (!result.isMissing()) {
            return new FixedSupplier<>(result.getWithoutSideEffect(), uncheckedCast(result.getSideEffect()));
        } else if (result.getPathToOrigin().isEmpty()) {
            return noValueSupplier();
        } else {
            return new NoValueSupplier<>(result);
        }
    }

    @Override
    protected ExecutionTimeValue<? extends Map<K, V>> calculateOwnExecutionTimeValue(EvaluationContext.ScopeContext context, MapSupplier<K, V> value) {
        return value.calculateOwnExecutionTimeValue();
    }

    private class EntryProvider extends AbstractMinimalProvider<V> {
        private final K key;

        public EntryProvider(K key) {
            this.key = key;
        }

        @Nullable
        @Override
        public Class<V> getType() {
            return valueType;
        }

        @Override
        protected Value<? extends V> calculateOwnValue(ValueConsumer consumer) {
            Value<? extends Map<K, V>> result = DefaultMapProperty.this.calculateOwnValue(consumer);
            if (result.isMissing()) {
                return result.asType();
            }
            Value<? extends V> resultValue = Value.ofNullable(result.getWithoutSideEffect().get(key));
            return resultValue.withSideEffect(SideEffect.fixedFrom(result));
        }
    }

    private class KeySetProvider extends AbstractMinimalProvider<Set<K>> {
        @Nullable
        @Override
        @SuppressWarnings("unchecked")
        public Class<Set<K>> getType() {
            return (Class) Set.class;
        }

        @Override
        protected Value<? extends Set<K>> calculateOwnValue(ValueConsumer consumer) {
            try (EvaluationContext.ScopeContext context = DefaultMapProperty.this.openScope()) {
                beforeRead(context, consumer);
                return getSupplier(context).calculateKeys(consumer);
            }
        }
    }

    private static class NoValueSupplier<K, V> implements MapSupplier<K, V> {
        private final Value<? extends Map<K, V>> value;

        public NoValueSupplier(Value<? extends Map<K, V>> value) {
            this.value = value.asType();
            assert value.isMissing();
        }

        @Override
        public boolean calculatePresence(ValueConsumer consumer) {
            return false;
        }

        @Override
        public Value<? extends Map<K, V>> calculateValue(ValueConsumer consumer) {
            return value;
        }

        @Override
        public Value<? extends Set<K>> calculateKeys(ValueConsumer consumer) {
            return value.asType();
        }

        @Override
        public MapSupplier<K, V> plus(MapCollector<K, V> collector) {
            // nothing + something = nothing
            return this;
        }

        @Override
        public ExecutionTimeValue<? extends Map<K, V>> calculateOwnExecutionTimeValue() {
            return ExecutionTimeValue.missing();
        }

        @Override
        public ValueProducer getProducer() {
            return ValueProducer.unknown();
        }
    }

    private class EmptySupplier implements MapSupplier<K, V> {
        @Override
        public boolean calculatePresence(ValueConsumer consumer) {
            return true;
        }

        @Override
        public Value<? extends Map<K, V>> calculateValue(ValueConsumer consumer) {
            return Value.of(ImmutableMap.of());
        }

        @Override
        public Value<? extends Set<K>> calculateKeys(ValueConsumer consumer) {
            return Value.of(ImmutableSet.of());
        }

        @Override
        public MapSupplier<K, V> plus(MapCollector<K, V> collector) {
            // empty + something = something
            return new CollectingSupplier(collector);
        }

        @Override
        public ExecutionTimeValue<? extends Map<K, V>> calculateOwnExecutionTimeValue() {
            return ExecutionTimeValue.fixedValue(ImmutableMap.of());
        }

        @Override
        public ValueProducer getProducer() {
            return ValueProducer.noProducer();
        }
    }

    private static class FixedSupplier<K, V> implements MapSupplier<K, V> {
        private final Map<K, V> entries;
        private final SideEffect<? super Map<K, V>> sideEffect;

        public FixedSupplier(Map<K, V> entries, @Nullable SideEffect<? super Map<K, V>> sideEffect) {
            this.entries = entries;
            this.sideEffect = sideEffect;
        }

        @Override
        public boolean calculatePresence(ValueConsumer consumer) {
            return true;
        }

        @Override
        public Value<? extends Map<K, V>> calculateValue(ValueConsumer consumer) {
            return Value.of(entries).withSideEffect(sideEffect);
        }

        @Override
        public Value<? extends Set<K>> calculateKeys(ValueConsumer consumer) {
            return Value.of(entries.keySet());
        }

        @Override
        public MapSupplier<K, V> plus(MapCollector<K, V> collector) {
            throw new UnsupportedOperationException();
        }

        @Override
        public ExecutionTimeValue<? extends Map<K, V>> calculateOwnExecutionTimeValue() {
            return ExecutionTimeValue.fixedValue(entries).withSideEffect(sideEffect);
        }

        @Override
        public ValueProducer getProducer() {
            return ValueProducer.unknown();
        }
    }

    private class CollectingSupplier implements MapSupplier<K, V> {
        private final MapCollector<K, V> collector;

        public CollectingSupplier(MapCollector<K, V> collector) {
            this.collector = collector;
        }

        @Override
        public boolean calculatePresence(ValueConsumer consumer) {
            return collector.calculatePresence(consumer);
        }

        @Override
        public Value<? extends Set<K>> calculateKeys(ValueConsumer consumer) {
            // TODO - don't make a copy when the collector already produces an immutable collection
            ImmutableSet.Builder<K> builder = ImmutableSet.builder();
            Value<Void> result = collector.collectKeys(consumer, keyCollector, builder);
            if (result.isMissing()) {
                return result.asType();
            }
            return Value.of(ImmutableSet.copyOf(builder.build())).withSideEffect(SideEffect.fixedFrom(result));
        }

        @Override
        public Value<? extends Map<K, V>> calculateValue(ValueConsumer consumer) {
            // TODO - don't make a copy when the collector already produces an immutable collection
            // Cannot use ImmutableMap.Builder here, as it does not allow multiple entries with the same key, however the contract
            // for MapProperty allows a provider to override the entries of earlier providers and so there can be multiple entries
            // with the same key
            Map<K, V> entries = new LinkedHashMap<>();
            Value<Void> result = collector.collectEntries(consumer, entryCollector, entries);
            if (result.isMissing()) {
                return result.asType();
            }
            return Value.of(ImmutableMap.copyOf(entries)).withSideEffect(SideEffect.fixedFrom(result));
        }

        @Override
        public MapSupplier<K, V> plus(MapCollector<K, V> collector) {
            return new CollectingSupplier(new PlusCollector<>(this.collector, collector));
        }

        @Override
        public ExecutionTimeValue<? extends Map<K, V>> calculateOwnExecutionTimeValue() {
            List<ExecutionTimeValue<? extends Map<? extends K, ? extends V>>> execTimeValues = collectExecutionTimeValues();
            ExecutionTimeValue<Map<K, V>> fixedOrMissing = fixedOrMissingValueOf(execTimeValues);
            return fixedOrMissing != null
                ? fixedOrMissing
                : ExecutionTimeValue.changingValue(new CollectingProvider<>(execTimeValues));
        }

        /**
         * Try to simplify the set of execution values to either a missing value or a fixed value.
         */
        @Nullable
        private ExecutionTimeValue<Map<K, V>> fixedOrMissingValueOf(List<ExecutionTimeValue<? extends Map<? extends K, ? extends V>>> values) {
            boolean fixed = true;
            boolean changingContent = false;
            for (ExecutionTimeValue<? extends Map<? extends K, ? extends V>> value : values) {
                if (value.isMissing()) {
                    return ExecutionTimeValue.missing();
                }
                if (value.isChangingValue()) {
                    fixed = false;
                } else if (value.hasChangingContent()) {
                    changingContent = true;
                }
            }
            if (fixed) {
                SideEffectBuilder<? super Map<K, V>> sideEffectBuilder = SideEffect.builder();
                ImmutableMap<K, V> entries = collectEntries(values, sideEffectBuilder);
                return maybeChangingContent(ExecutionTimeValue.fixedValue(entries), changingContent)
                    .withSideEffect(sideEffectBuilder.build());
            }
            return null;
        }

        private List<ExecutionTimeValue<? extends Map<? extends K, ? extends V>>> collectExecutionTimeValues() {
            List<ExecutionTimeValue<? extends Map<? extends K, ? extends V>>> values = new ArrayList<>();
            collector.calculateExecutionTimeValue(values::add);
            return values;
        }

        private ImmutableMap<K, V> collectEntries(List<ExecutionTimeValue<? extends Map<? extends K, ? extends V>>> values, SideEffectBuilder<? super Map<K, V>> sideEffectBuilder) {
            Map<K, V> entries = new LinkedHashMap<>();
            for (ExecutionTimeValue<? extends Map<? extends K, ? extends V>> value : values) {
                entryCollector.addAll(value.getFixedValue().entrySet(), entries);
                sideEffectBuilder.add(SideEffect.fixedFrom(value));
            }
            return ImmutableMap.copyOf(entries);
        }

        private ExecutionTimeValue<Map<K, V>> maybeChangingContent(ExecutionTimeValue<Map<K, V>> value, boolean changingContent) {
            return changingContent ? value.withChangingContent() : value;
        }

        @Override
        public ValueProducer getProducer() {
            return collector.getProducer();
        }
    }

    private static class CollectingProvider<K, V> extends AbstractMinimalProvider<Map<K, V>> {
        private final List<ExecutionTimeValue<? extends Map<? extends K, ? extends V>>> values;

        public CollectingProvider(List<ExecutionTimeValue<? extends Map<? extends K, ? extends V>>> values) {
            this.values = values;
        }

        @Nullable
        @Override
        public Class<Map<K, V>> getType() {
            return uncheckedCast(Map.class);
        }

        @Override
        public ExecutionTimeValue<? extends Map<K, V>> calculateExecutionTimeValue() {
            return ExecutionTimeValue.changingValue(this);
        }

        @Override
        protected Value<? extends Map<K, V>> calculateOwnValue(ValueConsumer consumer) {
            Map<K, V> entries = new LinkedHashMap<>();
            SideEffectBuilder<? super Map<K, V>> sideEffectBuilder = SideEffect.builder();
            for (ExecutionTimeValue<? extends Map<? extends K, ? extends V>> executionTimeValue : values) {
                Value<? extends Map<? extends K, ? extends V>> value = executionTimeValue.toProvider().calculateValue(consumer);
                if (value.isMissing()) {
                    return Value.missing();
                }
                entries.putAll(value.getWithoutSideEffect());
                sideEffectBuilder.add(SideEffect.fixedFrom(value));
            }

            return Value.of(ImmutableMap.copyOf(entries)).withSideEffect(sideEffectBuilder.build());
        }
    }

    private abstract class Configurer implements MapPropertyConfigurer<K, V> {
        abstract void addCollector(MapCollector<K, V> collector);

        @Override
        public void put(K key, V value) {
            Preconditions.checkNotNull(key, NULL_KEY_FORBIDDEN_MESSAGE);
            Preconditions.checkNotNull(value, NULL_VALUE_FORBIDDEN_MESSAGE);
            addCollector(new SingleEntry<>(key, value));
        }

        @Override
        public void put(K key, Provider<? extends V> providerOfValue) {
            Preconditions.checkNotNull(key, NULL_KEY_FORBIDDEN_MESSAGE);
            Preconditions.checkNotNull(providerOfValue, NULL_VALUE_FORBIDDEN_MESSAGE);
            ProviderInternal<? extends V> p = Providers.internal(providerOfValue);
            if (p.getType() != null && !valueType.isAssignableFrom(p.getType())) {
                throw new IllegalArgumentException(String.format("Cannot add an entry to a property of type %s with values of type %s using a provider of type %s.",
                    Map.class.getName(), valueType.getName(), p.getType().getName()));
            }
            addCollector(new EntryWithValueFromProvider<>(key, Providers.internal(providerOfValue)));
        }

        @Override
        public void putAll(Map<? extends K, ? extends V> entries) {
            addCollector(new EntriesFromMap<>(entries));
        }

        @Override
        public void putAll(Provider<? extends Map<? extends K, ? extends V>> provider) {
            ProviderInternal<? extends Map<? extends K, ? extends V>> p = checkMapProvider(provider);
            addCollector(new EntriesFromMapProvider<>(Providers.internal(provider)));
        }
    }

    private class ExplicitConfigurer extends Configurer {
        @Override
        void addCollector(MapCollector<K, V> collector) {
            addExplicitCollector(collector);
        }
    }

    private static class PlusCollector<K, V> implements MapCollector<K, V> {
        private final MapCollector<K, V> left;
        private final MapCollector<K, V> right;

        public PlusCollector(MapCollector<K, V> left, MapCollector<K, V> right) {
            this.left = left;
            this.right = right;
        }

        @Override
        public boolean calculatePresence(ValueConsumer consumer) {
            return left.calculatePresence(consumer) && right.calculatePresence(consumer);
        }

        @Override
        public Value<Void> collectEntries(ValueConsumer consumer, MapEntryCollector<K, V> collector, Map<K, V> dest) {
            Value<Void> leftValue = left.collectEntries(consumer, collector, dest);
            if (leftValue.isMissing()) {
                return leftValue;
            }
            Value<Void> rightValue = right.collectEntries(consumer, collector, dest);
            if (rightValue.isMissing()) {
                return rightValue;
            }

            return Value.present()
                .withSideEffect(SideEffect.fixedFrom(leftValue))
                .withSideEffect(SideEffect.fixedFrom(rightValue));
        }

        @Override
        public Value<Void> collectKeys(ValueConsumer consumer, ValueCollector<K> collector, ImmutableCollection.Builder<K> dest) {
            Value<Void> result = left.collectKeys(consumer, collector, dest);
            if (result.isMissing()) {
                return result;
            }
            return right.collectKeys(consumer, collector, dest);
        }

        @Override
        public void calculateExecutionTimeValue(Action<ExecutionTimeValue<? extends Map<? extends K, ? extends V>>> visitor) {
            left.calculateExecutionTimeValue(visitor);
            right.calculateExecutionTimeValue(visitor);
        }

        @Override
        public ValueProducer getProducer() {
            return left.getProducer().plus(right.getProducer());
        }
    }
}<|MERGE_RESOLUTION|>--- conflicted
+++ resolved
@@ -61,9 +61,8 @@
         init(defaultValue, noValueSupplier());
     }
 
-<<<<<<< HEAD
-    @Override
-    protected MapSupplierGuard<K, V> getDefaultConvention() {
+    @Override
+    protected MapSupplier<K, V> getDefaultConvention() {
         return noValueSupplier();
     }
 
@@ -72,12 +71,8 @@
         return isNoValueSupplier(getConventionSupplier());
     }
 
-    private MapSupplierGuard<K, V> emptySupplier() {
-        return guard(new EmptySupplier());
-=======
     private MapSupplier<K, V> emptySupplier() {
         return new EmptySupplier();
->>>>>>> 40b1a053
     }
 
     private MapSupplier<K, V> noValueSupplier() {
@@ -201,8 +196,8 @@
         return this;
     }
 
-    private boolean isNoValueSupplier(MapSupplierGuard<K, V> valueSupplier) {
-        return valueSupplier.supplier instanceof NoValueSupplier;
+    private boolean isNoValueSupplier(MapSupplier<K, V> valueSupplier) {
+        return valueSupplier instanceof NoValueSupplier;
     }
 
     private ProviderInternal<? extends Map<? extends K, ? extends V>> checkMapProvider(@Nullable Provider<? extends Map<? extends K, ? extends V>> provider) {
