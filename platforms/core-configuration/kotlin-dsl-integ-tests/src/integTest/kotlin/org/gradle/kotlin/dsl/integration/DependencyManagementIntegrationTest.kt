--- conflicted
+++ resolved
@@ -134,32 +134,19 @@
     }
 
     @Test
-<<<<<<< HEAD
     @Issue("https://github.com/gradle/gradle/issues/26601")
-=======
-    @Issue("https://github.com/gradle/gradle/issues/26602")
->>>>>>> d99847f7
     fun `can use dependencyScope configuration provider in dependencies block`() {
 
         withFile("repo/in-block/accessor-1.0.jar")
 
         withBuildScript(
             """
-<<<<<<< HEAD
             val foo by configurations.dependencyScope
             val bar by configurations.dependencyScope { }
             
             dependencies {
-                foo.name("in-block:accessor:1.0")
-                bar.name("in-block:accessor:1.0")
-=======
-            val foo = configurations.dependencyScope("foo")
-            val bar = configurations.dependencyScope("bar") { }
-            
-            dependencies {
                 foo("in-block:accessor:1.0")
                 bar("in-block:accessor:1.0")
->>>>>>> d99847f7
             }
             
             repositories {
@@ -196,4 +183,55 @@
             )
         }
     }
+
+    @Test
+    @Issue("https://github.com/gradle/gradle/issues/26602")
+    fun `can use dependencyScope configuration provider in dependencies block`() {
+
+        withFile("repo/in-block/accessor-1.0.jar")
+
+        withBuildScript(
+            """
+            val foo = configurations.dependencyScope("foo")
+            val bar = configurations.dependencyScope("bar") { }
+            
+            dependencies {
+                foo("in-block:accessor:1.0")
+                bar("in-block:accessor:1.0")
+            }
+            
+            repositories {
+                ivy {
+                    url = uri("${existing("repo").normalisedPath}")
+                    patternLayout {
+                        artifact("[organisation]/[module]-[revision].[ext]")
+                    }
+                }
+            }
+            """
+        )
+
+        build("dependencies", "--configuration", "foo").apply {
+            assertThat(
+                output,
+                containsMultiLineString(
+                    """
+                foo (n)
+                \--- in-block:accessor:1.0 (n)
+                """
+                )
+            )
+        }
+        build("dependencies", "--configuration", "bar").apply {
+            assertThat(
+                output,
+                containsMultiLineString(
+                    """
+                bar (n)
+                \--- in-block:accessor:1.0 (n)
+                """
+                )
+            )
+        }
+    }
 }