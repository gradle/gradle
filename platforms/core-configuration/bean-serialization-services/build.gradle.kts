--- conflicted
+++ resolved
@@ -39,11 +39,8 @@
     implementation(projects.core)
     implementation(projects.coreApi)
     implementation(projects.coreKotlinExtensions)
-<<<<<<< HEAD
     implementation(projects.modelReflect)
-=======
     implementation(projects.logging)
->>>>>>> 98ff7e8f
     implementation(projects.serviceLookup)
     implementation(projects.stdlibKotlinExtensions)
 
