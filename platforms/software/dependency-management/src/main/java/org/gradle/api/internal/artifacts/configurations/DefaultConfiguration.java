/*
 * Copyright 2011 the original author or authors.
 *
 * Licensed under the Apache License, Version 2.0 (the "License");
 * you may not use this file except in compliance with the License.
 * You may obtain a copy of the License at
 *
 *      http://www.apache.org/licenses/LICENSE-2.0
 *
 * Unless required by applicable law or agreed to in writing, software
 * distributed under the License is distributed on an "AS IS" BASIS,
 * WITHOUT WARRANTIES OR CONDITIONS OF ANY KIND, either express or implied.
 * See the License for the specific language governing permissions and
 * limitations under the License.
 */

package org.gradle.api.internal.artifacts.configurations;

import com.google.common.annotations.VisibleForTesting;
import com.google.common.collect.ImmutableList;
import com.google.common.collect.ImmutableSet;
import groovy.lang.Closure;
import org.apache.commons.lang.WordUtils;
import org.gradle.api.Action;
import org.gradle.api.Describable;
import org.gradle.api.DomainObjectSet;
import org.gradle.api.GradleException;
import org.gradle.api.InvalidUserCodeException;
import org.gradle.api.InvalidUserDataException;
import org.gradle.api.artifacts.ArtifactCollection;
import org.gradle.api.artifacts.ArtifactView;
import org.gradle.api.artifacts.ConfigurablePublishArtifact;
import org.gradle.api.artifacts.Configuration;
import org.gradle.api.artifacts.ConfigurationPublications;
import org.gradle.api.artifacts.Dependency;
import org.gradle.api.artifacts.DependencyConstraint;
import org.gradle.api.artifacts.DependencyConstraintSet;
import org.gradle.api.artifacts.DependencyResolutionListener;
import org.gradle.api.artifacts.DependencySet;
import org.gradle.api.artifacts.ExcludeRule;
import org.gradle.api.artifacts.ModuleVersionIdentifier;
import org.gradle.api.artifacts.PublishArtifact;
import org.gradle.api.artifacts.PublishArtifactSet;
import org.gradle.api.artifacts.ResolutionStrategy;
import org.gradle.api.artifacts.ResolvableDependencies;
import org.gradle.api.artifacts.ResolvedConfiguration;
import org.gradle.api.artifacts.VersionConstraint;
import org.gradle.api.artifacts.component.ComponentIdentifier;
import org.gradle.api.artifacts.component.ModuleComponentIdentifier;
import org.gradle.api.artifacts.component.ModuleComponentSelector;
import org.gradle.api.artifacts.result.ResolutionResult;
import org.gradle.api.artifacts.result.ResolvedComponentResult;
import org.gradle.api.attributes.Attribute;
import org.gradle.api.attributes.AttributeContainer;
import org.gradle.api.capabilities.Capability;
import org.gradle.api.file.FileCollection;
import org.gradle.api.internal.CompositeDomainObjectSet;
import org.gradle.api.internal.DefaultDomainObjectSet;
import org.gradle.api.internal.DomainObjectContext;
import org.gradle.api.internal.artifacts.ConfigurationResolver;
import org.gradle.api.internal.artifacts.DefaultDependencyConstraintSet;
import org.gradle.api.internal.artifacts.DefaultDependencySet;
import org.gradle.api.internal.artifacts.DefaultExcludeRule;
import org.gradle.api.internal.artifacts.DefaultModuleIdentifier;
import org.gradle.api.internal.artifacts.DefaultPublishArtifactSet;
import org.gradle.api.internal.artifacts.ExcludeRuleNotationConverter;
import org.gradle.api.internal.artifacts.Module;
import org.gradle.api.internal.artifacts.ResolveExceptionContextualizer;
import org.gradle.api.internal.artifacts.ResolverResults;
import org.gradle.api.internal.artifacts.component.ComponentIdentifierFactory;
import org.gradle.api.internal.artifacts.dependencies.DefaultDependencyConstraint;
import org.gradle.api.internal.artifacts.dependencies.DefaultMutableVersionConstraint;
import org.gradle.api.internal.artifacts.dependencies.DependencyConstraintInternal;
import org.gradle.api.internal.artifacts.dsl.dependencies.DependencyLockingProvider;
import org.gradle.api.internal.artifacts.dsl.dependencies.DependencyLockingState;
import org.gradle.api.internal.artifacts.ivyservice.moduleconverter.RootComponentMetadataBuilder;
import org.gradle.api.internal.artifacts.ivyservice.resolveengine.artifact.ArtifactSelectionSpec;
import org.gradle.api.internal.artifacts.ivyservice.resolveengine.artifact.SelectedArtifactSet;
import org.gradle.api.internal.artifacts.ivyservice.resolveengine.artifact.VisitedArtifactSet;
import org.gradle.api.internal.artifacts.ivyservice.resolveengine.graph.results.VisitedGraphResults;
import org.gradle.api.internal.artifacts.ivyservice.resolveengine.projectresult.ResolvedProjectConfiguration;
import org.gradle.api.internal.artifacts.result.DefaultResolutionResult;
import org.gradle.api.internal.artifacts.result.MinimalResolutionResult;
import org.gradle.api.internal.artifacts.transform.DefaultTransformUpstreamDependenciesResolverFactory;
import org.gradle.api.internal.artifacts.transform.TransformUpstreamDependenciesResolverFactory;
import org.gradle.api.internal.attributes.AttributeContainerInternal;
import org.gradle.api.internal.attributes.FreezableAttributeContainer;
import org.gradle.api.internal.attributes.ImmutableAttributes;
import org.gradle.api.internal.attributes.ImmutableAttributesFactory;
import org.gradle.api.internal.collections.DomainObjectCollectionFactory;
import org.gradle.api.internal.file.AbstractFileCollection;
import org.gradle.api.internal.file.FileCollectionFactory;
import org.gradle.api.internal.file.FileCollectionStructureVisitor;
import org.gradle.api.internal.initialization.ResettableConfiguration;
import org.gradle.api.internal.project.ProjectInternal;
import org.gradle.api.internal.project.ProjectState;
import org.gradle.api.internal.project.ProjectStateRegistry;
import org.gradle.api.internal.tasks.TaskDependencyFactory;
import org.gradle.api.internal.tasks.TaskDependencyResolveContext;
import org.gradle.api.specs.Spec;
import org.gradle.api.specs.Specs;
import org.gradle.api.tasks.TaskDependency;
import org.gradle.internal.Cast;
import org.gradle.internal.Describables;
import org.gradle.internal.DisplayName;
import org.gradle.internal.Factories;
import org.gradle.internal.Factory;
import org.gradle.internal.ImmutableActionSet;
import org.gradle.internal.code.UserCodeApplicationContext;
import org.gradle.internal.component.external.model.DefaultModuleComponentSelector;
import org.gradle.internal.component.model.DependencyMetadata;
import org.gradle.internal.component.model.LocalComponentDependencyMetadata;
import org.gradle.internal.deprecation.DeprecationLogger;
import org.gradle.internal.event.ListenerBroadcast;
import org.gradle.internal.lazy.Lazy;
import org.gradle.internal.logging.text.TreeFormatter;
import org.gradle.internal.model.CalculatedModelValue;
import org.gradle.internal.model.CalculatedValueContainerFactory;
import org.gradle.internal.operations.BuildOperationContext;
import org.gradle.internal.operations.BuildOperationDescriptor;
import org.gradle.internal.operations.BuildOperationExecutor;
import org.gradle.internal.operations.CallableBuildOperation;
import org.gradle.internal.reflect.Instantiator;
import org.gradle.internal.typeconversion.NotationParser;
import org.gradle.internal.work.WorkerThreadRegistry;
import org.gradle.operations.dependencies.configurations.ConfigurationIdentity;
import org.gradle.util.Path;
import org.gradle.util.internal.CollectionUtils;
import org.gradle.util.internal.ConfigureUtil;
import org.gradle.util.internal.WrapUtil;

import javax.annotation.Nullable;
import java.io.File;
import java.util.Arrays;
import java.util.Collection;
import java.util.Collections;
import java.util.HashSet;
import java.util.Iterator;
import java.util.LinkedHashSet;
import java.util.List;
import java.util.Map;
import java.util.Objects;
import java.util.Optional;
import java.util.Set;
import java.util.concurrent.atomic.AtomicInteger;
import java.util.function.Supplier;
import java.util.stream.Collectors;
import java.util.stream.Stream;

import static org.gradle.api.internal.artifacts.configurations.ConfigurationInternal.InternalState.BUILD_DEPENDENCIES_RESOLVED;
import static org.gradle.api.internal.artifacts.configurations.ConfigurationInternal.InternalState.GRAPH_RESOLVED;
import static org.gradle.api.internal.artifacts.configurations.ConfigurationInternal.InternalState.UNRESOLVED;
import static org.gradle.util.internal.ConfigureUtil.configure;

/**
 * The default {@link Configuration} implementation.
 * <p>
 * After initialization, when the allowed usage is changed then role-related deprecation warnings will be emitted, except for the special cases
 * noted in {@link #isSpecialCaseOfChangingUsage(String, boolean)}}.  Initialization is complete when the {@link #roleAtCreation} field is set.
 */
@SuppressWarnings("rawtypes")
public abstract class DefaultConfiguration extends AbstractFileCollection implements ConfigurationInternal, MutationValidator, ResettableConfiguration {
    private final ConfigurationResolver resolver;
    private final DependencyMetaDataProvider metaDataProvider;
    private final ComponentIdentifierFactory componentIdentifierFactory;
    private final DependencyLockingProvider dependencyLockingProvider;
    private final DefaultDependencySet dependencies;
    private final DefaultDependencyConstraintSet dependencyConstraints;
    private final DefaultDomainObjectSet<Dependency> ownDependencies;
    private final DefaultDomainObjectSet<DependencyConstraint> ownDependencyConstraints;
    private final CalculatedValueContainerFactory calculatedValueContainerFactory;
    private final ProjectStateRegistry projectStateRegistry;
    private CompositeDomainObjectSet<Dependency> inheritedDependencies;
    private CompositeDomainObjectSet<DependencyConstraint> inheritedDependencyConstraints;
    private DefaultDependencySet allDependencies;
    private DefaultDependencyConstraintSet allDependencyConstraints;
    private ImmutableActionSet<DependencySet> defaultDependencyActions = ImmutableActionSet.empty();
    private ImmutableActionSet<DependencySet> withDependencyActions = ImmutableActionSet.empty();
    private final DefaultPublishArtifactSet artifacts;
    private final DefaultDomainObjectSet<PublishArtifact> ownArtifacts;
    private CompositeDomainObjectSet<PublishArtifact> inheritedArtifacts;
    private DefaultPublishArtifactSet allArtifacts;
    private final ConfigurationResolvableDependencies resolvableDependencies;
    private ListenerBroadcast<DependencyResolutionListener> dependencyResolutionListeners;
    private final ProjectDependencyObservedListener dependencyObservedBroadcast;
    private final BuildOperationExecutor buildOperationExecutor;
    private final Instantiator instantiator;
    private Factory<ResolutionStrategyInternal> resolutionStrategyFactory;
    private ResolutionStrategyInternal resolutionStrategy;
    private final FileCollectionFactory fileCollectionFactory;
    private final ResolveExceptionContextualizer exceptionContextualizer;

    private final Set<MutationValidator> childMutationValidators = new HashSet<>();
    private final MutationValidator parentMutationValidator = DefaultConfiguration.this::validateParentMutation;
    private final RootComponentMetadataBuilder rootComponentMetadataBuilder;
    private final ConfigurationsProvider configurationsProvider;

    private final Path identityPath;
    private final Path projectPath;

    // These fields are not covered by mutation lock
    private final String name;
    private final DefaultConfigurationPublications outgoing;

    private boolean visible = true;
    private boolean transitive = true;
    private Set<Configuration> extendsFrom = new LinkedHashSet<>();
    private String description;
    private final Set<Object> excludeRules = new LinkedHashSet<>();
    private Set<ExcludeRule> parsedExcludeRules;

    private final Object observationLock = new Object();
    private volatile InternalState observedState = UNRESOLVED;
    private boolean insideBeforeResolve;

    private boolean dependenciesModified;
    private boolean canBeConsumed;
    private boolean canBeResolved;
    private boolean canBeDeclaredAgainst;
    private final boolean consumptionDeprecated;
    private final boolean resolutionDeprecated;
    private final boolean declarationDeprecated;
    private boolean usageCanBeMutated = true;
    private final ConfigurationRole roleAtCreation;

    private boolean canBeMutated = true;
    private final FreezableAttributeContainer configurationAttributes;
    private final DomainObjectContext domainObjectContext;
    private final ImmutableAttributesFactory attributesFactory;
    private final ResolutionBackedFileCollection intrinsicFiles;

    private final DisplayName displayName;
    private final UserCodeApplicationContext userCodeApplicationContext;
    private final WorkerThreadRegistry workerThreadRegistry;
    private final DomainObjectCollectionFactory domainObjectCollectionFactory;
    private final Lazy<List<? extends DependencyMetadata>> syntheticDependencies = Lazy.unsafe().of(this::generateSyntheticDependencies);

    private final AtomicInteger copyCount = new AtomicInteger();

    private List<String> declarationAlternatives = ImmutableList.of();
    private List<String> resolutionAlternatives = ImmutableList.of();

    private final CalculatedModelValue<Optional<ResolverResults>> currentResolveState;

    private ConfigurationInternal consistentResolutionSource;
    private String consistentResolutionReason;
    private TransformUpstreamDependenciesResolverFactory dependenciesResolverFactory;
    private final DefaultConfigurationFactory defaultConfigurationFactory;

    /**
     * To create an instance, use {@link DefaultConfigurationFactory#create}.
     */
    public DefaultConfiguration(
        DomainObjectContext domainObjectContext,
        String name,
        ConfigurationsProvider configurationsProvider,
        ConfigurationResolver resolver,
        ListenerBroadcast<DependencyResolutionListener> dependencyResolutionListeners,
        ProjectDependencyObservedListener dependencyObservedBroadcast,
        DependencyMetaDataProvider metaDataProvider,
        ComponentIdentifierFactory componentIdentifierFactory,
        DependencyLockingProvider dependencyLockingProvider,
        Factory<ResolutionStrategyInternal> resolutionStrategyFactory,
        FileCollectionFactory fileCollectionFactory,
        BuildOperationExecutor buildOperationExecutor,
        Instantiator instantiator,
        NotationParser<Object, ConfigurablePublishArtifact> artifactNotationParser,
        NotationParser<Object, Capability> capabilityNotationParser,
        ImmutableAttributesFactory attributesFactory,
        RootComponentMetadataBuilder rootComponentMetadataBuilder,
        ResolveExceptionContextualizer exceptionContextualizer,
        UserCodeApplicationContext userCodeApplicationContext,
        ProjectStateRegistry projectStateRegistry,
        WorkerThreadRegistry workerThreadRegistry,
        DomainObjectCollectionFactory domainObjectCollectionFactory,
        CalculatedValueContainerFactory calculatedValueContainerFactory,
        DefaultConfigurationFactory defaultConfigurationFactory,
        TaskDependencyFactory taskDependencyFactory,
        ConfigurationRole roleAtCreation,
        boolean lockUsage
    ) {
        super(taskDependencyFactory);
        this.userCodeApplicationContext = userCodeApplicationContext;
        this.projectStateRegistry = projectStateRegistry;
        this.workerThreadRegistry = workerThreadRegistry;
        this.domainObjectCollectionFactory = domainObjectCollectionFactory;
        this.calculatedValueContainerFactory = calculatedValueContainerFactory;
        this.identityPath = domainObjectContext.identityPath(name);
        this.projectPath = domainObjectContext.projectPath(name);
        this.name = name;
        this.configurationsProvider = configurationsProvider;
        this.resolver = resolver;
        this.metaDataProvider = metaDataProvider;
        this.componentIdentifierFactory = componentIdentifierFactory;
        this.dependencyLockingProvider = dependencyLockingProvider;
        this.resolutionStrategyFactory = resolutionStrategyFactory;
        this.fileCollectionFactory = fileCollectionFactory;
        this.dependencyResolutionListeners = dependencyResolutionListeners;
        this.dependencyObservedBroadcast = dependencyObservedBroadcast;
        this.buildOperationExecutor = buildOperationExecutor;
        this.instantiator = instantiator;
        this.attributesFactory = attributesFactory;
        this.domainObjectContext = domainObjectContext;
        this.exceptionContextualizer = exceptionContextualizer;

        this.displayName = Describables.memoize(new ConfigurationDescription(identityPath));
        this.configurationAttributes = new FreezableAttributeContainer(attributesFactory.mutable(), this.displayName);

        this.intrinsicFiles = fileCollectionFromSpec(Specs.satisfyAll());
        this.resolvableDependencies = instantiator.newInstance(ConfigurationResolvableDependencies.class, this);

        this.ownDependencies = (DefaultDomainObjectSet<Dependency>) domainObjectCollectionFactory.newDomainObjectSet(Dependency.class);
        this.ownDependencies.beforeCollectionChanges(validateMutationType(this, MutationType.DEPENDENCIES));
        this.ownDependencyConstraints = (DefaultDomainObjectSet<DependencyConstraint>) domainObjectCollectionFactory.newDomainObjectSet(DependencyConstraint.class);
        this.ownDependencyConstraints.beforeCollectionChanges(validateMutationType(this, MutationType.DEPENDENCIES));

        this.dependencies = new DefaultDependencySet(Describables.of(displayName, "dependencies"), this, ownDependencies);
        this.dependencyConstraints = new DefaultDependencyConstraintSet(Describables.of(displayName, "dependency constraints"), this, ownDependencyConstraints);

        this.ownArtifacts = (DefaultDomainObjectSet<PublishArtifact>) domainObjectCollectionFactory.newDomainObjectSet(PublishArtifact.class);
        this.ownArtifacts.beforeCollectionChanges(validateMutationType(this, MutationType.ARTIFACTS));

        this.artifacts = new DefaultPublishArtifactSet(Describables.of(displayName, "artifacts"), ownArtifacts, fileCollectionFactory, taskDependencyFactory);

        this.outgoing = instantiator.newInstance(DefaultConfigurationPublications.class, displayName, artifacts, new AllArtifactsProvider(), configurationAttributes, instantiator, artifactNotationParser, capabilityNotationParser, fileCollectionFactory, attributesFactory, domainObjectCollectionFactory, taskDependencyFactory);
        this.rootComponentMetadataBuilder = rootComponentMetadataBuilder;
        this.currentResolveState = domainObjectContext.getModel().newCalculatedValue(Optional.empty());
        this.defaultConfigurationFactory = defaultConfigurationFactory;

        this.canBeConsumed = roleAtCreation.isConsumable();
        this.canBeResolved = roleAtCreation.isResolvable();
        this.canBeDeclaredAgainst = roleAtCreation.isDeclarable();
        this.consumptionDeprecated = roleAtCreation.isConsumptionDeprecated();
        this.resolutionDeprecated = roleAtCreation.isResolutionDeprecated();
        this.declarationDeprecated = roleAtCreation.isDeclarationAgainstDeprecated();

        if (lockUsage) {
            preventUsageMutation();
        }

        // Until the role at creation is set, changing usage won't trigger warnings
        this.roleAtCreation = roleAtCreation;
    }

    private static Action<Void> validateMutationType(final MutationValidator mutationValidator, final MutationType type) {
        return arg -> mutationValidator.validateMutation(type);
    }

    @Override
    public String getName() {
        return name;
    }

    @Override
    public State getState() {
        Optional<ResolverResults> currentState = currentResolveState.get();
        if (!currentState.isPresent()) {
            return State.UNRESOLVED;
        }

        ResolverResults resolvedState = currentState.get();
        if (resolvedState.getVisitedGraph().hasAnyFailure()) {
            return State.RESOLVED_WITH_FAILURES;
        } else if (resolvedState.isFullyResolved()) {
            return State.RESOLVED;
        } else {
            return State.UNRESOLVED;
        }
    }

    @Override
    public Module getModule() {
        return metaDataProvider.getModule();
    }

    @Override
    public boolean isVisible() {
        return visible;
    }

    @Override
    public Configuration setVisible(boolean visible) {
        validateMutation(MutationType.DEPENDENCIES);
        this.visible = visible;
        return this;
    }

    @Override
    public Set<Configuration> getExtendsFrom() {
        return Collections.unmodifiableSet(extendsFrom);
    }

    @Override
    public Configuration setExtendsFrom(Iterable<Configuration> extendsFrom) {
        validateMutation(MutationType.HIERARCHY);
        for (Configuration configuration : this.extendsFrom) {
            if (inheritedArtifacts != null) {
                inheritedArtifacts.removeCollection(configuration.getAllArtifacts());
            }
            if (inheritedDependencies != null) {
                inheritedDependencies.removeCollection(configuration.getAllDependencies());
            }
            if (inheritedDependencyConstraints != null) {
                inheritedDependencyConstraints.removeCollection(configuration.getAllDependencyConstraints());
            }
            ((ConfigurationInternal) configuration).removeMutationValidator(parentMutationValidator);
        }
        this.extendsFrom = new LinkedHashSet<>();
        for (Configuration configuration : extendsFrom) {
            extendsFrom(configuration);
        }
        return this;
    }

    @Override
    public Configuration extendsFrom(Configuration... extendsFrom) {
        validateMutation(MutationType.HIERARCHY);
        for (Configuration configuration : extendsFrom) {
            if (configuration.getHierarchy().contains(this)) {
                throw new InvalidUserDataException(String.format(
                    "Cyclic extendsFrom from %s and %s is not allowed. See existing hierarchy: %s", this,
                    configuration, configuration.getHierarchy()));
            }
            if (this.extendsFrom.add(configuration)) {
                if (inheritedArtifacts != null) {
                    inheritedArtifacts.addCollection(configuration.getAllArtifacts());
                }
                if (inheritedDependencies != null) {
                    inheritedDependencies.addCollection(configuration.getAllDependencies());
                }
                if (inheritedDependencyConstraints != null) {
                    inheritedDependencyConstraints.addCollection(configuration.getAllDependencyConstraints());
                }
                ((ConfigurationInternal) configuration).addMutationValidator(parentMutationValidator);
            }
        }
        return this;
    }

    @Override
    public boolean isTransitive() {
        return transitive;
    }

    @Override
    public Configuration setTransitive(boolean transitive) {
        validateMutation(MutationType.DEPENDENCIES);
        this.transitive = transitive;
        return this;
    }

    @Override
    @Nullable
    public String getDescription() {
        return description;
    }

    @Override
    public Configuration setDescription(@Nullable String description) {
        this.description = description;
        return this;
    }

    @Override
    public Set<Configuration> getHierarchy() {
        if (extendsFrom.isEmpty()) {
            return Collections.singleton(this);
        }
        Set<Configuration> result = WrapUtil.toLinkedSet(this);
        collectSuperConfigs(this, result);
        return result;
    }

    private void collectSuperConfigs(Configuration configuration, Set<Configuration> result) {
        for (Configuration superConfig : configuration.getExtendsFrom()) {
            // The result is an ordered set - so seeing the same value a second time pushes further down
            result.remove(superConfig);
            result.add(superConfig);
            collectSuperConfigs(superConfig, result);
        }
    }

    @Override
    public Configuration defaultDependencies(final Action<? super DependencySet> action) {
        warnOnDeprecatedUsage("defaultDependencies(Action)", ProperMethodUsage.DECLARABLE_AGAINST);
        validateMutation(MutationType.DEPENDENCIES);
        defaultDependencyActions = defaultDependencyActions.add(dependencies -> {
            if (dependencies.isEmpty()) {
                action.execute(dependencies);
            }
        });
        return this;
    }

    @Override
    public Configuration withDependencies(final Action<? super DependencySet> action) {
        validateMutation(MutationType.DEPENDENCIES);
        withDependencyActions = withDependencyActions.add(action);
        return this;
    }

    @Override
    public void runDependencyActions() {
        defaultDependencyActions.execute(dependencies);
        withDependencyActions.execute(dependencies);

        // Discard actions after execution
        defaultDependencyActions = ImmutableActionSet.empty();
        withDependencyActions = ImmutableActionSet.empty();

        for (Configuration superConfig : extendsFrom) {
            ((ConfigurationInternal) superConfig).runDependencyActions();
        }
    }

    @Deprecated
    @Override
    public Set<Configuration> getAll() {
        DeprecationLogger.deprecateAction("Calling the Configuration.getAll() method")
            .withAdvice("Use the configurations container to access the set of configurations instead.")
            .willBeRemovedInGradle9()
            .withUpgradeGuideSection(8, "deprecated_configuration_get_all")
            .nagUser();

        return ImmutableSet.copyOf(configurationsProvider.getAll());
    }

    @Override
    public Set<File> resolve() {
        warnOnDeprecatedUsage("resolve()", ProperMethodUsage.RESOLVABLE);
        return getFiles();
    }

    @Override
    public Iterator<File> iterator() {
        return intrinsicFiles.iterator();
    }

    @Override
    protected void visitContents(FileCollectionStructureVisitor visitor) {
        intrinsicFiles.visitStructure(visitor);
    }

    @Override
    protected void appendContents(TreeFormatter formatter) {
        formatter.node("configuration: " + identityPath);
    }

    /**
     * {@inheritDoc}
     *
     * @implNote Usage: This method should only be called on resolvable configurations and should throw an exception if
     * called on a configuration that does not permit this usage.
     */
    @Override
    public boolean contains(File file) {
        warnOnInvalidInternalAPIUsage("contains(File)", ProperMethodUsage.RESOLVABLE);
        return intrinsicFiles.contains(file);
    }

    @Override
    public boolean isEmpty() {
        return intrinsicFiles.isEmpty();
    }

    @Override
    public Set<File> files(Dependency... dependencies) {
        return fileCollection(dependencies).getFiles();
    }

    @Override
    public Set<File> files(Closure dependencySpecClosure) {
        return fileCollection(dependencySpecClosure).getFiles();
    }

    @Override
    public Set<File> files(Spec<? super Dependency> dependencySpec) {
        return fileCollection(dependencySpec).getFiles();
    }

    @Override
    public FileCollection fileCollection(Spec<? super Dependency> dependencySpec) {
        assertIsResolvable();
        // After asserting, we are definitely allowed, but might be deprecated, so check to warn now
        warnOnDeprecatedUsage("fileCollection(Spec)", ProperMethodUsage.RESOLVABLE);
        return fileCollectionFromSpec(dependencySpec);
    }

    private ResolutionBackedFileCollection fileCollectionFromSpec(Spec<? super Dependency> dependencySpec) {
        return new ResolutionBackedFileCollection(
            new SelectedArtifactsProvider(dependencySpec, configurationAttributes, Specs.satisfyAll(), false, false, new VisitedArtifactsSetProvider()),
            false,
            new DefaultResolutionHost(),
            taskDependencyFactory
        );
    }

    @Override
    public FileCollection fileCollection(Closure dependencySpecClosure) {
        warnOnDeprecatedUsage("fileCollection(Closure)", ProperMethodUsage.RESOLVABLE);
        return fileCollection(Specs.convertClosureToSpec(dependencySpecClosure));
    }

    @Override
    public FileCollection fileCollection(Dependency... dependencies) {
        warnOnDeprecatedUsage("fileCollection(Dependency...)", ProperMethodUsage.RESOLVABLE);
        Set<Dependency> deps = WrapUtil.toLinkedSet(dependencies);
        return fileCollection(deps::contains);
    }

    @Override
    public void markAsObserved(InternalState requestedState) {
        markThisObserved(requestedState);
        markParentsObserved(requestedState);
    }

    private void markThisObserved(InternalState requestedState) {
        synchronized (observationLock) {
            if (observedState.compareTo(requestedState) < 0) {
                observedState = requestedState;
            }
        }
    }

    @VisibleForTesting
    protected InternalState getObservedState() {
        return observedState;
    }

    private void markParentsObserved(InternalState requestedState) {
        for (Configuration configuration : extendsFrom) {
            ((ConfigurationInternal) configuration).markAsObserved(requestedState);
        }
    }

    @Override
    public ResolvedConfiguration getResolvedConfiguration() {
        warnOnDeprecatedUsage("getResolvedConfiguration()", ProperMethodUsage.RESOLVABLE);
        return resolveGraphIfRequired().getResolvedConfiguration();
    }

    @SuppressWarnings("OptionalUsedAsFieldOrParameterType")
    private static Boolean isFullyResoled(Optional<ResolverResults> currentState) {
        return currentState.map(ResolverResults::isFullyResolved).orElse(false);
    }

    private ResolverResults resolveGraphIfRequired() {
        assertIsResolvable();
        maybeEmitResolutionDeprecation();

        Optional<ResolverResults> currentState = currentResolveState.get();
        if (isFullyResoled(currentState)) {
            return currentState.get();
        }

        ResolverResults newState;
        if (!domainObjectContext.getModel().hasMutableState()) {
            if (!workerThreadRegistry.isWorkerThread()) {
                // Error if we are executing in a user-managed thread.
                throw new IllegalStateException("The configuration " + identityPath.toString() + " was resolved from a thread not managed by Gradle.");
            } else {
                DeprecationLogger.deprecateBehaviour("Resolution of the configuration " + identityPath.toString() + " was attempted from a context different than the project context. Have a look at the documentation to understand why this is a problem and how it can be resolved.")
                    .willBecomeAnErrorInGradle9()
                    .withUserManual("viewing_debugging_dependencies", "sub:resolving-unsafe-configuration-resolution-errors")
                    .nagUser();
                newState = domainObjectContext.getModel().fromMutableState(p -> resolveExclusivelyIfRequired());
            }
        } else {
            newState = resolveExclusivelyIfRequired();
        }

        return newState;
    }

    private ResolverResults resolveExclusivelyIfRequired() {
        return currentResolveState.update(currentState -> {
            if (isFullyResoled(currentState)) {
                if (dependenciesModified) {
                    throw new InvalidUserDataException(String.format("Attempted to resolve %s that has been resolved previously.", getDisplayName()));
                }
                return currentState;
            }

            return Optional.of(resolveGraphInBuildOperation());
        }).get();
    }

    /**
     * Must be called from {@link #resolveExclusivelyIfRequired} only.
     */
    private ResolverResults resolveGraphInBuildOperation() {
        return buildOperationExecutor.call(new CallableBuildOperation<ResolverResults>() {
            @Override
            public ResolverResults call(BuildOperationContext context) {
                runDependencyActions();
                preventFromFurtherMutation();

                ResolvableDependenciesInternal incoming = (ResolvableDependenciesInternal) getIncoming();
                performPreResolveActions(incoming);
                ResolverResults results = resolver.resolveGraph(DefaultConfiguration.this);
                dependenciesModified = false;

                // Make the new state visible in case a dependency resolution listener queries the result, which requires the new state
                currentResolveState.set(Optional.of(results));

                // Mark all affected configurations as observed
                markParentsObserved(GRAPH_RESOLVED);
                markReferencedProjectConfigurationsObserved(GRAPH_RESOLVED, results);

                // TODO: Currently afterResolve runs if there is not an non-unresolved-dependency failure
                //       We should either _always_ run afterResolve, or only run it if _no_ failure occurred
                if (!results.getVisitedGraph().getResolutionFailure().isPresent()) {
                    dependencyResolutionListeners.getSource().afterResolve(incoming);
                }

                // Discard State
                dependencyResolutionListeners.removeAll();
                if (resolutionStrategy != null) {
                    resolutionStrategy.maybeDiscardStateRequiredForGraphResolution();
                }

                captureBuildOperationResult(context, results);
                return results;
            }

            private void captureBuildOperationResult(BuildOperationContext context, ResolverResults results) {
                results.getVisitedGraph().getResolutionFailure().ifPresent(context::failed);
                // When dependency resolution has failed, we don't want the build operation listeners to fail as well
                // because:
                // 1. the `failed` method will have been called with the user facing error
                // 2. such an error may still lead to a valid dependency graph
                ResolutionResult resolutionResult = new DefaultResolutionResult(results.getVisitedGraph().getResolutionResult());
                context.setResult(ResolveConfigurationResolutionBuildOperationResult.create(resolutionResult, attributesFactory));
            }

            @Override
            public BuildOperationDescriptor.Builder description() {
                String displayName = "Resolve dependencies of " + identityPath;
                Path projectPath = domainObjectContext.getProjectPath();
                String projectPathString = null;
                if (!domainObjectContext.isScript()) {
                    if (projectPath != null) {
                        projectPathString = projectPath.getPath();
                    }
                }
                return BuildOperationDescriptor.displayName(displayName)
                    .progressDisplayName(displayName)
                    .details(new ResolveConfigurationResolutionBuildOperationDetails(
                        getName(),
                        domainObjectContext.isScript(),
                        getDescription(),
                        domainObjectContext.getBuildPath().getPath(),
                        projectPathString,
                        isVisible(),
                        isTransitive(),
                        resolver.getRepositories()
                    ));
            }
        });
    }

    @Override
    public ConfigurationInternal getConsistentResolutionSource() {
        warnOnInvalidInternalAPIUsage("getConsistentResolutionSource()", ProperMethodUsage.RESOLVABLE);
        return consistentResolutionSource;
    }

    private Stream<DependencyConstraint> getConsistentResolutionConstraints() {
        if (consistentResolutionSource == null) {
            return Stream.empty();
        }
        assertThatConsistentResolutionIsPropertyConfigured();
        return consistentResolutionSource.getIncoming()
            .getResolutionResult()
            .getAllComponents()
            .stream()
            .map(this::registerConsistentResolutionConstraint)
            .filter(Objects::nonNull);
    }

    private void assertThatConsistentResolutionIsPropertyConfigured() {
        if (!consistentResolutionSource.isCanBeResolved()) {
            throw new InvalidUserCodeException("You can't use " + consistentResolutionSource + " as a consistent resolution source for " + this + " because it isn't a resolvable configuration.");
        }
        assertNoDependencyResolutionConsistencyCycle();
    }

    private void assertNoDependencyResolutionConsistencyCycle() {
        Set<ConfigurationInternal> sources = new LinkedHashSet<>();
        ConfigurationInternal src = this;
        while (src != null) {
            if (!sources.add(src)) {
                String cycle = sources.stream().map(Configuration::getName).collect(Collectors.joining(" -> ")) + " -> " + getName();
                throw new InvalidUserDataException("Cycle detected in consistent resolution sources: " + cycle);
            }
            src = src.getConsistentResolutionSource();
        }
    }

    @Nullable
    private DependencyConstraint registerConsistentResolutionConstraint(ResolvedComponentResult result) {
        if (result.getId() instanceof ModuleComponentIdentifier) {
            ModuleVersionIdentifier moduleVersion = result.getModuleVersion();
            DefaultDependencyConstraint constraint = DefaultDependencyConstraint.strictly(
                moduleVersion.getGroup(),
                moduleVersion.getName(),
                moduleVersion.getVersion());
            constraint.because(consistentResolutionReason);
            return constraint;
        }
        return null;
    }

    private void performPreResolveActions(ResolvableDependencies incoming) {
        DependencyResolutionListener dependencyResolutionListener = dependencyResolutionListeners.getSource();
        insideBeforeResolve = true;
        try {
            dependencyResolutionListener.beforeResolve(incoming);
        } finally {
            insideBeforeResolve = false;
        }
    }

    private void markReferencedProjectConfigurationsObserved(InternalState requestedState, ResolverResults results) {
        ProjectInternal consumingProject = domainObjectContext.getProject();
        ProjectState consumingProjectState = consumingProject == null ? null : consumingProject.getOwner();
        for (ResolvedProjectConfiguration projectResult : results.getResolvedLocalComponents().getResolvedProjectConfigurations()) {
            ProjectState targetProjectState = projectStateRegistry.stateFor(projectResult.getId());
            dependencyObservedBroadcast.dependencyObserved(consumingProjectState, targetProjectState, requestedState, projectResult);
        }
    }

    @Override
    public TransformUpstreamDependenciesResolverFactory getDependenciesResolverFactory() {
        warnOnInvalidInternalAPIUsage("getDependenciesResolverFactory()", ProperMethodUsage.RESOLVABLE);
        if (dependenciesResolverFactory == null) {
            dependenciesResolverFactory = new DefaultTransformUpstreamDependenciesResolverFactory(getIdentity(), new DefaultResolutionResultProvider(), domainObjectContext, calculatedValueContainerFactory,
                (attributes, filter) -> {
                    ImmutableAttributes fullAttributes = attributesFactory.concat(configurationAttributes.asImmutable(), attributes);
                    return new ResolutionBackedFileCollection(
                        new SelectedArtifactsProvider(Specs.satisfyAll(), fullAttributes, filter, false, false, new VisitedArtifactsSetProvider()),
                        false,
                        new DefaultResolutionHost(),
                        taskDependencyFactory);
                });
        }
        return dependenciesResolverFactory;
    }

    @Override
    public <T> T callAndResetResolutionState(Factory<T> factory) {
        warnOnInvalidInternalAPIUsage("callAndResetResolutionState()", ProperMethodUsage.RESOLVABLE);
        try {
            // Prevent the state required for resolution from being discarded if anything in the
            // factory resolves this configuration
            getResolutionStrategy().setKeepStateRequiredForGraphResolution(true);

            return factory.create();
        } finally {
            // Reset this configuration to an unresolved state
            getResolutionStrategy().setKeepStateRequiredForGraphResolution(false);
<<<<<<< HEAD
            currentResolveState.set(Optional.empty());
=======
            currentResolveState.set(ResolveState.NOT_RESOLVED);
>>>>>>> 22f2c096
        }
    }

    private ResolverResults getResultsForBuildDependencies() {
        return currentResolveState.get()
            .orElseThrow(() -> new IllegalStateException("Cannot query results until resolution has happened."));
    }

    private ResolverResults resolveGraphForBuildDependenciesIfRequired() {
        assertIsResolvable();
        if (getResolutionStrategy().resolveGraphToDetermineTaskDependencies()) {
            // Force graph resolution as this is required to calculate build dependencies
            return resolveGraphIfRequired();
        }

        return currentResolveState.update(initial -> {
            if (!initial.isPresent()) {
                ResolverResults results = resolver.resolveBuildDependencies(this);
                markReferencedProjectConfigurationsObserved(BUILD_DEPENDENCIES_RESOLVED, results);
                return Optional.of(results);
            } // Otherwise, already have a result, so reuse it
            return initial;
        }).get();
    }

    private ResolverResults getResultsForGraph() {
        Optional<ResolverResults> currentState = currentResolveState.get();
        if (!isFullyResoled(currentState)) {
            // Do not validate that the current thread holds the project lock
            // Should instead assert that the results are available and fail if not
            return resolveExclusivelyIfRequired();
        }
        return currentState.get();
    }

    @Override
    public void visitDependencies(TaskDependencyResolveContext context) {
        assertIsResolvable();
        context.add(intrinsicFiles);
    }

    /**
     * {@inheritDoc}
     */
    @Override
    public TaskDependency getTaskDependencyFromProjectDependency(final boolean useDependedOn, final String taskName) {
        if (useDependedOn) {
            return new TasksFromProjectDependencies(taskName, this::getAllDependencies, taskDependencyFactory);
        } else {
            return new TasksFromDependentProjects(taskName, getName(), taskDependencyFactory);
        }
    }

    @Override
    public DependencySet getDependencies() {
        return dependencies;
    }

    @Override
    public DependencySet getAllDependencies() {
        if (allDependencies == null) {
            initAllDependencies();
        }
        return allDependencies;
    }

    @Override
    public boolean hasDependencies() {
        runDependencyActions();
        return !getAllDependencies().isEmpty();
    }

    private synchronized void initAllDependencies() {
        if (allDependencies != null) {
            return;
        }
        inheritedDependencies = domainObjectCollectionFactory.newDomainObjectSet(Dependency.class, ownDependencies);
        for (Configuration configuration : this.extendsFrom) {
            inheritedDependencies.addCollection(configuration.getAllDependencies());
        }
        allDependencies = new DefaultDependencySet(Describables.of(displayName, "all dependencies"), this, inheritedDependencies);
    }

    @Override
    public DependencyConstraintSet getDependencyConstraints() {
        return dependencyConstraints;
    }

    @Override
    public DependencyConstraintSet getAllDependencyConstraints() {
        if (allDependencyConstraints == null) {
            initAllDependencyConstraints();
        }
        return allDependencyConstraints;
    }

    private synchronized void initAllDependencyConstraints() {
        if (allDependencyConstraints != null) {
            return;
        }
        inheritedDependencyConstraints = domainObjectCollectionFactory.newDomainObjectSet(DependencyConstraint.class, ownDependencyConstraints);
        for (Configuration configuration : this.extendsFrom) {
            inheritedDependencyConstraints.addCollection(configuration.getAllDependencyConstraints());
        }
        allDependencyConstraints = new DefaultDependencyConstraintSet(Describables.of(displayName, "all dependency constraints"), this, inheritedDependencyConstraints);
    }

    @Override
    public PublishArtifactSet getArtifacts() {
        return artifacts;
    }

    @Override
    public PublishArtifactSet getAllArtifacts() {
        initAllArtifacts();
        return allArtifacts;
    }

    private synchronized void initAllArtifacts() {
        if (allArtifacts != null) {
            return;
        }
        DisplayName displayName = Describables.of(this.displayName, "all artifacts");

        if (!canBeMutated && extendsFrom.isEmpty()) {
            // No further mutation is allowed and there's no parent: the artifact set corresponds to this configuration own artifacts
            this.allArtifacts = new DefaultPublishArtifactSet(displayName, ownArtifacts, fileCollectionFactory, taskDependencyFactory);
            return;
        }

        if (canBeMutated) {
            // If the configuration can still be mutated, we need to create a composite
            inheritedArtifacts = domainObjectCollectionFactory.newDomainObjectSet(PublishArtifact.class, ownArtifacts);
        }
        for (Configuration configuration : this.extendsFrom) {
            PublishArtifactSet allArtifacts = configuration.getAllArtifacts();
            if (inheritedArtifacts != null || !allArtifacts.isEmpty()) {
                if (inheritedArtifacts == null) {
                    // This configuration cannot be mutated, but some parent configurations provide artifacts
                    inheritedArtifacts = domainObjectCollectionFactory.newDomainObjectSet(PublishArtifact.class, ownArtifacts);
                }
                inheritedArtifacts.addCollection(allArtifacts);
            }
        }
        if (inheritedArtifacts != null) {
            this.allArtifacts = new DefaultPublishArtifactSet(displayName, inheritedArtifacts, fileCollectionFactory, taskDependencyFactory);
        } else {
            this.allArtifacts = new DefaultPublishArtifactSet(displayName, ownArtifacts, fileCollectionFactory, taskDependencyFactory);
        }
    }

    @Override
    public Set<ExcludeRule> getExcludeRules() {
        initExcludeRules();
        return Collections.unmodifiableSet(parsedExcludeRules);
    }

    @Override
    public Set<ExcludeRule> getAllExcludeRules() {
        Set<ExcludeRule> result = new LinkedHashSet<>();
        result.addAll(getExcludeRules());
        for (Configuration config : extendsFrom) {
            result.addAll(((ConfigurationInternal) config).getAllExcludeRules());
        }
        return result;
    }

    /**
     * Synchronize read access to excludes. Mutation does not need to be thread-safe.
     */
    private synchronized void initExcludeRules() {
        if (parsedExcludeRules == null) {
            NotationParser<Object, ExcludeRule> parser = ExcludeRuleNotationConverter.parser();
            parsedExcludeRules = new LinkedHashSet<>();
            for (Object excludeRule : excludeRules) {
                parsedExcludeRules.add(parser.parseNotation(excludeRule));
            }
        }
    }

    /**
     * Adds exclude rules to this configuration.
     * <p>
     * Usage: This method should only be called on resolvable or declarable configurations and should throw an exception if
     * called on a configuration that does not permit this usage.
     *
     * @param excludeRules the exclude rules to add.
     */
    public void setExcludeRules(Set<ExcludeRule> excludeRules) {
        warnOnInvalidInternalAPIUsage("setExcludeRules(Set)", ProperMethodUsage.DECLARABLE_AGAINST, ProperMethodUsage.RESOLVABLE);
        validateMutation(MutationType.DEPENDENCIES);
        parsedExcludeRules = null;
        this.excludeRules.clear();
        this.excludeRules.addAll(excludeRules);
    }

    @Override
    public DefaultConfiguration exclude(Map<String, String> excludeRuleArgs) {
        validateMutation(MutationType.DEPENDENCIES);
        parsedExcludeRules = null;
        excludeRules.add(excludeRuleArgs);
        return this;
    }

    @Deprecated // TODO:Finalize Upload Removal - Issue #21439
    @Override
    public String getUploadTaskName() {
        return Configurations.uploadTaskName(getName());
    }

    @Override
    public Describable asDescribable() {
        return displayName;
    }

    @Override
    public String getDisplayName() {
        return displayName.getDisplayName();
    }

    @Override
    public ResolvableDependencies getIncoming() {
        return resolvableDependencies;
    }

    @Override
    public ConfigurationPublications getOutgoing() {
        return outgoing;
    }

    @Override
    public void collectVariants(VariantVisitor visitor) {
        outgoing.collectVariants(visitor);
    }

    @Override
    public boolean isCanBeMutated() {
        return canBeMutated;
    }

    @Override
    public void preventFromFurtherMutation() {
        if (!canBeMutated) {
            return;
        }

        // TODO This should use the same `MutationValidator` infrastructure that we use for other mutation types

        configurationAttributes.freeze();
        outgoing.preventFromFurtherMutation();
        preventUsageMutation();
        canBeMutated = false;
    }

    @Override
    public void outgoing(Action<? super ConfigurationPublications> action) {
        action.execute(outgoing);
    }

    @Override
    public ConfigurationInternal copy() {
        warnOnDeprecatedUsage("copy()", ProperMethodUsage.RESOLVABLE);
        return createCopy(getDependencies(), getDependencyConstraints());
    }

    @Override
    public Configuration copyRecursive() {
        warnOnDeprecatedUsage("copyRecursive()", ProperMethodUsage.RESOLVABLE);
        return createCopy(getAllDependencies(), getAllDependencyConstraints());
    }

    @Override
    public Configuration copy(Spec<? super Dependency> dependencySpec) {
        warnOnDeprecatedUsage("copy(Spec)", ProperMethodUsage.RESOLVABLE);
        return createCopy(CollectionUtils.filter(getDependencies(), dependencySpec), getDependencyConstraints());
    }

    @Override
    public Configuration copyRecursive(Spec<? super Dependency> dependencySpec) {
        warnOnDeprecatedUsage("copyRecursive(Spec)", ProperMethodUsage.RESOLVABLE);
        return createCopy(CollectionUtils.filter(getAllDependencies(), dependencySpec), getAllDependencyConstraints());
    }

    /**
     * Instead of copying a configuration's roles outright, we allow copied configurations
     * to assume any role. However, any roles which were previously disabled will become
     * deprecated in the copied configuration. In 9.0, we will update this to copy
     * roles and deprecations without modification. Or, better yet, we will remove support
     * for copying configurations altogether.
     *
     * This means the copy created is <strong>NOT</strong> a strictly identical copy of the original, as the role
     * will be not only a different instance, but also may return different deprecation values.
     */
    private DefaultConfiguration createCopy(Set<Dependency> dependencies, Set<DependencyConstraint> dependencyConstraints) {
        // Begin by allowing everything, and setting deprecations for disallowed roles in a new role implementation
        boolean deprecateConsumption = !canBeConsumed || consumptionDeprecated;
        boolean deprecateResolution = !canBeResolved || resolutionDeprecated;
        boolean deprecateDeclarationAgainst = !canBeDeclaredAgainst || declarationDeprecated;
        ConfigurationRole adjustedCurrentUsage = new DefaultConfigurationRole(
            "adjusted current usage with deprecations",
            true, true, true,
            deprecateConsumption, deprecateResolution, deprecateDeclarationAgainst
        );


        DefaultConfiguration copiedConfiguration = newConfiguration(adjustedCurrentUsage);
        // state, cachedResolvedConfiguration, and extendsFrom intentionally not copied - must re-resolve copy
        // copying extendsFrom could mess up dependencies when copy was re-resolved

        copiedConfiguration.visible = visible;
        copiedConfiguration.transitive = transitive;
        copiedConfiguration.description = description;

        copiedConfiguration.defaultDependencyActions = defaultDependencyActions;
        copiedConfiguration.withDependencyActions = withDependencyActions;
        copiedConfiguration.dependencyResolutionListeners = dependencyResolutionListeners.copy();

        copiedConfiguration.declarationAlternatives = declarationAlternatives;
        copiedConfiguration.resolutionAlternatives = resolutionAlternatives;

        copiedConfiguration.getArtifacts().addAll(getAllArtifacts());

        if (!configurationAttributes.isEmpty()) {
            for (Attribute<?> attribute : configurationAttributes.keySet()) {
                Object value = configurationAttributes.getAttribute(attribute);
                copiedConfiguration.getAttributes().attribute(Cast.uncheckedNonnullCast(attribute), value);
            }
        }

        // todo An ExcludeRule is a value object but we don't enforce immutability for DefaultExcludeRule as strong as we
        // should (we expose the Map). We should provide a better API for ExcludeRule (I don't want to use unmodifiable Map).
        // As soon as DefaultExcludeRule is truly immutable, we don't need to create a new instance of DefaultExcludeRule.
        for (ExcludeRule excludeRule : getAllExcludeRules()) {
            copiedConfiguration.excludeRules.add(new DefaultExcludeRule(excludeRule.getGroup(), excludeRule.getModule()));
        }

        DomainObjectSet<Dependency> copiedDependencies = copiedConfiguration.getDependencies();
        for (Dependency dependency : dependencies) {
            copiedDependencies.add(dependency.copy());
        }
        DomainObjectSet<DependencyConstraint> copiedDependencyConstraints = copiedConfiguration.getDependencyConstraints();
        for (DependencyConstraint dependencyConstraint : dependencyConstraints) {
            copiedDependencyConstraints.add(((DependencyConstraintInternal) dependencyConstraint).copy());
        }
        return copiedConfiguration;
    }

    private DefaultConfiguration newConfiguration(ConfigurationRole role) {
        String newName = getNameWithCopySuffix();
        DetachedConfigurationsProvider configurationsProvider = new DetachedConfigurationsProvider();
        RootComponentMetadataBuilder rootComponentMetadataBuilder = this.rootComponentMetadataBuilder.withConfigurationsProvider(configurationsProvider);

        Factory<ResolutionStrategyInternal> childResolutionStrategy = resolutionStrategy != null ? Factories.constant(resolutionStrategy.copy()) : resolutionStrategyFactory;
        DefaultConfiguration copiedConfiguration = defaultConfigurationFactory.create(
            newName,
            configurationsProvider,
            childResolutionStrategy,
            rootComponentMetadataBuilder,
            role
        );
        configurationsProvider.setTheOnlyConfiguration(copiedConfiguration);
        return copiedConfiguration;
    }

    private String getNameWithCopySuffix() {
        int count = copyCount.incrementAndGet();
        String copyName = name + "Copy";
        return count == 1
            ? copyName
            : copyName + count;
    }

    @Override
    public Configuration copy(Closure dependencySpec) {
        return copy(Specs.convertClosureToSpec(dependencySpec));
    }

    @Override
    public Configuration copyRecursive(Closure dependencySpec) {
        return copyRecursive(Specs.convertClosureToSpec(dependencySpec));
    }

    @Override
    public ResolutionStrategyInternal getResolutionStrategy() {
        if (resolutionStrategy == null) {
            resolutionStrategy = resolutionStrategyFactory.create();
            resolutionStrategy.setMutationValidator(this);
            resolutionStrategyFactory = null;
        }
        return resolutionStrategy;
    }

    @Override
    public RootComponentMetadataBuilder.RootComponentState toRootComponent() {
        warnOnInvalidInternalAPIUsage("toRootComponent()", ProperMethodUsage.RESOLVABLE);
        return rootComponentMetadataBuilder.toRootComponent(getName());
    }

    @Override
    public List<? extends DependencyMetadata> getSyntheticDependencies() {
        warnOnInvalidInternalAPIUsage("getSyntheticDependencies()", ProperMethodUsage.RESOLVABLE);
        return syntheticDependencies.get();
    }

    private List<? extends DependencyMetadata> generateSyntheticDependencies() {
        ComponentIdentifier componentIdentifier = componentIdentifierFactory.createComponentIdentifier(getModule());

        Stream<LocalComponentDependencyMetadata> dependencyLockingConstraintMetadata = Stream.empty();
        if (getResolutionStrategy().isDependencyLockingEnabled()) {
            DependencyLockingState dependencyLockingState = dependencyLockingProvider.loadLockState(name);
            boolean strict = dependencyLockingState.mustValidateLockState();
            dependencyLockingConstraintMetadata = dependencyLockingState.getLockedDependencies().stream().map(lockedDependency -> {
                String lockedVersion = lockedDependency.getVersion();
                VersionConstraint versionConstraint = strict
                    ? DefaultMutableVersionConstraint.withStrictVersion(lockedVersion)
                    : DefaultMutableVersionConstraint.withVersion(lockedVersion);
                ModuleComponentSelector selector = DefaultModuleComponentSelector.newSelector(DefaultModuleIdentifier.newId(lockedDependency.getGroup(), lockedDependency.getModule()), versionConstraint);
                return new LocalComponentDependencyMetadata(
                    selector, null, Collections.emptyList(), Collections.emptyList(),
                    false, false, false, true, false, true, getLockReason(strict, lockedVersion)
                );
            });
        }

        Stream<LocalComponentDependencyMetadata> consistentResolutionConstraintMetadata = getConsistentResolutionConstraints().map(dc -> {
            ModuleComponentSelector selector = DefaultModuleComponentSelector.newSelector(DefaultModuleIdentifier.newId(dc.getGroup(), dc.getName()), dc.getVersionConstraint());
            return new LocalComponentDependencyMetadata(
                selector, null, Collections.emptyList(), Collections.emptyList(),
                false, false, false, true, false, true, dc.getReason()
            );
        });

        return Stream.concat(dependencyLockingConstraintMetadata, consistentResolutionConstraintMetadata)
            .collect(ImmutableList.toImmutableList());
    }

    private String getLockReason(boolean strict, String lockedVersion) {
        if (strict) {
            return "dependency was locked to version '" + lockedVersion + "'";
        }
        return "dependency was locked to version '" + lockedVersion + "' (update/lenient mode)";
    }

    @Override
    public Path getProjectPath() {
        return projectPath;
    }

    @Override
    public Path getIdentityPath() {
        return identityPath;
    }

    @Override
    public DomainObjectContext getDomainObjectContext() {
        return domainObjectContext;
    }

    @Override
    public Configuration resolutionStrategy(Closure closure) {
        configure(closure, getResolutionStrategy());
        return this;
    }

    @Override
    public Configuration resolutionStrategy(Action<? super ResolutionStrategy> action) {
        action.execute(getResolutionStrategy());
        return this;
    }

    @Override
    public void addMutationValidator(MutationValidator validator) {
        childMutationValidators.add(validator);
    }

    @Override
    public void removeMutationValidator(MutationValidator validator) {
        childMutationValidators.remove(validator);
    }

    /**
     * Called when a parent configuration is mutated.
     */
    private void validateParentMutation(MutationType type) {
        // Strategy changes in a parent configuration do not affect this configuration, or any of its children, in any way
        if (type == MutationType.STRATEGY) {
            return;
        }

        preventIllegalParentMutation(type);
        markAsModified(type);
        notifyChildren(type);
    }

    @Override
    public void validateMutation(MutationType type) {
        preventIllegalMutation(type);
        markAsModified(type);
        notifyChildren(type);
    }

    private void preventIllegalParentMutation(MutationType type) {
        // TODO Deprecate and eventually prevent these mutations in parent when already resolved
        if (type == MutationType.DEPENDENCY_ATTRIBUTES) {
            return;
        }

        if (isFullyResoled(currentResolveState.get())) {
            throw new InvalidUserDataException(String.format("Cannot change %s of parent of %s after it has been resolved", type, getDisplayName()));
        }
    }

    private void preventIllegalMutation(MutationType type) {
        // TODO: Deprecate and eventually prevent these mutations when already resolved
        if (type == MutationType.DEPENDENCY_ATTRIBUTES) {
            assertIsDeclarable();
            return;
        }

        if (isFullyResoled(currentResolveState.get())) {
            // The public result for the configuration has been calculated.
            // It is an error to change anything that would change the dependencies or artifacts
            throw new InvalidUserDataException(String.format("Cannot change %s of dependency %s after it has been resolved.", type, getDisplayName()));
        } else if (observedState == GRAPH_RESOLVED) {
            // The configuration has been used in a resolution, and it is an error for build logic to change any dependencies,
            // exclude rules or parent configurations (values that will affect the resolved graph).
            if (type != MutationType.STRATEGY) {
                String extraMessage = insideBeforeResolve ? " Use 'defaultDependencies' instead of 'beforeResolve' to specify default dependencies for a configuration." : "";
                throw new InvalidUserDataException(String.format("Cannot change %s of dependency %s after it has been included in dependency resolution.%s", type, getDisplayName(), extraMessage));
            }
        }

        if (type == MutationType.USAGE) {
            assertUsageIsMutable();
        }
    }

    private void markAsModified(MutationType type) {
        // TODO: Should not be ignoring DEPENDENCY_ATTRIBUTE modifications after resolve
        if (type == MutationType.DEPENDENCY_ATTRIBUTES) {
            return;
        }
        // Strategy mutations will not require a re-resolve
        if (type == MutationType.STRATEGY) {
            return;
        }
        dependenciesModified = true;
    }

    private void notifyChildren(MutationType type) {
        // Notify child configurations
        for (MutationValidator validator : childMutationValidators) {
            validator.validateMutation(type);
        }
    }

    private ConfigurationIdentity getIdentity() {
        String name = getName();
        String projectPath = domainObjectContext.getProjectPath() == null ? null : domainObjectContext.getProjectPath().toString();
        String buildPath = domainObjectContext.getBuildPath().toString();
        return new DefaultConfigurationIdentity(buildPath, projectPath, name);
    }

    private boolean isProperUsage(boolean allowDeprecated, ProperMethodUsage... properUsages) {
        for (ProperMethodUsage properUsage : properUsages) {
            if (properUsage.isProperUsage(this, allowDeprecated)) {
                return true;
            }
        }
        return false;
    }

    private void warnOnInvalidInternalAPIUsage(String methodName, ProperMethodUsage... properUsages) {
        warnOnDeprecatedUsage(methodName, true, properUsages);
    }

    private void warnOnDeprecatedUsage(String methodName, ProperMethodUsage... properUsages) {
        warnOnDeprecatedUsage(methodName, false, properUsages);
    }

    private void warnOnDeprecatedUsage(String methodName, boolean allowDeprecated, ProperMethodUsage... properUsages) {
        if (!isProperUsage(allowDeprecated, properUsages)) {
            String msgTemplate = "Calling configuration method '%s' is deprecated for configuration '%s', which has permitted usage(s):\n" +
                "%s\n" +
                "This method is only meant to be called on configurations which allow the %susage(s): '%s'.";
            String currentUsageDesc = UsageDescriber.describeCurrentUsage(this);
            String properUsageDesc = ProperMethodUsage.summarizeProperUsage(properUsages);

            DeprecationLogger.deprecateBehaviour(String.format(msgTemplate, methodName, getName(), currentUsageDesc, allowDeprecated ? "" : "(non-deprecated) ", properUsageDesc))
                .willBeRemovedInGradle9()
                .withUpgradeGuideSection(8, "deprecated_configuration_usage")
                .nagUser();
        }
    }

    private static class ConfigurationDescription implements Describable {
        private final Path identityPath;

        ConfigurationDescription(Path identityPath) {
            this.identityPath = identityPath;
        }

        @Override
        public String getDisplayName() {
            return "configuration '" + identityPath + "'";
        }
    }

    private static class DefaultConfigurationIdentity implements ConfigurationIdentity {
        private final String buildPath;
        private final String projectPath;
        private final String name;

        public DefaultConfigurationIdentity(String buildPath, @Nullable String projectPath, String name) {
            this.buildPath = buildPath;
            this.projectPath = projectPath;
            this.name = name;
        }

        @Override
        public String getBuildPath() {
            return buildPath;
        }

        @Nullable
        @Override
        public String getProjectPath() {
            return projectPath;
        }

        @Override
        public String getName() {
            return name;
        }

        @Override
        public String toString() {
            Path path = Path.path(buildPath);
            if (projectPath != null) {
                path = path.append(Path.path(projectPath));
            }
            path = path.child(name);
            return "Configuration '" + path.toString() + "'";
        }
    }

    private class DefaultResolutionResultProvider implements ResolutionResultProvider<ResolutionResult> {

        @Override
        public ResolutionResult getTaskDependencyValue() {
            return new DefaultResolutionResult(getResultsForBuildDependencies().getVisitedGraph().getResolutionResult());
        }

        @Override
        public ResolutionResult getValue() {
            return new DefaultResolutionResult(getResultsForGraph().getVisitedGraph().getResolutionResult());
        }
    }

    private class VisitedArtifactsSetProvider implements ResolutionResultProvider<VisitedArtifactSet> {

        @Override
        public VisitedArtifactSet getTaskDependencyValue() {
            return resolveGraphForBuildDependenciesIfRequired().getVisitedArtifacts();
        }

        @Override
        public VisitedArtifactSet getValue() {
            return resolveGraphIfRequired().getVisitedArtifacts();
        }
    }

    private static class SelectedArtifactsProvider implements ResolutionResultProvider<SelectedArtifactSet> {
        private final Spec<? super Dependency> dependencySpec;
        private final AttributeContainerInternal viewAttributes;
        private final Spec<? super ComponentIdentifier> componentSpec;
        private final boolean allowNoMatchingVariants;
        private final boolean selectFromAllVariants;
        private final ResolutionResultProvider<VisitedArtifactSet> resultProvider;

        public SelectedArtifactsProvider(
            Spec<? super Dependency> dependencySpec,
            AttributeContainerInternal viewAttributes,
            Spec<? super ComponentIdentifier> componentSpec,
            boolean allowNoMatchingVariants,
            boolean selectFromAllVariants,
            ResolutionResultProvider<VisitedArtifactSet> resultProvider
        ) {
            this.dependencySpec = dependencySpec;
            this.viewAttributes = viewAttributes;
            this.componentSpec = componentSpec;
            this.allowNoMatchingVariants = allowNoMatchingVariants;
            this.selectFromAllVariants = selectFromAllVariants;
            this.resultProvider = resultProvider;
        }

        @Override
        public SelectedArtifactSet getTaskDependencyValue() {
            ArtifactSelectionSpec artifactSpec = new ArtifactSelectionSpec(viewAttributes.asImmutable(), componentSpec, selectFromAllVariants, allowNoMatchingVariants);
            return resultProvider.getTaskDependencyValue().select(dependencySpec, artifactSpec);
        }

        @Override
        public SelectedArtifactSet getValue() {
            ArtifactSelectionSpec artifactSpec = new ArtifactSelectionSpec(viewAttributes.asImmutable(), componentSpec, selectFromAllVariants, allowNoMatchingVariants);
            return resultProvider.getValue().select(dependencySpec, artifactSpec);
        }
    }

    private void assertIsResolvable() {
        if (!canBeResolved) {
            throw new IllegalStateException("Resolving dependency configuration '" + name + "' is not allowed as it is defined as 'canBeResolved=false'.\nInstead, a resolvable ('canBeResolved=true') dependency configuration that extends '" + name + "' should be resolved.");
        }
    }

    private void assertIsDeclarable() {
        if (!canBeDeclaredAgainst) {
            throw new IllegalStateException("Declaring dependencies for configuration '" + name + "' is not allowed as it is defined as 'canBeDeclared=false'.");
        }
    }

    @Override
    protected void assertCanCarryBuildDependencies() {
        assertIsResolvable();
    }

    @Override
    public AttributeContainerInternal getAttributes() {
        return configurationAttributes;
    }

    /**
     * {@inheritDoc}
     *
     * @implNote Usage: This method should only be called on consumable or resolvable configurations and will emit a deprecation warning if
     * called on a configuration that does not permit this usage, or has had allowed this usage but marked it as deprecated.
     */
    @Override
    public Configuration attributes(Action<? super AttributeContainer> action) {
        warnOnDeprecatedUsage("attributes(Action)", ProperMethodUsage.CONSUMABLE, ProperMethodUsage.RESOLVABLE);
        action.execute(configurationAttributes);
        return this;
    }

    @Override
    public void preventUsageMutation() {
        usageCanBeMutated = false;
    }

    @Override
    public boolean usageCanBeMutated() {
        return usageCanBeMutated;
    }

    @SuppressWarnings("deprecation")
    private void assertUsageIsMutable() {
        if (!usageCanBeMutated) {
            // Don't print role message for legacy role - users might not have actively chosen this role
            if (roleAtCreation != ConfigurationRoles.LEGACY) {
                throw new GradleException(
                    String.format("Cannot change the allowed usage of %s, as it was locked upon creation to the role: '%s'.\n" +
                            "This role permits the following usage:\n" +
                            "%s\n" +
                            "Ideally, each configuration should be used for a single purpose.",
                        getDisplayName(), roleAtCreation.getName(), roleAtCreation.describeUsage()));
            } else {
                throw new GradleException(String.format("Cannot change the allowed usage of %s, as it has been locked.", getDisplayName()));
            }
        }
    }

    private void maybeWarnOnChangingUsage(String usage, boolean current) {
        if (!isSpecialCaseOfChangingUsage(usage, current)) {
            String msgTemplate = "Allowed usage is changing for %s, %s. Ideally, usage should be fixed upon creation.";
            String changingUsage = usage + " was " + !current + " and is now " + current;

            DeprecationLogger.deprecateBehaviour(String.format(msgTemplate, getDisplayName(), changingUsage))
                .withAdvice("Usage should be fixed upon creation.")
                .willBeRemovedInGradle9()
                .withUpgradeGuideSection(8, "configurations_allowed_usage")
                .nagUser();
        }
    }

    private void maybeWarnOnRedundantUsageActivation(String usage, String method) {
        if (!isSpecialCaseOfRedundantUsageActivation()) {
            String msgTemplate = "The %s usage is already allowed on %s.";
            DeprecationLogger.deprecateBehaviour(String.format(msgTemplate, usage, getDisplayName()))
                .withAdvice(String.format("Remove the call to %s, it has no effect.", method))
                .willBeRemovedInGradle9()
                .withUpgradeGuideSection(8, "redundant_configuration_usage_activation")
                .nagUser();
        }
    }

    /**
     * This is a temporary method that decides if a usage change is a known/supported special case, where a deprecation warning message
     * should not be emitted.
     * <p>
     * Many of these exceptions are needed to avoid spamming deprecations warnings whenever the Kotlin plugin is used.  This method is
     * temporary as the eventual goal is that all configuration usage be specified upon creation and immutable thereafter.
     * <p>
     * <ol>
     *     <li>While {#roleAtCreation} is {@code null}, we are still initializing, so we should NOT warn.</li>
     *     <li>Changes to the usage of the detached configurations should NOT warn (this done by the Kotlin plugin).</li>
     *     <li>Configurations with a legacy role should NOT warn when changing usage,
     *         since users cannot create non-legacy configurations and there is no current public API for setting roles upon creation</li>
     *     <li>Setting consumable usage to false on the {@code apiElements} and {@code runtimeElements} configurations should NOT warn (this is done by the Kotlin plugin).</li>
     *     <li>All other usage changes should warn.</li>
     * </ol>
     *
     * @param usage the name usage that is being changed
     * @param current the current value of the usage after the change
     * @return {@code true} if the usage change is a known special case; {@code false} otherwise
     */
    private boolean isSpecialCaseOfChangingUsage(String usage, boolean current) {
        return isInitializing() || isDetachedConfiguration() || isInLegacyRole() || isPermittedConfigurationForUsageChange(usage, current);
    }

    /**
     * This is a temporary method that decides if a redundant usage activation is a known/supported special case,
     * where a deprecation warning message should not be emitted.
     * <p>
     * These exceptions are needed to avoid spamming deprecations warnings whenever some important 3rd party plugins like
     * Kotlin or Android are used.
     * <p>
     * <ol>
     *     <li>Redundant activation of a usage of a detached configurations should NOT warn (this done by the Kotlin plugin).</li>
     *     <li>Configurations with a legacy role should NOT warn during redundant usage activation,
     * since users cannot create non-legacy configurations and there is no current public API for setting roles upon creation</li>
     *     <li>All other usage changes should warn.</li>
     * </ol>
     *
     * @return {@code true} if the usage change is a known special case; {@code false} otherwise
     */
    private boolean isSpecialCaseOfRedundantUsageActivation() {
        return isInLegacyRole() || isDetachedConfiguration() || isPermittedConfigurationForRedundantActivation();
    }

    private boolean isInitializing() {
        return roleAtCreation == null;
    }

    private boolean isDetachedConfiguration() {
        return this.configurationsProvider instanceof DetachedConfigurationsProvider;
    }

    @SuppressWarnings("deprecation")
    private boolean isInLegacyRole() {
        return roleAtCreation == ConfigurationRoles.LEGACY;
    }

    /**
     * Determine if this is a configuration that is permitted to change its usage, to support important 3rd party
     * plugins such as Kotlin that do this.
     *
     * <p>This method is temporary and all usage-changing exceptions should be removed once Kotlin 1.9.20 is released.
     * The duplication of the configuration names defined in {@link JvmConstants}, which are not available to be
     * referenced directly from here, is unfortunate, but not a showstopper.</p>
     *
     * @return {@code true} if this is a configuration that is permitted to change its usage; {@code false} otherwise
     */
    @SuppressWarnings("JavadocReference")
    private boolean isPermittedConfigurationForUsageChange(String usage, boolean current) {
        return (name.equals("apiElements") || name.equals("runtimeElements")) && usage.equals("consumable") && !current;
    }

    /**
     * Determine if this is a configuration that is permitted to redundantly activate usage, to support important 3rd party
     * plugins such as Kotlin that do this.
     * <p>
     * This method is temporary, so the duplication of the configuration names defined in
     * {@link JvmConstants}, which are not available to be referenced directly from here, is unfortunate, but not a showstopper.
     *
     * @return {@code true} if this is a configuration that is permitted to redundantly activate usage; {@code false} otherwise
     */
    @SuppressWarnings("JavadocReference")
    private boolean isPermittedConfigurationForRedundantActivation() {
        return name.equals("runtimeClasspath") || name.equals("testFixturesRuntimeClasspath") || name.endsWith("testRuntimeClasspath") || name.endsWith("TestRuntimeClasspath");
    }

    @Override
    public boolean isDeprecatedForConsumption() {
        return consumptionDeprecated;
    }

    @Override
    public boolean isDeprecatedForResolution() {
        return resolutionDeprecated;
    }

    @Override
    public boolean isDeprecatedForDeclarationAgainst() {
        return declarationDeprecated;
    }

    @Override
    public boolean isCanBeConsumed() {
        return canBeConsumed;
    }

    @Override
    public void setCanBeConsumed(boolean allowed) {
        setCanBeConsumed(allowed, true);
    }

    /**
     * Configures if a configuration can be consumed, and if a warning should be emitted if it is not already consumable.
     */
    public void setCanBeConsumed(boolean allowed, boolean warn) {
        if (canBeConsumed != allowed) {
            validateMutation(MutationType.USAGE);
            canBeConsumed = allowed;
            if (warn) {
                maybeWarnOnChangingUsage("consumable", allowed);
            }
        } else if (canBeConsumed && allowed) {
            maybeWarnOnRedundantUsageActivation("consumable", "setCanBeConsumed(true)");
        }
    }

    @Override
    public boolean isCanBeResolved() {
        return canBeResolved;
    }

    @Override
    public void setCanBeResolved(boolean allowed) {
        setCanBeResolved(allowed, true);
    }

    /**
     * Configures if a configuration can be resolved, and if a warning should be emitted if it is not already resolvable.
     */
    public void setCanBeResolved(boolean allowed, boolean warn) {
        if (canBeResolved != allowed) {
            validateMutation(MutationType.USAGE);
            canBeResolved = allowed;
            if (warn) {
                maybeWarnOnChangingUsage("resolvable", allowed);
            }
        } else if (canBeResolved && allowed) {
            maybeWarnOnRedundantUsageActivation("resolvable", "setCanBeResolved(true)");
        }
    }

    @Override
    public boolean isCanBeDeclared() {
        return canBeDeclaredAgainst;
    }

    @Override
    public void setCanBeDeclared(boolean allowed) {
        setCanBeDeclared(allowed, true);
    }

    /**
     * Configures if a configuration can have dependencies declared against it, and if a warning should be emitted if it is not already declarable against.
     */
    public void setCanBeDeclared(boolean allowed, boolean warn) {
        if (canBeDeclaredAgainst != allowed) {
            validateMutation(MutationType.USAGE);
            canBeDeclaredAgainst = allowed;
            if (warn) {
                maybeWarnOnChangingUsage("declarable", allowed);
            }
        } else if (canBeDeclaredAgainst && allowed) {
            maybeWarnOnRedundantUsageActivation("declarable", "setCanBeDeclared(true)");
        }
    }

    @Override
    public void setAllowedUsageFromRole(ConfigurationRole role) {
        if (isCanBeConsumed() != role.isConsumable()) {
            setCanBeConsumed(role.isConsumable(), false);
        }
        if (isCanBeResolved() != role.isResolvable()) {
            setCanBeResolved(role.isResolvable(), false);
        }
        if (isCanBeDeclared() != role.isDeclarable()) {
            setCanBeDeclared(role.isDeclarable(), false);
        }
    }

    @VisibleForTesting
    ListenerBroadcast<DependencyResolutionListener> getDependencyResolutionListeners() {
        return dependencyResolutionListeners;
    }

    @Override
    public List<String> getDeclarationAlternatives() {
        return declarationAlternatives;
    }

    @Override
    public List<String> getResolutionAlternatives() {
        return resolutionAlternatives;
    }

    @Override
    public void addDeclarationAlternatives(String... alternativesForDeclaring) {
        this.declarationAlternatives = ImmutableList.<String>builder()
            .addAll(declarationAlternatives)
            .addAll(Arrays.asList(alternativesForDeclaring))
            .build();
    }

    @Override
    public void addResolutionAlternatives(String... alternativesForResolving) {
        this.resolutionAlternatives = ImmutableList.<String>builder()
            .addAll(resolutionAlternatives)
            .addAll(Arrays.asList(alternativesForResolving))
            .build();
    }

    @Override
    public Configuration shouldResolveConsistentlyWith(Configuration versionsSource) {
        warnOnDeprecatedUsage("shouldResolveConsistentlyWith(Configuration)", ProperMethodUsage.RESOLVABLE);
        this.consistentResolutionSource = (ConfigurationInternal) versionsSource;
        this.consistentResolutionReason = "version resolved in " + versionsSource + " by consistent resolution";
        return this;
    }

    @Override
    public Configuration disableConsistentResolution() {
        warnOnDeprecatedUsage("disableConsistentResolution()", ProperMethodUsage.RESOLVABLE);
        this.consistentResolutionSource = null;
        this.consistentResolutionReason = null;
        return this;
    }

    @Override
    public ConfigurationRole getRoleAtCreation() {
        return roleAtCreation;
    }

    private DefaultArtifactCollection artifactCollection(AttributeContainerInternal attributes, Spec<? super ComponentIdentifier> componentFilter, boolean lenient, boolean allowNoMatchingVariants, boolean selectFromAllVariants) {
        DefaultResolutionHost failureHandler = new DefaultResolutionHost();
        ResolutionBackedFileCollection files = new ResolutionBackedFileCollection(
            new SelectedArtifactsProvider(Specs.satisfyAll(), attributes, componentFilter, allowNoMatchingVariants, selectFromAllVariants, new VisitedArtifactsSetProvider()), lenient, failureHandler, taskDependencyFactory
        );
        return new DefaultArtifactCollection(files, lenient, failureHandler, calculatedValueContainerFactory);
    }

    public class ConfigurationResolvableDependencies implements ResolvableDependenciesInternal {

        @Override
        public String getName() {
            return name;
        }

        @Override
        public String getPath() {
            // TODO: Can we update this to identityPath?
            return projectPath.getPath();
        }

        @Override
        public String toString() {
            return "dependencies '" + identityPath + "'";
        }

        @Override
        public FileCollection getFiles() {
            assertIsResolvable();
            return intrinsicFiles;
        }

        @Override
        public DependencySet getDependencies() {
            runDependencyActions();
            return getAllDependencies();
        }

        @Override
        public DependencyConstraintSet getDependencyConstraints() {
            runDependencyActions();
            return getAllDependencyConstraints();
        }

        @Override
        public void beforeResolve(Action<? super ResolvableDependencies> action) {
            dependencyResolutionListeners.add("beforeResolve", userCodeApplicationContext.reapplyCurrentLater(action));
        }

        @Override
        public void beforeResolve(Closure action) {
            beforeResolve(ConfigureUtil.configureUsing(action));
        }

        @Override
        public void afterResolve(Action<? super ResolvableDependencies> action) {
            dependencyResolutionListeners.add("afterResolve", userCodeApplicationContext.reapplyCurrentLater(action));
        }

        @Override
        public void afterResolve(Closure action) {
            afterResolve(ConfigureUtil.configureUsing(action));
        }

        @Override
        public ResolutionResult getResolutionResult() {
            assertIsResolvable();
            return new DefaultResolutionResult(new ConfigurationResolvingMinimalResolutionResult());
        }

        @Override
        public ArtifactCollection getArtifacts() {
            return artifactCollection(configurationAttributes, Specs.satisfyAll(), false, false, false);
        }

        @Override
        public ArtifactView artifactView(Action<? super ArtifactView.ViewConfiguration> configAction) {
            ArtifactViewConfiguration config = createArtifactViewConfiguration();
            configAction.execute(config);
            return createArtifactView(config);
        }

        private ArtifactView createArtifactView(ArtifactViewConfiguration config) {
            // As this runs after the action used to configure the ArtifactView has run, the config might already have viewAttributes present
            // which the user added.  If so, continue to use those attributes, otherwise use the attributes from the creating configuration.
            AttributeContainerInternal viewAttributes = (config.viewAttributes == null) ? config.configurationAttributes : config.viewAttributes;

            // This is a little coincidental: if view attributes have not been accessed, don't allow no matching variants
            boolean allowNoMatchingVariants = config.attributesUsed;

            return new ConfigurationArtifactView(viewAttributes, config.lockComponentFilter(), config.lenient, allowNoMatchingVariants, config.reselectVariant);
        }

        private DefaultConfiguration.ArtifactViewConfiguration createArtifactViewConfiguration() {
            return instantiator.newInstance(ArtifactViewConfiguration.class, attributesFactory, configurationAttributes);
        }

        @Override
        public AttributeContainer getAttributes() {
            return configurationAttributes;
        }

        @Override
        public ResolutionResultProvider<VisitedGraphResults> getGraphResultsProvider() {
            assertIsResolvable();
            return new ResolutionResultProvider<VisitedGraphResults>() {
                @Override
                public VisitedGraphResults getTaskDependencyValue() {
                    return resolveGraphForBuildDependenciesIfRequired().getVisitedGraph();
                }

                @Override
                public VisitedGraphResults getValue() {
                    return resolveGraphIfRequired().getVisitedGraph();
                }
            };
        }

        private class ConfigurationArtifactView implements ArtifactView {
            private final AttributeContainerInternal viewAttributes;
            private final Spec<? super ComponentIdentifier> componentFilter;
            private final boolean lenient;
            private final boolean allowNoMatchingVariants;
            private final boolean selectFromAllVariants;

            ConfigurationArtifactView(AttributeContainerInternal viewAttributes, Spec<? super ComponentIdentifier> componentFilter, boolean lenient, boolean allowNoMatchingVariants, boolean selectFromAllVariants) {
                this.viewAttributes = viewAttributes;
                this.componentFilter = componentFilter;
                this.lenient = lenient;
                this.allowNoMatchingVariants = allowNoMatchingVariants;
                this.selectFromAllVariants = selectFromAllVariants;
            }

            @Override
            public AttributeContainer getAttributes() {
                return viewAttributes.asImmutable();
            }

            @Override
            public ArtifactCollection getArtifacts() {
                return artifactCollection(viewAttributes, componentFilter, lenient, allowNoMatchingVariants, selectFromAllVariants);
            }

            @Override
            public FileCollection getFiles() {
                // TODO maybe make detached configuration is flag is true
                return new ResolutionBackedFileCollection(
                    new SelectedArtifactsProvider(Specs.satisfyAll(), viewAttributes, componentFilter, allowNoMatchingVariants, selectFromAllVariants, new VisitedArtifactsSetProvider()),
                    lenient,
                    new DefaultResolutionHost(),
                    taskDependencyFactory
                );
            }
        }

        /**
         * A minimal resolution result that lazily resolves the configuration.
         */
        private class ConfigurationResolvingMinimalResolutionResult implements MinimalResolutionResult {

            private MinimalResolutionResult getDelegate() {
                VisitedGraphResults graph = getGraphResultsProvider().getValue();
                graph.getResolutionFailure().ifPresent(ex -> {
                    throw ex;
                });
                return graph.getResolutionResult();
            }

            @Override
            public Supplier<ResolvedComponentResult> getRootSource() {
                return getDelegate().getRootSource();
            }

            @Override
            public ImmutableAttributes getRequestedAttributes() {
                return getDelegate().getRequestedAttributes();
            }

            @Override
            public int hashCode() {
                return getDelegate().hashCode();
            }

            @Override
            public boolean equals(Object obj) {
                if (obj instanceof ConfigurationResolvingMinimalResolutionResult) {
                    return getDelegate().equals(((ConfigurationResolvingMinimalResolutionResult) obj).getDelegate());
                }
                return false;
            }
        }
    }

    public static class ArtifactViewConfiguration implements ArtifactView.ViewConfiguration {
        private final ImmutableAttributesFactory attributesFactory;
        private final AttributeContainerInternal configurationAttributes;
        private AttributeContainerInternal viewAttributes;
        private Spec<? super ComponentIdentifier> componentFilter;
        private boolean lenient;
        private boolean reselectVariant;
        private boolean attributesUsed;

        public ArtifactViewConfiguration(ImmutableAttributesFactory attributesFactory, AttributeContainerInternal configurationAttributes) {
            this.attributesFactory = attributesFactory;
            this.configurationAttributes = configurationAttributes;
        }

        @Override
        public AttributeContainer getAttributes() {
            if (viewAttributes == null) {
                if (reselectVariant) {
                    viewAttributes = attributesFactory.mutable();
                } else {
                    viewAttributes = attributesFactory.mutable(configurationAttributes);
                }
                attributesUsed = true;
            }
            return viewAttributes;
        }

        @Override
        public ArtifactViewConfiguration attributes(Action<? super AttributeContainer> action) {
            action.execute(getAttributes());
            return this;
        }

        @Override
        public ArtifactViewConfiguration componentFilter(Spec<? super ComponentIdentifier> componentFilter) {
            assertComponentFilterUnset();
            this.componentFilter = componentFilter;
            return this;
        }

        @Override
        public boolean isLenient() {
            return lenient;
        }

        @Override
        public void setLenient(boolean lenient) {
            this.lenient = lenient;
        }

        @Override
        public ArtifactViewConfiguration lenient(boolean lenient) {
            this.lenient = lenient;
            return this;
        }

        @Override
        public ArtifactViewConfiguration withVariantReselection() {
            this.reselectVariant = true;
            return this;
        }

        private void assertComponentFilterUnset() {
            if (componentFilter != null) {
                throw new IllegalStateException("The component filter can only be set once before the view was computed");
            }
        }

        private Spec<? super ComponentIdentifier> lockComponentFilter() {
            if (componentFilter == null) {
                componentFilter = Specs.satisfyAll();
            }
            return componentFilter;
        }
    }

    private class AllArtifactsProvider implements PublishArtifactSetProvider {
        @Override
        public PublishArtifactSet getPublishArtifactSet() {
            return getAllArtifacts();
        }
    }

    private class DefaultResolutionHost implements ResolutionHost {
        @Override
        public String getDisplayName() {
            return DefaultConfiguration.this.getDisplayName();
        }

        @Override
        public DisplayName displayName(String type) {
            return Describables.of(DefaultConfiguration.this, type);
        }

        @Override
        public Optional<? extends RuntimeException> mapFailure(String type, Collection<Throwable> failures) {
            return Optional.ofNullable(exceptionContextualizer.mapFailures(failures, DefaultConfiguration.this.getDisplayName(), type));
        }
    }

    private enum ProperMethodUsage {
        CONSUMABLE {
            @Override
            boolean isAllowed(ConfigurationInternal configuration) {
                return configuration.isCanBeConsumed();
            }

            @Override
            boolean isDeprecated(ConfigurationInternal configuration) {
                return configuration.isDeprecatedForConsumption();
            }
        },
        RESOLVABLE {
            @Override
            boolean isAllowed(ConfigurationInternal configuration) {
                return configuration.isCanBeResolved();
            }

            @Override
            boolean isDeprecated(ConfigurationInternal configuration) {
                return configuration.isDeprecatedForResolution();
            }
        },
        DECLARABLE_AGAINST {
            @Override
            boolean isAllowed(ConfigurationInternal configuration) {
                return configuration.isCanBeDeclared();
            }

            @Override
            boolean isDeprecated(ConfigurationInternal configuration) {
                return configuration.isDeprecatedForDeclarationAgainst();
            }
        };

        abstract boolean isAllowed(ConfigurationInternal configuration);

        abstract boolean isDeprecated(ConfigurationInternal configuration);

        boolean isProperUsage(ConfigurationInternal configuration, boolean allowDeprecated) {
            return isAllowed(configuration) && (allowDeprecated || !isDeprecated(configuration));
        }

        public static String buildProperName(ProperMethodUsage usage) {
            return WordUtils.capitalizeFully(usage.name().replace('_', ' '));
        }

        public static String summarizeProperUsage(ProperMethodUsage... properUsages) {
            return Arrays.stream(properUsages)
                .map(ProperMethodUsage::buildProperName)
                .collect(Collectors.joining(", "));
        }
    }
}<|MERGE_RESOLUTION|>--- conflicted
+++ resolved
@@ -859,11 +859,7 @@
         } finally {
             // Reset this configuration to an unresolved state
             getResolutionStrategy().setKeepStateRequiredForGraphResolution(false);
-<<<<<<< HEAD
-            currentResolveState.set(Optional.empty());
-=======
             currentResolveState.set(ResolveState.NOT_RESOLVED);
->>>>>>> 22f2c096
         }
     }
 
