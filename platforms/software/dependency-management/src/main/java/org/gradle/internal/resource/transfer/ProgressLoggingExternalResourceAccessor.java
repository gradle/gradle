/*
 * Copyright 2012 the original author or authors.
 *
 * Licensed under the Apache License, Version 2.0 (the "License");
 * you may not use this file except in compliance with the License.
 * You may obtain a copy of the License at
 *
 *      http://www.apache.org/licenses/LICENSE-2.0
 *
 * Unless required by applicable law or agreed to in writing, software
 * distributed under the License is distributed on an "AS IS" BASIS,
 * WITHOUT WARRANTIES OR CONDITIONS OF ANY KIND, either express or implied.
 * See the License for the specific language governing permissions and
 * limitations under the License.
 */

package org.gradle.internal.resource.transfer;

import org.gradle.api.resources.ResourceException;
import org.gradle.internal.operations.BuildOperationContext;
import org.gradle.internal.operations.BuildOperationDescriptor;
import org.gradle.internal.operations.BuildOperationRunner;
import org.gradle.internal.operations.CallableBuildOperation;
import org.gradle.internal.resource.ExternalResource;
import org.gradle.internal.resource.ExternalResourceName;
import org.gradle.internal.resource.ExternalResourceReadBuildOperationType;
import org.gradle.internal.resource.ExternalResourceReadMetadataBuildOperationType;
import org.gradle.internal.resource.ResourceExceptions;
import org.gradle.internal.resource.metadata.ExternalResourceMetaData;

import javax.annotation.Nullable;
import java.io.File;
import java.net.URI;
import java.util.concurrent.atomic.AtomicReference;

public class ProgressLoggingExternalResourceAccessor extends AbstractProgressLoggingHandler implements ExternalResourceAccessor {
    private final ExternalResourceAccessor delegate;
    private final BuildOperationRunner buildOperationRunner;

    public ProgressLoggingExternalResourceAccessor(ExternalResourceAccessor delegate, BuildOperationRunner buildOperationRunner) {
        this.delegate = delegate;
        this.buildOperationRunner = buildOperationRunner;
    }

    @Nullable
    @Override
    public <T> T withContent(ExternalResourceName location, boolean revalidate, @Nullable File partPosition, ExternalResource.ContentAndMetadataAction<T> action) throws ResourceException {
        return buildOperationRunner.call(new DownloadOperation<>(location, revalidate, partPosition, action));
    }

    @Override
    @Nullable
    public ExternalResourceMetaData getMetaData(ExternalResourceName location, boolean revalidate) {
        return buildOperationRunner.call(new MetadataOperation(location, revalidate));
    }

    private BuildOperationDescriptor.Builder createBuildOperationDetails(ExternalResourceName resourceName) {
        ExternalResourceReadBuildOperationType.Details operationDetails = new ReadOperationDetails(resourceName.getUri());
        return BuildOperationDescriptor
            .displayName("Download " + resourceName.getUri())
            .progressDisplayName(resourceName.getShortDisplayName())
            .details(operationDetails);
    }

    private static class MetadataOperationDetails extends LocationDetails implements ExternalResourceReadMetadataBuildOperationType.Details {
        private MetadataOperationDetails(URI location) {
            super(location);
        }

        @Override
        public String toString() {
            return "ExternalResourceReadMetadataBuildOperationType.Details{location=" + getLocation() + ", " + '}';
        }
    }

    private final static ExternalResourceReadMetadataBuildOperationType.Result METADATA_RESULT = new ExternalResourceReadMetadataBuildOperationType.Result() {
    };

    private static class ReadOperationDetails extends LocationDetails implements ExternalResourceReadBuildOperationType.Details {
        private ReadOperationDetails(URI location) {
            super(location);
        }

        @Override
        public String toString() {
            return "ExternalResourceReadBuildOperationType.Details{location=" + getLocation() + ", " + '}';
        }
    }

    private static class ReadOperationResult implements ExternalResourceReadBuildOperationType.Result {

        private final long bytesRead;
        private final boolean missing;

        private ReadOperationResult(long bytesRead, boolean missing) {
            this.bytesRead = bytesRead;
            this.missing = missing;
        }

        @Override
        public long getBytesRead() {
            return bytesRead;
        }

        @Override
        public boolean isMissing() {
            return missing;
        }

        @Override
        public String toString() {
            return "ExternalResourceReadBuildOperationType.Result{" +
                "bytesRead=" + bytesRead +
                ", missing=" + missing +
                '}';
        }
    }

    private class DownloadOperation<T> implements CallableBuildOperation<T> {
        private final ExternalResourceName location;
        private final boolean revalidate;
        private final File partPosition;
        private final ExternalResource.ContentAndMetadataAction<T> action;

        public DownloadOperation(ExternalResourceName location, boolean revalidate, @Nullable File partPosition, ExternalResource.ContentAndMetadataAction<T> action) {
            this.location = location;
            this.revalidate = revalidate;
            this.partPosition = partPosition;
            this.action = action;
        }

        @Override
        public T call(BuildOperationContext context) {
            ResourceOperation downloadOperation = createResourceOperation(context, ResourceOperation.Type.download);
            AtomicReference<ExternalResourceMetaData> metadata = new AtomicReference<>();
            try {
                return delegate.withContent(location, revalidate, partPosition, (inputStream, metaData) -> {
                    downloadOperation.setContentLength(metaData.getContentLength());
<<<<<<< HEAD
                    if (metaData.wasMissing()) {
=======
                    metadata.set(metaData);
                    if(metaData.wasMissing()) {
>>>>>>> 0455dc0e
                        context.failed(ResourceExceptions.getMissing(metaData.getLocation()));
                        return null;
                    }
                    ProgressLoggingInputStream stream = new ProgressLoggingInputStream(inputStream, downloadOperation);
                    return action.execute(stream, metaData);
                });
            } finally {
                ExternalResourceMetaData externalResourceMetaData = metadata.get();
                context.setResult(new ReadOperationResult(
                    downloadOperation.getTotalProcessedBytes(),
                    externalResourceMetaData != null && externalResourceMetaData.wasMissing()
                ));
            }
        }

        @Override
        public BuildOperationDescriptor.Builder description() {
            return createBuildOperationDetails(location);
        }
    }

    private class MetadataOperation implements CallableBuildOperation<ExternalResourceMetaData> {
        private final ExternalResourceName location;
        private final boolean revalidate;

        public MetadataOperation(ExternalResourceName location, boolean revalidate) {
            this.location = location;
            this.revalidate = revalidate;
        }

        @Override
        public ExternalResourceMetaData call(BuildOperationContext context) {
            try {
                return delegate.getMetaData(location, revalidate);
            } finally {
                context.setResult(METADATA_RESULT);
            }
        }

        @Override
        public BuildOperationDescriptor.Builder description() {
            return BuildOperationDescriptor
                .displayName("Metadata of " + location.getDisplayName())
                .details(new MetadataOperationDetails(location.getUri()));
        }
    }
}<|MERGE_RESOLUTION|>--- conflicted
+++ resolved
@@ -136,12 +136,8 @@
             try {
                 return delegate.withContent(location, revalidate, partPosition, (inputStream, metaData) -> {
                     downloadOperation.setContentLength(metaData.getContentLength());
-<<<<<<< HEAD
+                    metadata.set(metaData);
                     if (metaData.wasMissing()) {
-=======
-                    metadata.set(metaData);
-                    if(metaData.wasMissing()) {
->>>>>>> 0455dc0e
                         context.failed(ResourceExceptions.getMissing(metaData.getLocation()));
                         return null;
                     }
