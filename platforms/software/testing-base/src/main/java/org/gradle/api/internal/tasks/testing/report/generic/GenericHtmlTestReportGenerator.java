/*
 * Copyright 2025 the original author or authors.
 *
 * Licensed under the Apache License, Version 2.0 (the "License");
 * you may not use this file except in compliance with the License.
 * You may obtain a copy of the License at
 *
 *      http://www.apache.org/licenses/LICENSE-2.0
 *
 * Unless required by applicable law or agreed to in writing, software
 * distributed under the License is distributed on an "AS IS" BASIS,
 * WITHOUT WARRANTIES OR CONDITIONS OF ANY KIND, either express or implied.
 * See the License for the specific language governing permissions and
 * limitations under the License.
 */

package org.gradle.api.internal.tasks.testing.report.generic;

import com.google.common.collect.ArrayListMultimap;
import com.google.common.collect.ImmutableList;
import com.google.common.collect.Iterables;
import com.google.common.collect.ListMultimap;
import com.google.common.collect.Multimaps;
import org.gradle.api.GradleException;
import org.gradle.api.file.ConfigurableFileTree;
import org.gradle.api.file.EmptyFileVisitor;
import org.gradle.api.file.FileVisitDetails;
import org.gradle.api.internal.file.FileCollectionFactory;
import org.gradle.api.internal.tasks.testing.TestReportGenerator;
import org.gradle.api.internal.tasks.testing.results.serializable.SerializableTestResult;
import org.gradle.api.internal.tasks.testing.results.serializable.SerializableTestResultStore;
import org.gradle.api.internal.tasks.testing.results.serializable.TestOutputReader;
import org.gradle.api.internal.tasks.testing.worker.TestEventSerializer;
import org.gradle.api.logging.Logger;
import org.gradle.api.logging.Logging;
import org.gradle.api.tasks.testing.TestOutputEvent;
import org.gradle.internal.SafeFileLocationUtils;
import org.gradle.internal.UncheckedException;
import org.gradle.internal.concurrent.CompositeStoppable;
import org.gradle.internal.file.Deleter;
import org.gradle.internal.operations.BuildOperationConstraint;
import org.gradle.internal.operations.BuildOperationContext;
import org.gradle.internal.operations.BuildOperationDescriptor;
import org.gradle.internal.operations.BuildOperationExecutor;
import org.gradle.internal.operations.BuildOperationQueue;
import org.gradle.internal.operations.BuildOperationRunner;
import org.gradle.internal.operations.RunnableBuildOperation;
import org.gradle.internal.serialize.Serializer;
import org.gradle.internal.time.Time;
import org.gradle.internal.time.Timer;
import org.gradle.reporting.HtmlReportBuilder;
import org.gradle.reporting.HtmlReportRenderer;
import org.gradle.reporting.ReportRenderer;

import javax.inject.Inject;
import java.io.IOException;
import java.io.UncheckedIOException;
import java.nio.file.Files;
import java.nio.file.Path;
import java.util.ArrayList;
import java.util.List;
import java.util.Objects;
import java.util.stream.Collectors;

/**
 * Generates an HTML report based on test results based on binary results from {@link SerializableTestResultStore}.
 *
 * <p>
 * The root results are recorded into `index.html`, and then each parent tells its children to generate starting at `{childName}/index.html`.
 */
public abstract class GenericHtmlTestReportGenerator implements TestReportGenerator {

    private static final Logger LOG = Logging.getLogger(GenericHtmlTestReportGenerator.class);

    public static String getFilePath(org.gradle.util.Path path, boolean isLeaf) {
        String filePath;
        if (path.segmentCount() == 0) {
            filePath = "index.html";
        } else if (isLeaf && !Objects.equals(path.getName(), "index")) {
            // Avoid using a directory for each leaf node unless its name clashes (i.e. "index")
            // This reduces VFS overhead from many directories for large test suites
            String prefix = String.join("/", Iterables.transform(
                path.getParent().segments(),
                name -> SafeFileLocationUtils.toSafeFileName(name, true)
            ));
            filePath = prefix + (prefix.isEmpty() ? "" : "/") + SafeFileLocationUtils.toSafeFileName(path.getName() + ".html", false);
        } else {
            filePath = String.join("/", Iterables.transform(
                path.segments(),
                name -> SafeFileLocationUtils.toSafeFileName(name, true)
            )) + "/index.html";
        }
        return filePath;
    }

    private static String getFilePath(TestTreeModel tree) {
        return getFilePath(tree.getPath(), tree.getChildren().isEmpty());
    }

    private final BuildOperationRunner buildOperationRunner;
    private final BuildOperationExecutor buildOperationExecutor;
<<<<<<< HEAD
=======
    private final MetadataRendererRegistry metadataRendererRegistry;
    private final Deleter deleter;
    private final FileCollectionFactory fileCollectionFactory;
>>>>>>> 05eb3583
    private final Path reportsDirectory;

    @Inject
    public GenericHtmlTestReportGenerator(
        Path reportsDirectory,
        BuildOperationRunner buildOperationRunner,
        BuildOperationExecutor buildOperationExecutor,
<<<<<<< HEAD
        Path reportsDirectory
    ) {
        this.buildOperationRunner = buildOperationRunner;
        this.buildOperationExecutor = buildOperationExecutor;
=======
        MetadataRendererRegistry metadataRendererRegistry,
        Deleter deleter,
        FileCollectionFactory fileCollectionFactory
    ) {
        this.buildOperationRunner = buildOperationRunner;
        this.buildOperationExecutor = buildOperationExecutor;
        this.metadataRendererRegistry = metadataRendererRegistry;
        this.deleter = deleter;
        this.fileCollectionFactory = fileCollectionFactory;
>>>>>>> 05eb3583
        this.reportsDirectory = reportsDirectory;
    }

    @Override
    public Path generate(List<Path> resultsDirectories) {
        List<SerializableTestResultStore> stores = resultsDirectories.stream()
            .distinct()
            .map(SerializableTestResultStore::new)
            .filter(SerializableTestResultStore::hasResults)
            .collect(Collectors.toList());

        try {
            Files.createDirectories(reportsDirectory);
        } catch (IOException e) {
            throw UncheckedException.throwAsUncheckedException(e);
        }
        Serializer<TestOutputEvent> testOutputEventSerializer = TestEventSerializer.create().build(TestOutputEvent.class);
        List<TestOutputReader> outputReaders = new ArrayList<>(stores.size());
        try {
            for (SerializableTestResultStore store : stores) {
                outputReaders.add(store.createOutputReader(testOutputEventSerializer));
            }

            TestTreeModel root = TestTreeModel.loadModelFromStores(stores);
            generateReport(root, outputReaders);
        } catch (Exception e) {
            throw UncheckedException.throwAsUncheckedException(e);
        } finally {
            CompositeStoppable.stoppable(outputReaders).stop();
        }
        return reportsDirectory.resolve("index.html");
    }

    private void generateReport(TestTreeModel root, List<TestOutputReader> outputReaders) {
        LOG.info("Generating HTML test report...");

        Timer clock = Time.startTimer();
        generateFiles(root, outputReaders);
        LOG.info("Finished generating test html results ({}) into: {}", clock.getElapsed(), reportsDirectory);
    }

    private void generateFiles(TestTreeModel model, final List<TestOutputReader> outputReaders) {
        try {
            HtmlReportRenderer htmlRenderer = new HtmlReportRenderer();
            buildOperationRunner.run(new DeleteOldReportOperation(fileCollectionFactory, deleter, reportsDirectory));

            ListMultimap<String, Integer> namesToIndexes = ArrayListMultimap.create();
            List<String> rootDisplayNames = new ArrayList<>(model.getPerRootInfo().size());
            for (int i = 0; i < model.getPerRootInfo().size(); i++) {
                // Roots should always have exactly one PerRootInfo entry
                String displayName = getDisplayName(model, i);
                rootDisplayNames.add(displayName);
                namesToIndexes.put(displayName, i);
            }
            Multimaps.asMap(namesToIndexes).forEach((name, indexes) -> {
                if (indexes.size() > 1) {
                    // Rename affected roots to avoid conflicts: name (1), name (2), etc.
                    for (int nameRepeatIndex = 0; nameRepeatIndex < indexes.size(); nameRepeatIndex++) {
                        int rootIndex = indexes.get(nameRepeatIndex);
                        rootDisplayNames.set(rootIndex, name + " (" + (nameRepeatIndex + 1) + ")");
                    }
                }
            });

            htmlRenderer.render(model, new ReportRenderer<TestTreeModel, HtmlReportBuilder>() {
                @Override
                public void render(final TestTreeModel model, final HtmlReportBuilder output) {
                    buildOperationExecutor.runAll(
                        queue -> queueTree(queue, model, output),
                        // This is mostly I/O, so run this in UNCONSTRAINED mode to allow more parallelism
                        BuildOperationConstraint.UNCONSTRAINED
                    );
                }

                private void queueTree(BuildOperationQueue<RunnableBuildOperation> queue, TestTreeModel tree, HtmlReportBuilder output) {
                    ImmutableList.Builder<TestTreeModel> requestsBuilder = ImmutableList.builder();
                    requestsBuilder.add(tree);

                    for (TestTreeModel childTree : tree.getChildren()) {
                        // A container also emits all of its leaf children
                        if (childTree.getChildren().isEmpty()) {
                            // Skip generating separate HTML files for leaves that don't need them
                            if (childTree.hasUsefulDetails()) {
                                requestsBuilder.add(childTree);
                            }
                        } else {
                            queueTree(queue, childTree, output);
                        }
                    }
                    queue.add(new HtmlReportFileGenerator(
                        requestsBuilder.build(),
                        output,
                        outputReaders,
                        rootDisplayNames
                    ));
                }
            }, reportsDirectory.toFile());
        } catch (Exception e) {
            throw new GradleException(String.format("Could not generate test report to '%s'.", reportsDirectory), e);
        }
    }

    private static String getDisplayName(TestTreeModel model, int rootIndex) {
        List<PerRootInfo> perRootInfos = model.getPerRootInfo().get(rootIndex);
        if (perRootInfos.isEmpty()) {
            throw new IllegalStateException("Root model is missing display name info for root index " + rootIndex);
        }
        if (perRootInfos.size() > 1) {
            throw new IllegalStateException("Root model has multiple display name infos for root index " + rootIndex + ": " + Iterables.toString(perRootInfos));
        }
        return SerializableTestResult.getCombinedDisplayName(perRootInfos.get(0).getResults());
    }

    private static final class HtmlReportFileGenerator implements RunnableBuildOperation {
        private final List<TestTreeModel> requests;
        private final HtmlReportBuilder output;
        private final List<TestOutputReader> outputReaders;
        private final List<String> rootDisplayNames;

        HtmlReportFileGenerator(
            List<TestTreeModel> requests,
            HtmlReportBuilder output,
            List<TestOutputReader> outputReaders,
            List<String> rootDisplayNames
        ) {
            this.requests = requests;
            this.output = output;
            this.outputReaders = outputReaders;
            this.rootDisplayNames = rootDisplayNames;
        }

        @Override
        public BuildOperationDescriptor.Builder description() {
            return BuildOperationDescriptor.displayName(
                "Generate generic HTML test report for " + requests.stream()
                    .map(r -> r.getPath().toString())
                    .collect(Collectors.joining(", "))
            );
        }

        @Override
        public void run(BuildOperationContext context) {
            GenericPageRenderer renderer = new GenericPageRenderer(outputReaders, rootDisplayNames);
            for (TestTreeModel request : requests) {
                output.renderHtmlPage(getFilePath(request), request, renderer);
            }
        }
    }

    private static final class DeleteOldReportOperation implements RunnableBuildOperation {
        private final FileCollectionFactory fileCollectionFactory;
        private final Deleter deleter;
        private final Path reportsDirectory;

        private DeleteOldReportOperation(FileCollectionFactory fileCollectionFactory, Deleter deleter, Path reportsDirectory) {
            this.fileCollectionFactory = fileCollectionFactory;
            this.deleter = deleter;
            this.reportsDirectory = reportsDirectory;
        }

        @Override
        public void run(BuildOperationContext context) {
            // Delete all HTML files in the reports directory
            // This avoids deleting files from other report types that may be in the same directory
            ConfigurableFileTree oldHtmlReports = fileCollectionFactory.fileTree();
            oldHtmlReports.setDir(reportsDirectory);
            oldHtmlReports.include("**/*.html");
            oldHtmlReports.visit(new EmptyFileVisitor() {
                @Override
                public void visitFile(FileVisitDetails fileDetails) {
                    try {
                        deleter.delete(fileDetails.getFile());
                    } catch (IOException e) {
                        throw new UncheckedIOException(e);
                    }
                }
            });
        }

        @Override
        public BuildOperationDescriptor.Builder description() {
            return BuildOperationDescriptor.displayName("Delete old generic HTML results");
        }
    }
}<|MERGE_RESOLUTION|>--- conflicted
+++ resolved
@@ -99,12 +99,8 @@
 
     private final BuildOperationRunner buildOperationRunner;
     private final BuildOperationExecutor buildOperationExecutor;
-<<<<<<< HEAD
-=======
-    private final MetadataRendererRegistry metadataRendererRegistry;
     private final Deleter deleter;
     private final FileCollectionFactory fileCollectionFactory;
->>>>>>> 05eb3583
     private final Path reportsDirectory;
 
     @Inject
@@ -112,22 +108,13 @@
         Path reportsDirectory,
         BuildOperationRunner buildOperationRunner,
         BuildOperationExecutor buildOperationExecutor,
-<<<<<<< HEAD
-        Path reportsDirectory
-    ) {
-        this.buildOperationRunner = buildOperationRunner;
-        this.buildOperationExecutor = buildOperationExecutor;
-=======
-        MetadataRendererRegistry metadataRendererRegistry,
         Deleter deleter,
         FileCollectionFactory fileCollectionFactory
     ) {
         this.buildOperationRunner = buildOperationRunner;
         this.buildOperationExecutor = buildOperationExecutor;
-        this.metadataRendererRegistry = metadataRendererRegistry;
         this.deleter = deleter;
         this.fileCollectionFactory = fileCollectionFactory;
->>>>>>> 05eb3583
         this.reportsDirectory = reportsDirectory;
     }
 
