/*
 * Copyright 2011 the original author or authors.
 *
 * Licensed under the Apache License, Version 2.0 (the "License");
 * you may not use this file except in compliance with the License.
 * You may obtain a copy of the License at
 *
 *      http://www.apache.org/licenses/LICENSE-2.0
 *
 * Unless required by applicable law or agreed to in writing, software
 * distributed under the License is distributed on an "AS IS" BASIS,
 * WITHOUT WARRANTIES OR CONDITIONS OF ANY KIND, either express or implied.
 * See the License for the specific language governing permissions and
 * limitations under the License.
 */
package org.gradle.api.internal.tasks.testing.report.generic;

import com.google.common.collect.Iterables;
import com.google.common.io.Resources;
import com.google.common.net.UrlEscapers;
import org.gradle.api.internal.tasks.testing.DefaultTestFileAttachmentDataEvent;
import org.gradle.api.internal.tasks.testing.DefaultTestKeyValueDataEvent;
import org.gradle.api.internal.tasks.testing.results.serializable.OutputEntry;
import org.gradle.api.internal.tasks.testing.results.serializable.SerializableTestResult;
import org.gradle.api.internal.tasks.testing.results.serializable.TestOutputReader;
import org.gradle.api.tasks.testing.TestOutputEvent;
import org.gradle.internal.html.SimpleHtmlWriter;
import org.gradle.reporting.ReportRenderer;
import org.gradle.reporting.TabbedPageRenderer;
import org.gradle.reporting.TabsRenderer;
import org.gradle.util.Path;

import java.io.IOException;
import java.net.URL;
import java.nio.file.Paths;
import java.util.ArrayList;
import java.util.List;
import java.util.function.Function;

final class GenericPageRenderer extends TabbedPageRenderer<TestTreeModel> {
    private static final URL STYLE_URL = Resources.getResource(GenericPageRenderer.class, "style.css");

    public static String getUrlTo(
        Path originatingPath, boolean isOriginatingPathLeaf,
        Path targetPath, boolean isTargetPathLeaf
    ) {
        if (originatingPath.equals(targetPath) && isOriginatingPathLeaf == isTargetPathLeaf) {
            return "#";
        }
        // We know we're emitting to the file system, so let's just use NIO Path to do the path manipulation.
        // We need the `.` for relative resolution to work properly
        java.nio.file.Path relativePath = Paths.get("./" + GenericHtmlTestReportGenerator.getFilePath(originatingPath, isOriginatingPathLeaf)).getParent()
            .relativize(Paths.get("./" + GenericHtmlTestReportGenerator.getFilePath(targetPath, isTargetPathLeaf)));
        // Escape things that aren't `/` for the URL
        StringBuilder url = new StringBuilder();
        for (java.nio.file.Path segment : relativePath) {
            url.append(UrlEscapers.urlPathSegmentEscaper().escape(segment.toString()));
            url.append('/');
        }
        // Remove trailing `/`
        return url.substring(0, url.length() - 1);
    }

    private final List<TestOutputReader> outputReaders;
    private final List<String> rootDisplayNames;

    GenericPageRenderer(
        List<TestOutputReader> outputReaders,
        List<String> rootDisplayNames
    ) {
        this.outputReaders = outputReaders;
        this.rootDisplayNames = rootDisplayNames;
    }

    private void renderBreadcrumbs(SimpleHtmlWriter htmlWriter) throws IOException {
        Path path = getModel().getPath();
        if (path.equals(Path.ROOT)) {
            return;
        }
        htmlWriter.startElement("div").attribute("class", "breadcrumbs");
        for (Path ancestorPath : path.ancestors()) {
            String title = ancestorPath.equals(Path.ROOT) ? "all" : ancestorPath.getName();
            htmlWriter.startElement("a")
                .attribute("class", "breadcrumb")
                .attribute("href", getUrlTo(
                    path, getModel().getChildren().isEmpty(),
                    ancestorPath, false
                ))
                .characters(title)
                .endElement();
            htmlWriter.characters(" > ");
        }
        htmlWriter.startElement("span")
            .attribute("class", "breadcrumb")
            .characters(path.getName())
            .endElement();
        htmlWriter.endElement();
    }

    @Override
    protected URL getStyleUrl() {
        return STYLE_URL;
    }

    @Override
    protected String getTitle() {
        // Show "All Results" in the root, otherwise show nothing, the display name will be provided in each root.
        return buildTitle("All Results", name -> "");
    }

    @Override
    protected String getPageTitle() {
        return buildTitle("Test results - All Results", name -> "Test results - " + name);
    }

    private String buildTitle(String rootTitle, Function<String, String> buildTitleFromName) {
        String name = getModel().getPath().getName();
        if (name == null) {
            return rootTitle;
        }
        return buildTitleFromName.apply(name);
    }

    @Override
    protected ReportRenderer<TestTreeModel, SimpleHtmlWriter> getHeaderRenderer() {
        return new ReportRenderer<TestTreeModel, SimpleHtmlWriter>() {
            @Override
            public void render(TestTreeModel model, SimpleHtmlWriter htmlWriter) throws IOException {
                renderBreadcrumbs(htmlWriter);
            }
        };
    }

    @Override
    protected ReportRenderer<TestTreeModel, SimpleHtmlWriter> getContentRenderer() {
        TabsRenderer<TestTreeModel> rootTabsRenderer = new TabsRenderer<>();
        List<List<PerRootInfo>> perRootInfo = getModel().getPerRootInfo();
        for (int rootIndex = 0; rootIndex < perRootInfo.size(); rootIndex++) {
            List<PerRootInfo> infos = perRootInfo.get(rootIndex);
            if (infos.isEmpty()) {
                continue;
            }
            List<TabsRenderer<TestTreeModel>> perRootInfoTabsRenderers = new ArrayList<>(infos.size());
            for (int perRootInfoIndex = 0; perRootInfoIndex < infos.size(); perRootInfoIndex++) {
                PerRootInfo info = infos.get(perRootInfoIndex);

                final TabsRenderer<TestTreeModel> perRootInfoTabsRenderer = new TabsRenderer<>();
                perRootInfoTabsRenderer.add("summary", new PerRootTabRenderer.ForSummary(rootIndex, perRootInfoIndex));
                TestOutputReader outputReader = outputReaders.get(rootIndex);
                boolean hasStdout = false;
                boolean hasStderr = false;
                for (OutputEntry outputEntry : info.getOutputEntries()) {
                    if (outputReader.hasOutput(outputEntry, TestOutputEvent.Destination.StdOut)) {
                        hasStdout = true;
                    }
                    if (outputReader.hasOutput(outputEntry, TestOutputEvent.Destination.StdErr)) {
                        hasStderr = true;
                    }

                    // Early exit if we have both
                    if (hasStdout && hasStderr) {
                        break;
                    }
                }
                if (hasStdout) {
                    perRootInfoTabsRenderer.add("standard output", new PerRootTabRenderer.ForOutput(rootIndex, perRootInfoIndex, outputReader, TestOutputEvent.Destination.StdOut));
                }
                if (hasStderr) {
                    perRootInfoTabsRenderer.add("error output", new PerRootTabRenderer.ForOutput(rootIndex, perRootInfoIndex, outputReader, TestOutputEvent.Destination.StdErr));
                }
<<<<<<< HEAD
                // TODO: This should be handled differently so that the renders know what to expect vs the GenericPageRenderer doing something special
                if (info.getMetadatas().stream().anyMatch(event -> event instanceof DefaultTestKeyValueDataEvent)) {
                    perRootInfoTabsRenderer.add("data", new PerRootTabRenderer.ForKeyValues(rootIndex, perRootInfoIndex));
                }
                if (info.getMetadatas().stream().anyMatch(event -> event instanceof DefaultTestFileAttachmentDataEvent)) {
                    perRootInfoTabsRenderer.add("attachments", new PerRootTabRenderer.ForFileAttachments(rootIndex, perRootInfoIndex));
=======
                if (!Iterables.isEmpty(info.getMetadatas())) {
                    perRootInfoTabsRenderer.add("metadata", new PerRootTabRenderer.ForMetadata(rootIndex, perRootInfoIndex, metadataRendererRegistry));
>>>>>>> a79c3ce1
                }

                perRootInfoTabsRenderers.add(perRootInfoTabsRenderer);
            }

            // If necessary, render each run in its own tab
            TabsRenderer<TestTreeModel> directlyBelowRootTabsRenderer;
            if (perRootInfoTabsRenderers.size() == 1) {
                directlyBelowRootTabsRenderer = perRootInfoTabsRenderers.get(0);
            } else {
                directlyBelowRootTabsRenderer = new TabsRenderer<>();
                for (int i = 0; i < perRootInfoTabsRenderers.size(); i++) {
                    directlyBelowRootTabsRenderer.add("run " + (i + 1), perRootInfoTabsRenderers.get(i));
                }
            }
            rootTabsRenderer.add(rootDisplayNames.get(rootIndex), new ReportRenderer<TestTreeModel, SimpleHtmlWriter>() {
                @Override
                public void render(TestTreeModel model, SimpleHtmlWriter output) throws IOException {
                    String displayName = SerializableTestResult.getCombinedDisplayName(infos.get(0).getResults());
                    output.startElement("h1").characters(displayName).endElement();
                    directlyBelowRootTabsRenderer.render(model, output);
                }
            });
        }
        return rootTabsRenderer;
    }
}<|MERGE_RESOLUTION|>--- conflicted
+++ resolved
@@ -168,17 +168,12 @@
                 if (hasStderr) {
                     perRootInfoTabsRenderer.add("error output", new PerRootTabRenderer.ForOutput(rootIndex, perRootInfoIndex, outputReader, TestOutputEvent.Destination.StdErr));
                 }
-<<<<<<< HEAD
                 // TODO: This should be handled differently so that the renders know what to expect vs the GenericPageRenderer doing something special
-                if (info.getMetadatas().stream().anyMatch(event -> event instanceof DefaultTestKeyValueDataEvent)) {
+                if (Iterables.any(info.getMetadatas(), event -> event instanceof DefaultTestKeyValueDataEvent)) {
                     perRootInfoTabsRenderer.add("data", new PerRootTabRenderer.ForKeyValues(rootIndex, perRootInfoIndex));
                 }
-                if (info.getMetadatas().stream().anyMatch(event -> event instanceof DefaultTestFileAttachmentDataEvent)) {
+                if (Iterables.any(info.getMetadatas(), event -> event instanceof DefaultTestFileAttachmentDataEvent)) {
                     perRootInfoTabsRenderer.add("attachments", new PerRootTabRenderer.ForFileAttachments(rootIndex, perRootInfoIndex));
-=======
-                if (!Iterables.isEmpty(info.getMetadatas())) {
-                    perRootInfoTabsRenderer.add("metadata", new PerRootTabRenderer.ForMetadata(rootIndex, perRootInfoIndex, metadataRendererRegistry));
->>>>>>> a79c3ce1
                 }
 
                 perRootInfoTabsRenderers.add(perRootInfoTabsRenderer);
