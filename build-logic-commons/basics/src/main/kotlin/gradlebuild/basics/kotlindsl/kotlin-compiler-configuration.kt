/*
 * Copyright 2023 the original author or authors.
 *
 * Licensed under the Apache License, Version 2.0 (the "License");
 * you may not use this file except in compliance with the License.
 * You may obtain a copy of the License at
 *
 *      http://www.apache.org/licenses/LICENSE-2.0
 *
 * Unless required by applicable law or agreed to in writing, software
 * distributed under the License is distributed on an "AS IS" BASIS,
 * WITHOUT WARRANTIES OR CONDITIONS OF ANY KIND, either express or implied.
 * See the License for the specific language governing permissions and
 * limitations under the License.
 */

package gradlebuild.basics.kotlindsl

import org.gradle.kotlin.dsl.*
import org.jetbrains.kotlin.config.ApiVersion
import org.jetbrains.kotlin.config.CommonConfigurationKeys
import org.jetbrains.kotlin.config.CompilerConfiguration
import org.jetbrains.kotlin.config.JVMConfigurationKeys
import org.jetbrains.kotlin.config.JvmAnalysisFlags
import org.jetbrains.kotlin.config.JvmClosureGenerationScheme
import org.jetbrains.kotlin.config.LanguageVersion
import org.jetbrains.kotlin.config.LanguageVersionSettingsImpl
import org.jetbrains.kotlin.gradle.dsl.JvmTarget
import org.jetbrains.kotlin.gradle.dsl.KotlinVersion
import org.jetbrains.kotlin.gradle.tasks.KotlinCompile
import org.jetbrains.kotlin.load.java.JavaTypeEnhancementState
import org.jetbrains.kotlin.load.java.Jsr305Settings
import org.jetbrains.kotlin.load.java.ReportLevel


fun KotlinCompile.configureKotlinCompilerForGradleBuild() {
    compilerOptions {
        allWarningsAsErrors = true
<<<<<<< HEAD
        apiVersion = KotlinVersion.KOTLIN_1_8
        languageVersion = KotlinVersion.KOTLIN_1_8
=======
        apiVersion = KotlinVersion.KOTLIN_2_2
        languageVersion = KotlinVersion.KOTLIN_2_2
        jvmTarget = JvmTarget.JVM_1_8
>>>>>>> 78fac8f5
        freeCompilerArgs.addAll(
            "-Xjsr305=strict",
            "-Xjspecify-annotations=strict",
            "-java-parameters",
            "-Xsam-conversions=class",
        )
    }
}


fun CompilerConfiguration.configureKotlinCompilerForGradleBuild() {

    put(
        CommonConfigurationKeys.LANGUAGE_VERSION_SETTINGS,
        LanguageVersionSettingsImpl(
            languageVersion = LanguageVersion.KOTLIN_2_2,
            apiVersion = ApiVersion.KOTLIN_2_2,
            analysisFlags = mapOf(
                JvmAnalysisFlags.javaTypeEnhancementState to JavaTypeEnhancementState(
                    Jsr305Settings(ReportLevel.STRICT, ReportLevel.STRICT)
                ) { ReportLevel.STRICT },
            )
        )
    )

    put(JVMConfigurationKeys.SAM_CONVERSIONS, JvmClosureGenerationScheme.CLASS)
    put(JVMConfigurationKeys.PARAMETERS_METADATA, true)
    put(JVMConfigurationKeys.JVM_TARGET, org.jetbrains.kotlin.config.JvmTarget.JVM_1_8)
}<|MERGE_RESOLUTION|>--- conflicted
+++ resolved
@@ -36,14 +36,8 @@
 fun KotlinCompile.configureKotlinCompilerForGradleBuild() {
     compilerOptions {
         allWarningsAsErrors = true
-<<<<<<< HEAD
-        apiVersion = KotlinVersion.KOTLIN_1_8
-        languageVersion = KotlinVersion.KOTLIN_1_8
-=======
         apiVersion = KotlinVersion.KOTLIN_2_2
         languageVersion = KotlinVersion.KOTLIN_2_2
-        jvmTarget = JvmTarget.JVM_1_8
->>>>>>> 78fac8f5
         freeCompilerArgs.addAll(
             "-Xjsr305=strict",
             "-Xjspecify-annotations=strict",
