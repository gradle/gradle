--- conflicted
+++ resolved
@@ -23,6 +23,7 @@
 
 import static org.gradle.api.artifacts.ArtifactRepositoryContainer.GOOGLE_URL
 import static org.gradle.api.artifacts.ArtifactRepositoryContainer.MAVEN_CENTRAL_URL
+import static org.gradle.api.internal.artifacts.dsl.DefaultRepositoryHandler.BINTRAY_JCENTER_URL
 import static org.gradle.test.fixtures.dsl.GradleDsl.GROOVY
 import static org.gradle.test.fixtures.dsl.GradleDsl.KOTLIN
 
@@ -47,6 +48,7 @@
     }
 
     private static enum MirroredRepository {
+        JCENTER(BINTRAY_JCENTER_URL, System.getProperty('org.gradle.integtest.mirrors.jcenter'), "maven"),
         MAVEN_CENTRAL(MAVEN_CENTRAL_URL, System.getProperty('org.gradle.integtest.mirrors.mavencentral'), "maven"),
         GOOGLE(GOOGLE_URL, System.getProperty('org.gradle.integtest.mirrors.google'), "maven"),
         LIGHTBEND_MAVEN("https://repo.lightbend.com/lightbend/maven-releases", System.getProperty('org.gradle.integtest.mirrors.lightbendmaven'), "maven"),
@@ -92,21 +94,16 @@
     private RepoScriptBlockUtil() {
     }
 
-<<<<<<< HEAD
+    static String jcenterRepository(GradleDsl dsl = GROOVY) {
+        """
+            repositories {
+                ${jcenterRepositoryDefinition(dsl)}
+            }
+        """
+    }
+
     static void configureMavenCentral(RepositoryHandler repositories) {
         MirroredRepository.MAVEN_CENTRAL.configure(repositories)
-=======
-    static String jcenterRepository(GradleDsl dsl = GROOVY) {
-        """
-            repositories {
-                ${jcenterRepositoryDefinition(dsl)}
-            }
-        """
-    }
-
-    static void configureJcenter(RepositoryHandler repositories) {
-        MirroredRepository.JCENTER.configure(repositories)
->>>>>>> 57c8ffb0
     }
 
     static String mavenCentralRepository(GradleDsl dsl = GROOVY) {
@@ -131,6 +128,10 @@
 
     static String kotlinEapRepositoryDefinition(GradleDsl dsl = GROOVY) {
         MirroredRepository.KOTLIN_EAP.getRepositoryDefinition(dsl)
+    }
+
+    static String jcenterRepositoryDefinition(GradleDsl dsl = GROOVY) {
+        MirroredRepository.JCENTER.getRepositoryDefinition(dsl)
     }
 
     static String mavenCentralRepositoryDefinition(GradleDsl dsl = GROOVY) {
