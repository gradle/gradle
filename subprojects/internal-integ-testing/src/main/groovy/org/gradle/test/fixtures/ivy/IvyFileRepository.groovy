/*
 * Copyright 2012 the original author or authors.
 *
 * Licensed under the Apache License, Version 2.0 (the "License");
 * you may not use this file except in compliance with the License.
 * You may obtain a copy of the License at
 *
 *      http://www.apache.org/licenses/LICENSE-2.0
 *
 * Unless required by applicable law or agreed to in writing, software
 * distributed under the License is distributed on an "AS IS" BASIS,
 * WITHOUT WARRANTIES OR CONDITIONS OF ANY KIND, either express or implied.
 * See the License for the specific language governing permissions and
 * limitations under the License.
 */
package org.gradle.test.fixtures.ivy

import org.gradle.test.fixtures.file.TestFile

class IvyFileRepository implements IvyRepository {
    final TestFile rootDir
    final boolean m2Compatible
<<<<<<< HEAD
    String ivyFilePattern = "ivy-[revision].xml"
    String artifactFilePattern = "[artifact]-[revision](-[classifier])(.[ext])"
=======
    final String dirPattern
    final String ivyFilePattern
    final String artifactFilePattern
>>>>>>> 58b146cf

    IvyFileRepository(TestFile rootDir, boolean m2Compatible = false, String dirPattern = null, String ivyFilePattern = null, String artifactFilePattern = null) {
        this.rootDir = rootDir
        this.m2Compatible = m2Compatible
        this.dirPattern = dirPattern ?: "[organisation]/[module]/[revision]"
        this.ivyFilePattern = ivyFilePattern ?: "ivy-[revision].xml"
        this.artifactFilePattern = artifactFilePattern ?: "[artifact]-[revision](-[classifier])(.[ext])"
    }

    URI getUri() {
        return rootDir.toURI()
    }

    String getIvyPattern() {
        return "${uri}/${baseIvyPattern}"
    }

    String getArtifactPattern() {
        return "${uri}/${baseArtifactPattern}"
    }

    String getBaseIvyPattern() {
        "$dirPattern/$ivyFilePattern"
    }

    String getBaseArtifactPattern() {
        "$dirPattern/$artifactFilePattern"
    }

<<<<<<< HEAD
    String getDirPattern() {
        "[organisation]/[module]/[revision]"
    }

    protected String getDirPath(String organisation, String module, String revision) {
        M2CompatibleIvyPatternHelper.substitute(dirPattern, organisation, module, revision, m2Compatible)
    }

=======
>>>>>>> 58b146cf
    IvyFileModule module(String organisation, String module, Object revision = '1.0') {
        return createModule(organisation, module, revision as String)
    }

    IvyFileModule module(String module) {
        return createModule("org.gradle.test", module, '1.0')
    }

    private IvyFileModule createModule(String organisation, String module, String revision) {
        def revisionString = revision.toString()
        def moduleDir = rootDir.file(getDirPath(organisation, module, revision))
        return new IvyFileModule(ivyFilePattern, artifactFilePattern, moduleDir, organisation, module, revisionString, m2Compatible)
    }
}



<|MERGE_RESOLUTION|>--- conflicted
+++ resolved
@@ -20,14 +20,9 @@
 class IvyFileRepository implements IvyRepository {
     final TestFile rootDir
     final boolean m2Compatible
-<<<<<<< HEAD
-    String ivyFilePattern = "ivy-[revision].xml"
-    String artifactFilePattern = "[artifact]-[revision](-[classifier])(.[ext])"
-=======
     final String dirPattern
     final String ivyFilePattern
     final String artifactFilePattern
->>>>>>> 58b146cf
 
     IvyFileRepository(TestFile rootDir, boolean m2Compatible = false, String dirPattern = null, String ivyFilePattern = null, String artifactFilePattern = null) {
         this.rootDir = rootDir
@@ -57,17 +52,10 @@
         "$dirPattern/$artifactFilePattern"
     }
 
-<<<<<<< HEAD
-    String getDirPattern() {
-        "[organisation]/[module]/[revision]"
-    }
-
-    protected String getDirPath(String organisation, String module, String revision) {
+    String getDirPath(String organisation, String module, String revision) {
         M2CompatibleIvyPatternHelper.substitute(dirPattern, organisation, module, revision, m2Compatible)
     }
 
-=======
->>>>>>> 58b146cf
     IvyFileModule module(String organisation, String module, Object revision = '1.0') {
         return createModule(organisation, module, revision as String)
     }
