/*
 * Copyright 2012 the original author or authors.
 *
 * Licensed under the Apache License, Version 2.0 (the "License");
 * you may not use this file except in compliance with the License.
 * You may obtain a copy of the License at
 *
 *      http://www.apache.org/licenses/LICENSE-2.0
 *
 * Unless required by applicable law or agreed to in writing, software
 * distributed under the License is distributed on an "AS IS" BASIS,
 * WITHOUT WARRANTIES OR CONDITIONS OF ANY KIND, either express or implied.
 * See the License for the specific language governing permissions and
 * limitations under the License.
 */

package org.gradle.api.tasks.bundling

import org.gradle.integtests.fixtures.AbstractIntegrationSpec
import org.gradle.test.fixtures.archive.JarTestFixture
import static org.hamcrest.Matchers.equalTo
import static org.hamcrest.Matchers.hasItem
import static org.hamcrest.Matchers.not

class JarIntegrationTest extends AbstractIntegrationSpec {

    def canCreateAnEmptyJar() {
        given:
        buildFile << """
                task jar(type: Jar) {
                    from 'test'
                    destinationDir = buildDir
                    archiveName = 'test.jar'
        }
        """
        when:
        run 'jar'
        then:
        def expandDir = file('expanded')
        file('build/test.jar').unzipTo(expandDir)
        expandDir.assertHasDescendants('META-INF/MANIFEST.MF')
        expandDir.file('META-INF/MANIFEST.MF').assertContents(equalTo('Manifest-Version: 1.0\r\n\r\n'))
    }

    def canCreateAJarArchiveWithDefaultManifest() {
        given:
        createDir('test') {
            dir1 {
                file 'file1.txt'
            }
        }
        createDir('meta-inf') {
            file 'file1.txt'
            dir2 {
                file 'file2.txt'
            }
        }
        and:
        buildFile << """
            task jar(type: Jar) {
                from 'test'
                metaInf {
                    from 'meta-inf'
                }
                destinationDir = buildDir
                archiveName = 'test.jar'
            }
        """
        when:
        run 'jar'
        then:
        def expandDir = file('expanded')
        file('build/test.jar').unzipTo(expandDir)
        expandDir.assertHasDescendants('META-INF/MANIFEST.MF', 'META-INF/file1.txt', 'META-INF/dir2/file2.txt', 'dir1/file1.txt')
        expandDir.file('META-INF/MANIFEST.MF').assertContents(equalTo('Manifest-Version: 1.0\r\n\r\n'))
    }

    def metaInfSpecsAreIndependentOfOtherSpec() {
        given:
        createDir('test') {
            dir1 {
                file 'ignored.xml'
                file 'file1.txt'
            }
        }
        createDir('meta-inf') {
            dir2 {
                file 'ignored.txt'
                file 'file2.xml'
            }
        }
        createDir('meta-inf2') {
            file 'file2.txt'
            file 'file2.xml'
        }
        and:
        buildFile << """
            task jar(type: Jar) {
                from 'test'
                include '**/*.txt'
                metaInf {
                    from 'meta-inf'
                    include '**/*.xml'
                }
                metaInf {
                    from 'meta-inf2'
                    into 'dir3'
                }
                destinationDir = buildDir
                archiveName = 'test.jar'
            }
        """
        when:
        run 'jar'
        then:
        def expandDir = file('expanded')
        file('build/test.jar').unzipTo(expandDir)
        expandDir.assertHasDescendants(
                'META-INF/MANIFEST.MF',
                'META-INF/dir2/file2.xml',
                'META-INF/dir3/file2.txt',
                'META-INF/dir3/file2.xml',
                'dir1/file1.txt')
    }

    def usesManifestFromJarTaskWhenMergingJars() {
        given:
        createDir('src1') {
            dir1 { file 'file1.txt' }
        }
        createDir('src2') {
            dir2 { file 'file2.txt' }
        }
        buildFile << '''
            task jar1(type: Jar) {
                from 'src1'
                destinationDir = buildDir
                archiveName = 'test1.zip'
                manifest { attributes(attr: 'jar1') }
            }
            task jar2(type: Jar) {
                from 'src2'
                destinationDir = buildDir
                archiveName = 'test2.zip'
                manifest { attributes(attr: 'jar2') }
            }
            task jar(type: Jar) {
                dependsOn jar1, jar2
                from zipTree(jar1.archivePath), zipTree(jar2.archivePath)
                manifest { attributes(attr: 'value') }
                destinationDir = buildDir
                archiveName = 'test.zip'
            }
            '''
        when:
        run 'jar'
        then:
        def jar = file('build/test.zip')
        def manifest = jar.manifest
        manifest.mainAttributes.getValue('attr') == 'value'

        def expandDir = file('expected')
        jar.unzipTo(expandDir)
        expandDir.assertHasDescendants('dir1/file1.txt', 'dir2/file2.txt', 'META-INF/MANIFEST.MF')
    }

    def excludeDuplicatesUseManifestOverMetaInf() {
        createDir('meta-inf') {
            file 'MANIFEST.MF'
        }
        buildFile << '''
        task jar(type: Jar) {
            duplicatesStrategy = 'exclude'
            metaInf {
                from 'meta-inf'
            }
            manifest {
                attributes(attr: 'from manifest')
            }
            destinationDir = buildDir
            archiveName = 'test.jar'
        }

        '''
        when:
        run 'jar'
        then:
        def jar = file('build/test.jar')
        def manifest = jar.manifest
        manifest.mainAttributes.getValue('attr') == 'from manifest'
    }


    def excludeDuplicatesUseMetaInfOverRegularFiles() {
        createDir('meta-inf1') {
            file 'file.txt'
        }

        createDir('meta-inf2') {
            file 'file.txt'
        }

        file('meta-inf1/file.txt').text = 'good'
        file('meta-inf2/file.txt').text = 'bad'


        buildFile << '''
        task jar(type: Jar) {
            duplicatesStrategy = 'exclude'
            // this should be excluded even though it comes first
            into('META-INF') {
                from 'meta-inf2'
            }
            metaInf {
                from 'meta-inf1'
            }
            destinationDir = buildDir
            archiveName = 'test.jar'
        }

        '''
        when:
        run 'jar'
        then:
        def jar = file('build/test.jar')
        jar.unzipTo(file('expected'))
        def target = file('expected/META-INF/file.txt')
        target.assertIsFile()
        assertEquals('good', target.text)
    }

    def duplicateServicesIncludedOthersExcluded() {
        createParallelDirsWithServices()

        given:
        buildFile << '''
        task jar(type: Jar) {
            archiveName = 'test.jar'
            from 'dir1'
            from 'dir2'
            eachFile {
                it.duplicatesStrategy = it.relativePath.toString().startsWith('META-INF/services/') ? 'include' : 'exclude'
            }
        }

        '''
        when:
        run 'jar'
        then:

        confirmDuplicateServicesPreserved()
    }

    def duplicatesExcludedByDefaultWithExceptionForServices() {
        createParallelDirsWithServices()

        given:
        buildFile << '''
        task jar(type: Jar) {
            archiveName = 'test.jar'
            from 'dir1'
            from 'dir2'
            duplicatesStrategy = 'exclude'
            matching ('META-INF/services/**') {
                duplicatesStrategy = 'include'
            }
        }

        '''
        when:
        run 'jar'
        then:
        confirmDuplicateServicesPreserved()
    }

    private def createParallelDirsWithServices() {
        createDir('dir1') {
            'META-INF' {
                services {
                    file('org.gradle.Service')
                }
            }
            path {
                file 'test.txt'
            }
        }
        createDir('dir2') {
            'META-INF' {
                services {
                    file('org.gradle.Service')
                }
            }
            file {
                file 'test.txt'
            }
        }

        file('dir1/META-INF/services/org.gradle.Service').write('org.gradle.DefaultServiceImpl')
        file('dir2/META-INF/services/org.gradle.Service').write('org.gradle.BetterServiceImpl')
        file('dir1/test.txt').write('Content of first file')
        file('dir2/test.txt').write('Content of second file')
    }

<<<<<<< HEAD
    private def confirmDuplicateServicesPreserved() {
        def files = []
        def services = []
        def other = []

        def jarFile = new JarFile(file('test.jar'))
        def entries = jarFile.entries()
        while (entries.hasMoreElements()) {
            def entry = entries.nextElement()
            files += entry.name
            def lines = jarFile.getInputStream(entry).readLines()
            if (entry.name.endsWith('org.gradle.Service')) {
                services.addAll(lines)
            } else {
                other.addAll(lines)
            }
        }
        jarFile.close();

        assertEquals('Services listed across both files', ['org.gradle.BetterServiceImpl', 'org.gradle.DefaultServiceImpl'], services.sort())
        assertEquals('Duplicate service files preserved', 2, files.findAll({ it == 'META-INF/services/org.gradle.Service'}).size())
        assertEquals('Duplicate text files eliminated', 1, files.findAll({it == 'path/test.txt'}).size())
        assertTrue('Only first duplicate file added', other.contains('Content of first file') && !other.contains('Content of second file'))
        return true
=======

        given:
        buildFile << '''
        task jar(type: Jar) {
            archiveName = 'test.jar'
            from 'dir1'
            from 'dir2'
            eachFile {
                it.duplicatesStrategy = it.relativePath.toString().startsWith('META-INF/services/') ? 'include' : 'exclude'
            }
        }

        '''
        when:
        run 'jar'
        then:
        def jar = new JarTestFixture(file('test.jar'))

        2 == jar.countFiles('META-INF/services/org.gradle.Service')
        1 == jar.countFiles('path/test.txt')

        jar.assertTextFileContent(hasItem('Content of first file'))
        jar.assertTextFileContent(not(hasItem('Content of second file')))
        jar.hasService('org.gradle.BetterServiceImpl')
        jar.hasService('org.gradle.DefaultServiceImpl')
>>>>>>> 11feafe7
    }

}<|MERGE_RESOLUTION|>--- conflicted
+++ resolved
@@ -17,10 +17,12 @@
 package org.gradle.api.tasks.bundling
 
 import org.gradle.integtests.fixtures.AbstractIntegrationSpec
-import org.gradle.test.fixtures.archive.JarTestFixture
+
+import java.util.jar.JarFile
+
 import static org.hamcrest.Matchers.equalTo
-import static org.hamcrest.Matchers.hasItem
-import static org.hamcrest.Matchers.not
+import static org.junit.Assert.assertEquals
+import static org.junit.Assert.assertTrue
 
 class JarIntegrationTest extends AbstractIntegrationSpec {
 
@@ -164,73 +166,33 @@
         expandDir.assertHasDescendants('dir1/file1.txt', 'dir2/file2.txt', 'META-INF/MANIFEST.MF')
     }
 
-    def excludeDuplicatesUseManifestOverMetaInf() {
-        createDir('meta-inf') {
-            file 'MANIFEST.MF'
-        }
-        buildFile << '''
-        task jar(type: Jar) {
-            duplicatesStrategy = 'exclude'
-            metaInf {
-                from 'meta-inf'
-            }
-            manifest {
-                attributes(attr: 'from manifest')
-            }
-            destinationDir = buildDir
-            archiveName = 'test.jar'
-        }
-
-        '''
-        when:
-        run 'jar'
-        then:
-        def jar = file('build/test.jar')
-        def manifest = jar.manifest
-        manifest.mainAttributes.getValue('attr') == 'from manifest'
-    }
-
-
-    def excludeDuplicatesUseMetaInfOverRegularFiles() {
-        createDir('meta-inf1') {
-            file 'file.txt'
-        }
-
-        createDir('meta-inf2') {
-            file 'file.txt'
-        }
-
-        file('meta-inf1/file.txt').text = 'good'
-        file('meta-inf2/file.txt').text = 'bad'
-
-
-        buildFile << '''
-        task jar(type: Jar) {
-            duplicatesStrategy = 'exclude'
-            // this should be excluded even though it comes first
-            into('META-INF') {
-                from 'meta-inf2'
-            }
-            metaInf {
-                from 'meta-inf1'
-            }
-            destinationDir = buildDir
-            archiveName = 'test.jar'
-        }
-
-        '''
-        when:
-        run 'jar'
-        then:
-        def jar = file('build/test.jar')
-        jar.unzipTo(file('expected'))
-        def target = file('expected/META-INF/file.txt')
-        target.assertIsFile()
-        assertEquals('good', target.text)
-    }
-
     def duplicateServicesIncludedOthersExcluded() {
-        createParallelDirsWithServices()
+        createDir('dir1') {
+            'META-INF' {
+                services {
+                    file('org.gradle.Service')
+                }
+            }
+            path {
+                file 'test.txt'
+            }
+        }
+        createDir('dir2') {
+            'META-INF' {
+                services {
+                    file('org.gradle.Service')
+                }
+            }
+            file {
+                file 'test.txt'
+            }
+        }
+
+        file('dir1/META-INF/services/org.gradle.Service').write('org.gradle.DefaultServiceImpl')
+        file('dir2/META-INF/services/org.gradle.Service').write('org.gradle.BetterServiceImpl')
+        file('dir1/test.txt').write('Content of first file')
+        file('dir2/test.txt').write('Content of second file')
+
 
         given:
         buildFile << '''
@@ -248,111 +210,27 @@
         run 'jar'
         then:
 
-        confirmDuplicateServicesPreserved()
-    }
-
-    def duplicatesExcludedByDefaultWithExceptionForServices() {
-        createParallelDirsWithServices()
-
-        given:
-        buildFile << '''
-        task jar(type: Jar) {
-            archiveName = 'test.jar'
-            from 'dir1'
-            from 'dir2'
-            duplicatesStrategy = 'exclude'
-            matching ('META-INF/services/**') {
-                duplicatesStrategy = 'include'
-            }
-        }
-
-        '''
-        when:
-        run 'jar'
-        then:
-        confirmDuplicateServicesPreserved()
-    }
-
-    private def createParallelDirsWithServices() {
-        createDir('dir1') {
-            'META-INF' {
-                services {
-                    file('org.gradle.Service')
-                }
-            }
-            path {
-                file 'test.txt'
-            }
-        }
-        createDir('dir2') {
-            'META-INF' {
-                services {
-                    file('org.gradle.Service')
-                }
-            }
-            file {
-                file 'test.txt'
-            }
-        }
-
-        file('dir1/META-INF/services/org.gradle.Service').write('org.gradle.DefaultServiceImpl')
-        file('dir2/META-INF/services/org.gradle.Service').write('org.gradle.BetterServiceImpl')
-        file('dir1/test.txt').write('Content of first file')
-        file('dir2/test.txt').write('Content of second file')
-    }
-
-<<<<<<< HEAD
-    private def confirmDuplicateServicesPreserved() {
         def files = []
         def services = []
         def other = []
 
-        def jarFile = new JarFile(file('test.jar'))
-        def entries = jarFile.entries()
+        def jarfile = new JarFile(file('test.jar'))
+        def entries = jarfile.entries()
         while (entries.hasMoreElements()) {
             def entry = entries.nextElement()
             files += entry.name
-            def lines = jarFile.getInputStream(entry).readLines()
+            def lines = jarfile.getInputStream(entry).readLines()
             if (entry.name.endsWith('org.gradle.Service')) {
                 services.addAll(lines)
             } else {
                 other.addAll(lines)
             }
         }
-        jarFile.close();
+        jarfile.close();
 
         assertEquals('Services listed across both files', ['org.gradle.BetterServiceImpl', 'org.gradle.DefaultServiceImpl'], services.sort())
         assertEquals('Duplicate service files preserved', 2, files.findAll({ it == 'META-INF/services/org.gradle.Service'}).size())
         assertEquals('Duplicate text files eliminated', 1, files.findAll({it == 'path/test.txt'}).size())
         assertTrue('Only first duplicate file added', other.contains('Content of first file') && !other.contains('Content of second file'))
-        return true
-=======
-
-        given:
-        buildFile << '''
-        task jar(type: Jar) {
-            archiveName = 'test.jar'
-            from 'dir1'
-            from 'dir2'
-            eachFile {
-                it.duplicatesStrategy = it.relativePath.toString().startsWith('META-INF/services/') ? 'include' : 'exclude'
-            }
-        }
-
-        '''
-        when:
-        run 'jar'
-        then:
-        def jar = new JarTestFixture(file('test.jar'))
-
-        2 == jar.countFiles('META-INF/services/org.gradle.Service')
-        1 == jar.countFiles('path/test.txt')
-
-        jar.assertTextFileContent(hasItem('Content of first file'))
-        jar.assertTextFileContent(not(hasItem('Content of second file')))
-        jar.hasService('org.gradle.BetterServiceImpl')
-        jar.hasService('org.gradle.DefaultServiceImpl')
->>>>>>> 11feafe7
-    }
-
+    }
 }