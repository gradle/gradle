--- conflicted
+++ resolved
@@ -288,11 +288,8 @@
                 cnf.setDescription(description);
             }
             cnf.setVisible(false);
-<<<<<<< HEAD
-=======
             cnf.setCanBeConsumed(true);
             cnf.setCanBeResolved(false);
->>>>>>> 796602b7
             Configuration[] extendsFrom = buildExtendsFrom();
             if (extendsFrom != null) {
                 cnf.extendsFrom(extendsFrom);
