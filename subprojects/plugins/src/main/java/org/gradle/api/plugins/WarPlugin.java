/*
 * Copyright 2009 the original author or authors.
 *
 * Licensed under the Apache License, Version 2.0 (the "License");
 * you may not use this file except in compliance with the License.
 * You may obtain a copy of the License at
 *
 *      http://www.apache.org/licenses/LICENSE-2.0
 *
 * Unless required by applicable law or agreed to in writing, software
 * distributed under the License is distributed on an "AS IS" BASIS,
 * WITHOUT WARRANTIES OR CONDITIONS OF ANY KIND, either express or implied.
 * See the License for the specific language governing permissions and
 * limitations under the License.
 */

package org.gradle.api.plugins;

import org.gradle.api.Plugin;
import org.gradle.api.Project;
import org.gradle.api.artifacts.Configuration;
import org.gradle.api.artifacts.ConfigurationContainer;
import org.gradle.api.artifacts.PublishArtifact;
import org.gradle.api.attributes.AttributeContainer;
import org.gradle.api.attributes.Usage;
import org.gradle.api.file.FileCollection;
import org.gradle.api.internal.artifacts.dsl.LazyPublishArtifact;
import org.gradle.api.internal.attributes.ImmutableAttributesFactory;
import org.gradle.api.internal.java.WebApplication;
import org.gradle.api.internal.plugins.DefaultArtifactPublicationSet;
import org.gradle.api.model.ObjectFactory;
import org.gradle.api.plugins.internal.DefaultWarPluginConvention;
import org.gradle.api.tasks.SourceSet;
import org.gradle.api.tasks.TaskProvider;
import org.gradle.api.tasks.bundling.War;

import javax.inject.Inject;
import java.util.concurrent.Callable;

/**
 * <p>A {@link Plugin} which extends the {@link JavaPlugin} to add tasks which assemble a web application into a WAR
 * file.</p>
 *
 * @see <a href="https://docs.gradle.org/current/userguide/war_plugin.html">WAR plugin reference</a>
 */
public class WarPlugin implements Plugin<Project> {
    public static final String PROVIDED_COMPILE_CONFIGURATION_NAME = "providedCompile";
    public static final String PROVIDED_RUNTIME_CONFIGURATION_NAME = "providedRuntime";
    public static final String WAR_TASK_NAME = "war";
    public static final String WEB_APP_GROUP = "web application";

    private final ObjectFactory objectFactory;
    private final ImmutableAttributesFactory attributesFactory;

    @Inject
    public WarPlugin(ObjectFactory objectFactory, ImmutableAttributesFactory attributesFactory) {
        this.objectFactory = objectFactory;
        this.attributesFactory = attributesFactory;
    }

    @Override
    public void apply(final Project project) {
        project.getPluginManager().apply(JavaPlugin.class);

        WarPluginExtension extension = project.getExtensions().create(WarPluginExtension.class, "warPlugin", WarPluginExtension.class);
        extension.getWebAppDir().convention(project.getLayout().getProjectDirectory().dir("src/main/webapp"));

        final WarPluginConvention pluginConvention = new DefaultWarPluginConvention(project, extension);
        project.getConvention().getPlugins().put("war", pluginConvention);

        project.getTasks().withType(War.class).configureEach(task -> {
<<<<<<< HEAD
            task.from((Callable) () -> extension.getWebAppDir());
            task.dependsOn((Callable) () -> project.getConvention()
                .getPlugin(JavaPluginConvention.class)
=======
            task.from((Callable) () -> pluginConvention.getWebAppDir());
            task.dependsOn((Callable) () -> project.getExtensions()
                .getByType(JavaPluginExtension.class)
>>>>>>> b2fe94f6
                .getSourceSets()
                .getByName(SourceSet.MAIN_SOURCE_SET_NAME)
                .getRuntimeClasspath());
            task.classpath((Callable) () -> {
                FileCollection runtimeClasspath = project.getExtensions().getByType(JavaPluginExtension.class)
                    .getSourceSets().getByName(SourceSet.MAIN_SOURCE_SET_NAME).getRuntimeClasspath();
                Configuration providedRuntime = project.getConfigurations().getByName(PROVIDED_RUNTIME_CONFIGURATION_NAME);
                return runtimeClasspath.minus(providedRuntime);
            });
        });

        TaskProvider<War> war = project.getTasks().register(WAR_TASK_NAME, War.class, warTask -> {
            warTask.setDescription("Generates a war archive with all the compiled classes, the web-app content and the libraries.");
            warTask.setGroup(BasePlugin.BUILD_GROUP);
        });

        PublishArtifact warArtifact = new LazyPublishArtifact(war);
        project.getExtensions().getByType(DefaultArtifactPublicationSet.class).addCandidate(warArtifact);
        configureConfigurations(project.getConfigurations());
        configureComponent(project, warArtifact);
    }

    public void configureConfigurations(ConfigurationContainer configurationContainer) {
        Configuration provideCompileConfiguration = configurationContainer.create(PROVIDED_COMPILE_CONFIGURATION_NAME).setVisible(false).
            setDescription("Additional compile classpath for libraries that should not be part of the WAR archive.");
        Configuration provideRuntimeConfiguration = configurationContainer.create(PROVIDED_RUNTIME_CONFIGURATION_NAME).setVisible(false).
            extendsFrom(provideCompileConfiguration).
            setDescription("Additional runtime classpath for libraries that should not be part of the WAR archive.");
        configurationContainer.getByName(JavaPlugin.IMPLEMENTATION_CONFIGURATION_NAME).extendsFrom(provideCompileConfiguration);
        configurationContainer.getByName(JavaPlugin.COMPILE_CLASSPATH_CONFIGURATION_NAME).extendsFrom(provideRuntimeConfiguration);
        configurationContainer.getByName(JavaPlugin.RUNTIME_CLASSPATH_CONFIGURATION_NAME).extendsFrom(provideRuntimeConfiguration);
        configurationContainer.getByName(JavaPlugin.TEST_COMPILE_CLASSPATH_CONFIGURATION_NAME).extendsFrom(provideRuntimeConfiguration);
        configurationContainer.getByName(JavaPlugin.TEST_RUNTIME_CLASSPATH_CONFIGURATION_NAME).extendsFrom(provideRuntimeConfiguration);
        configurationContainer.getByName(JavaPlugin.API_ELEMENTS_CONFIGURATION_NAME).extendsFrom(provideRuntimeConfiguration);
        configurationContainer.getByName(JavaPlugin.RUNTIME_ELEMENTS_CONFIGURATION_NAME).extendsFrom(provideRuntimeConfiguration);
    }

    private void configureComponent(Project project, PublishArtifact warArtifact) {
        AttributeContainer attributes = attributesFactory.mutable()
            .attribute(Usage.USAGE_ATTRIBUTE, objectFactory.named(Usage.class, Usage.JAVA_RUNTIME));
        project.getComponents().add(objectFactory.newInstance(WebApplication.class, warArtifact, "master", attributes));
    }
}<|MERGE_RESOLUTION|>--- conflicted
+++ resolved
@@ -69,15 +69,9 @@
         project.getConvention().getPlugins().put("war", pluginConvention);
 
         project.getTasks().withType(War.class).configureEach(task -> {
-<<<<<<< HEAD
             task.from((Callable) () -> extension.getWebAppDir());
-            task.dependsOn((Callable) () -> project.getConvention()
-                .getPlugin(JavaPluginConvention.class)
-=======
-            task.from((Callable) () -> pluginConvention.getWebAppDir());
             task.dependsOn((Callable) () -> project.getExtensions()
                 .getByType(JavaPluginExtension.class)
->>>>>>> b2fe94f6
                 .getSourceSets()
                 .getByName(SourceSet.MAIN_SOURCE_SET_NAME)
                 .getRuntimeClasspath());
