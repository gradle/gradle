/*
 * Copyright 2017 the original author or authors.
 *
 * Licensed under the Apache License, Version 2.0 (the "License");
 * you may not use this file except in compliance with the License.
 * You may obtain a copy of the License at
 *
 *      http://www.apache.org/licenses/LICENSE-2.0
 *
 * Unless required by applicable law or agreed to in writing, software
 * distributed under the License is distributed on an "AS IS" BASIS,
 * WITHOUT WARRANTIES OR CONDITIONS OF ANY KIND, either express or implied.
 * See the License for the specific language governing permissions and
 * limitations under the License.
 */

package org.gradle.api.tasks.compile

import org.gradle.integtests.fixtures.AbstractIntegrationSpec
import org.gradle.integtests.fixtures.DirectoryBuildCacheFixture
import org.gradle.test.fixtures.file.TestFile

abstract class AbstractCachedCompileIntegrationTest extends AbstractIntegrationSpec implements DirectoryBuildCacheFixture {
    def setup() {
        setupProjectInDirectory()
    }

    abstract setupProjectInDirectory(TestFile project = temporaryFolder.testDirectory)
    abstract String getCompilationTask()
    abstract String getCompiledFile()

    def 'compilation can be cached'() {
        when:
        withBuildCache().run compilationTask

        then:
        compileIsNotCached()

        when:
<<<<<<< HEAD
        withBuildCache().succeeds 'clean', compilationTask
=======
        withBuildCache().run 'clean', 'run'
>>>>>>> 81e8f642

        then:
        compileIsCached()
    }

    def "compilation is cached if the build executed from a different directory"() {
        // Compile in a different copy of the project
        def remoteProjectDir = file("remote-project")
        setupProjectInDirectory(remoteProjectDir)

        when:
        executer.inDirectory(remoteProjectDir)
        withBuildCache().run compilationTask
        then:
        compileIsNotCached()
        remoteProjectDir.file(getCompiledFile()).exists()

        // Remove the project completely
        remoteProjectDir.deleteDir()

        when:
        // Move the dependencies around by using a new Gradle user home
        executer.requireOwnGradleUserHomeDir()
        withBuildCache().run compilationTask
        then:
        compileIsCached()
    }

    void compileIsCached() {
        assert skippedTasks.contains(compilationTask)
        assert file(compiledFile).exists()
    }

    void compileIsNotCached() {
        assert !skippedTasks.contains(compilationTask)
    }

    def populateCache() {
        def remoteProjectDir = file("remote-project")
        setupProjectInDirectory(remoteProjectDir)
        executer.inDirectory(remoteProjectDir)
        withBuildCache().run compilationTask
        compileIsNotCached()
        // Remove the project completely
        remoteProjectDir.deleteDir()
    }
}<|MERGE_RESOLUTION|>--- conflicted
+++ resolved
@@ -37,11 +37,7 @@
         compileIsNotCached()
 
         when:
-<<<<<<< HEAD
-        withBuildCache().succeeds 'clean', compilationTask
-=======
         withBuildCache().run 'clean', 'run'
->>>>>>> 81e8f642
 
         then:
         compileIsCached()
