/*
 * Copyright 2016 the original author or authors.
 *
 * Licensed under the Apache License, Version 2.0 (the "License");
 * you may not use this file except in compliance with the License.
 * You may obtain a copy of the License at
 *
 *      http://www.apache.org/licenses/LICENSE-2.0
 *
 * Unless required by applicable law or agreed to in writing, software
 * distributed under the License is distributed on an "AS IS" BASIS,
 * WITHOUT WARRANTIES OR CONDITIONS OF ANY KIND, either express or implied.
 * See the License for the specific language governing permissions and
 * limitations under the License.
 */

package org.gradle.internal.logging.events;

import org.gradle.api.logging.LogLevel;
<<<<<<< HEAD
import org.gradle.internal.logging.buildoperation.ProgressStartBuildOperationProgressDetails;
import org.gradle.internal.progress.BuildOperationCategory;
=======
import org.gradle.internal.operations.OperationIdentifier;
import org.gradle.internal.operations.BuildOperationCategory;
>>>>>>> bb104be7
import org.gradle.internal.scan.UsedByScanPlugin;

import javax.annotation.Nullable;

@UsedByScanPlugin
public class ProgressStartEvent extends CategorisedOutputEvent implements ProgressStartBuildOperationProgressDetails {
    private final OperationIdentifier progressOperationId;
    private final OperationIdentifier parentProgressOperationId;
    private final String description;
    private final String shortDescription;
    private final String loggingHeader;
    private final String status;
    private final int totalProgress;
    private final Object buildOperationId;
    private final Object parentBuildOperationId;
    private BuildOperationCategory buildOperationCategory;

    public ProgressStartEvent(OperationIdentifier progressOperationId,
                              @Nullable OperationIdentifier parentProgressOperationId,
                              long timestamp,
                              String category,
                              String description,
                              @Nullable String shortDescription,
                              @Nullable String loggingHeader,
                              String status,
                              int totalProgress,
                              @Nullable Object buildOperationId,
                              @Nullable Object parentBuildOperationId,
                              BuildOperationCategory buildOperationCategory) {
        super(timestamp, category, LogLevel.LIFECYCLE);
        this.progressOperationId = progressOperationId;
        this.parentProgressOperationId = parentProgressOperationId;
        this.description = description;
        this.shortDescription = shortDescription;
        this.loggingHeader = loggingHeader;
        this.status = status;
        this.totalProgress = totalProgress;
        this.buildOperationId = buildOperationId;
        this.parentBuildOperationId = parentBuildOperationId;
        this.buildOperationCategory = buildOperationCategory;
    }

    @Nullable
    public OperationIdentifier getParentProgressOperationId() {
        return parentProgressOperationId;
    }

    public String getDescription() {
        return description;
    }

    @Nullable
    public String getShortDescription() {
        return shortDescription;
    }

    @Nullable
    public String getLoggingHeader() {
        return loggingHeader;
    }

    public String getStatus() {
        return status;
    }

    public int getTotalProgress() {
        return totalProgress;
    }

    @Override
    public String toString() {
        return "ProgressStart " + description;
    }

    public OperationIdentifier getProgressOperationId() {
        return progressOperationId;
    }

    @Nullable
    public Object getBuildOperationId() {
        return buildOperationId;
    }

    @Nullable
    public Object getParentBuildOperationId() {
        return parentBuildOperationId;
    }

    public BuildOperationCategory getBuildOperationCategory() {
        return buildOperationCategory;
    }

}<|MERGE_RESOLUTION|>--- conflicted
+++ resolved
@@ -17,13 +17,9 @@
 package org.gradle.internal.logging.events;
 
 import org.gradle.api.logging.LogLevel;
-<<<<<<< HEAD
 import org.gradle.internal.logging.buildoperation.ProgressStartBuildOperationProgressDetails;
-import org.gradle.internal.progress.BuildOperationCategory;
-=======
+import org.gradle.internal.operations.BuildOperationCategory;
 import org.gradle.internal.operations.OperationIdentifier;
-import org.gradle.internal.operations.BuildOperationCategory;
->>>>>>> bb104be7
 import org.gradle.internal.scan.UsedByScanPlugin;
 
 import javax.annotation.Nullable;
@@ -37,8 +33,8 @@
     private final String loggingHeader;
     private final String status;
     private final int totalProgress;
-    private final Object buildOperationId;
-    private final Object parentBuildOperationId;
+    private final OperationIdentifier buildOperationId;
+    private final OperationIdentifier parentBuildOperationId;
     private BuildOperationCategory buildOperationCategory;
 
     public ProgressStartEvent(OperationIdentifier progressOperationId,
@@ -50,8 +46,8 @@
                               @Nullable String loggingHeader,
                               String status,
                               int totalProgress,
-                              @Nullable Object buildOperationId,
-                              @Nullable Object parentBuildOperationId,
+                              @Nullable OperationIdentifier buildOperationId,
+                              @Nullable OperationIdentifier parentBuildOperationId,
                               BuildOperationCategory buildOperationCategory) {
         super(timestamp, category, LogLevel.LIFECYCLE);
         this.progressOperationId = progressOperationId;
@@ -103,7 +99,7 @@
     }
 
     @Nullable
-    public Object getBuildOperationId() {
+    public OperationIdentifier getBuildOperationId() {
         return buildOperationId;
     }
 
