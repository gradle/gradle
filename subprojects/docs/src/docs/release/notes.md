## New and noteworthy

Here are the new features introduced in this Gradle release.

<!--
IMPORTANT: if this is a patch release, ensure that a prominent link is included in the foreword to all releases of the same minor stream.
Add-->

### Public type for representing lazily evaluated properties

Because Gradle's build lifecycle clearly distinguishes between configuration phase and execution phase the evaluation of property
 values has to be deferred under certain conditions to properly capture end user input. A typical use case is the mapping of
 extension properties to custom task properties as part of a plugin implementation. In the past, many plugin developers were forced to solve evaluation order problems by using the concept of convention mapping, an internal API in Gradle subject to change.

This release of Gradle introduces a mutable type to the public API representing a property with state. The relevant interface is called [`PropertyState`](javadoc/org/gradle/api/provider/PropertyState.html). An instance of this type can be created through the method [`Project.property(Class)`](javadoc/org/gradle/api/Project.html#property-java.lang.Class-).

The following example demonstrates how to use the property state API to map an extension property to a custom task property without
running into evaluation ordering issues:

    apply plugin: GreetingPlugin

    greeting {
        message = 'Hi from Gradle'
        outputFiles = files('a.txt', 'b.txt')
    }

    class GreetingPlugin implements Plugin<Project> {
        void apply(Project project) {
            // Add the 'greeting' extension object
            def extension = project.extensions.create('greeting', GreetingPluginExtension, project)
            // Add a task that uses the configuration
            project.tasks.create('hello', Greeting) {
                message = extension.messageProvider
                outputFiles = extension.outputFiles
            }
        }
    }

    class GreetingPluginExtension {
        final PropertyState<String> message
        final ConfigurableFileCollection outputFiles

        GreetingPluginExtension(Project project) {
            message = project.property(String)
            setMessage('Hello from GreetingPlugin')
            outputFiles = project.files()
        }

        String getMessage() {
            message.get()
        }

        Provider<String> getMessageProvider() {
            message
        }

        void setMessage(String message) {
            this.message.set(message)
        }

        FileCollection getOutputFiles() {
            outputFiles
        }

        void setOutputFiles(FileCollection outputFiles) {
            this.outputFiles.setFrom(outputFiles)
        }
    }

    class Greeting extends DefaultTask {
        final PropertyState<String> message = project.property(String)
        final ConfigurableFileCollection outputFiles = project.files()

        @Input
        String getMessage() {
            message.get()
        }

        void setMessage(String message) {
            this.message.set(message)
        }

        void setMessage(Provider<String> message) {
            this.message.set(message)
        }

        FileCollection getOutputFiles() {
            outputFiles
        }

        void setOutputFiles(FileCollection outputFiles) {
            this.outputFiles.setFrom(outputFiles)
        }

        @TaskAction
        void printMessage() {
            getOutputFiles().each {
                it.text = getMessage()
            }
        }
    }

### Build Cache honors `--offline` 

When running with `--offline`, Gradle will disable the remote build cache.

### Default Zinc compiler upgraded from 0.3.7 to 0.3.13

This will take advantage of performance optimizations in the latest [Zinc](https://github.com/typesafehub/zinc) releases.

<!--
### Example new and noteworthy
-->

## Promoted features

Promoted features are features that were incubating in previous versions of Gradle but are now supported and subject to backwards compatibility.
See the User guide section on the “[Feature Lifecycle](userguide/feature_lifecycle.html)” for more information.

The following are the features that have been promoted in this Gradle release.

<!--
### Example promoted
-->

## Fixed issues

## Deprecations

Features that have become superseded or irrelevant due to the natural evolution of Gradle become *deprecated*, and scheduled to be removed
in the next major Gradle version (Gradle 4.0). See the User guide section on the “[Feature Lifecycle](userguide/feature_lifecycle.html)” for more information.

The following are the newly deprecated items in this Gradle release. If you have concerns about a deprecation, please raise it via the [Gradle Forums](https://discuss.gradle.org).

<!--
### Example deprecation
-->

## Potential breaking changes

<!--
### Example breaking change
-->

### Changes to previously deprecated APIs

- The `JacocoPluginExtension` methods `getLogger()`, `setLogger(Logger)` are removed.
- The `JacocoTaskExtension` methods `getClassDumpFile()`, `setClassDumpFile(File)`, `getAgent()` and `setAgent(JacocoAgentJar)` are removed.
- Removed constructor `AccessRule(Object, Object)`.
- Removed constructor `ProjectDependency(String, String)` and the methods `getGradlePath()`, `setGradlePath(String)`.
- Removed constructor `WbDependentModule(Object)`.
- Removed constructor `WbProperty(Object)`.
- Removed constructor `WbResource(Object)`.
- Removed constructor `JarDirectory(Object, Object)`.
- Removed constructor `Jdk(Object, Object, Object, Object)`.
- Removed constructor `ModuleDependency(Object, Object)`.
- Moved classes `RhinoWorkerHandleFactory` and `RhinoWorkerUtils` into internal package.
- Removed `RhinoWorker`.
- Removed constructor `EarPluginConvention(Instantiator)`.
<<<<<<< HEAD
- Removed the [Gradle GUI](https://docs.gradle.org/3.5/userguide/tutorial_gradle_gui.html). All classes for this feature have been removed as well as all leftovers supporting class from the Open API partly removed due to deprecation in Gradle 2.0.
=======
- Removed the methods `isTaskOutputCacheEnabled()`, `setTaskOutputCacheEnabled(boolean)` from `StartParameter`.
- Removed the method `registerWatchPoints(FileSystemSubset.Builder)` from `FileCollectionDependency`.
- Removed the method `getConfiguration()` from `ModuleDependency`.
- Removed the method `getProjectConfiguration()` from `ProjectDependency`.
- Removed class `BuildCache`.
- Removed class `MapBasedBuildCache`.
- Removed class `ActionBroadcast`.
>>>>>>> 72c1d6c6

The deprecated `jetty` plugin has been removed. We recommend using the [Gretty plugin](https://github.com/akhikhl/gretty) for developing Java web applications.
The deprecated `pluginRepositories` block for declaring custom plugin repositories has been removed in favor of `pluginManagement.repositories`.

## External contributions

We would like to thank the following community members for making contributions to this release of Gradle.

- [Ion Alberdi](https://github.com/yetanotherion) - Fix lazy evaluation of parent/grand-parent pom's properties ([gradle/gradle#1192](https://github.com/gradle/gradle/pull/1192))
- [Guillaume Delente](https://github.com/GuillaumeDelente) - Fix typo in user guide ([gradle/gradle#1562](https://github.com/gradle/gradle/pull/1562))
- [Guillaume Le Floch](https://github.com/glefloch) - Support of compileOnly scope in buildInit plugin ([gradle/gradle#1536](https://github.com/gradle/gradle/pull/1536))
- [Eitan Adler](https://github.com/grimreaper) - Remove some some duplicated words from documentation ([gradle/gradle#1513](https://github.com/gradle/gradle/pull/1513))
- [Eitan Adler](https://github.com/grimreaper) - Remove extraneous letter in documentation ([gradle/gradle#1459](https://github.com/gradle/gradle/pull/1459))
- [Pierre Noel](https://github.com/petersg83) - Add missing comma in `FileReferenceFactory.toString()` ([gradle/gradle#1440](https://github.com/gradle/gradle/pull/1440))
- [Hugo Bijmans](https://github.com/HugooB) - Fixed some typos and spelling in the JavaPlugin user guide ([gradle/gradle#1514](https://github.com/gradle/gradle/pull/1514))
- [Andy Wilkinson](https://github.com/wilkinsona) - Copy resolution listeners when a configuration is copied ([gradle/gradle#1603](https://github.com/gradle/gradle/pull/1603))
- [Tim Hunt](https://github.com/mitnuh) - Allow the use of single quote characters in Javadoc task options header and footer ([gradle/gradle#1288](https://github.com/gradle/gradle/pull/1288))
- [Jenn Strater](https://github.com/jlstrater) - Add groovy-application project init type ([gradle/gradle#1480](https://github.com/gradle/gradle/pull/1480))
- [Jacob Ilsoe](https://github.com/jacobilsoe) - Update Zinc to 0.3.13 ([gradle/gradle#1463](https://github.com/gradle/gradle/issues/1463))
- [Shintaro Katafuchi](https://github.com/hotchemi) - Issue: #952 Make project.sync() a public API ([gradle/gradle#1137](https://github.com/gradle/gradle/pull/1137))
- [Lari Hotari](https://github.com/lhtorai) - Issue: #1730 Memory leak in Gradle daemon
 ([gradle/gradle#1736](https://github.com/gradle/gradle/pull/1736))


We love getting contributions from the Gradle community. For information on contributing, please see [gradle.org/contribute](https://gradle.org/contribute).

## Known issues

Known issues are problems that were discovered post release that are directly related to changes made in this release.<|MERGE_RESOLUTION|>--- conflicted
+++ resolved
@@ -157,9 +157,6 @@
 - Moved classes `RhinoWorkerHandleFactory` and `RhinoWorkerUtils` into internal package.
 - Removed `RhinoWorker`.
 - Removed constructor `EarPluginConvention(Instantiator)`.
-<<<<<<< HEAD
-- Removed the [Gradle GUI](https://docs.gradle.org/3.5/userguide/tutorial_gradle_gui.html). All classes for this feature have been removed as well as all leftovers supporting class from the Open API partly removed due to deprecation in Gradle 2.0.
-=======
 - Removed the methods `isTaskOutputCacheEnabled()`, `setTaskOutputCacheEnabled(boolean)` from `StartParameter`.
 - Removed the method `registerWatchPoints(FileSystemSubset.Builder)` from `FileCollectionDependency`.
 - Removed the method `getConfiguration()` from `ModuleDependency`.
@@ -167,7 +164,7 @@
 - Removed class `BuildCache`.
 - Removed class `MapBasedBuildCache`.
 - Removed class `ActionBroadcast`.
->>>>>>> 72c1d6c6
+- Removed the [Gradle GUI](https://docs.gradle.org/3.5/userguide/tutorial_gradle_gui.html). All classes for this feature have been removed as well as all leftovers supporting class from the Open API partly removed due to deprecation in Gradle 2.0.
 
 The deprecated `jetty` plugin has been removed. We recommend using the [Gretty plugin](https://github.com/akhikhl/gretty) for developing Java web applications.
 The deprecated `pluginRepositories` block for declaring custom plugin repositories has been removed in favor of `pluginManagement.repositories`.
