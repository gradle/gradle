--- conflicted
+++ resolved
@@ -45,17 +45,16 @@
 
 ## Potential breaking changes
 
-<<<<<<< HEAD
+<!--
+### Example breaking change
+-->
+
 ### Java Library Distribution Plugin utilizes Java Library Plugin
 
 The [Java Library Distribution Plugin](userguide/java_library_distribution_plugin.html) is now based on the
 [Java Library Plugin](userguide/java_library_plugin.html) instead of the [Java Plugin](userguide/java_plugin.html).
 Additionally the created distribution will contain all artifacts of the `runtimeClasspath` configuration instead of the deprecated `runtime` configuration.
 
-<!--
-### Example breaking change
--->
-=======
 ### Changes to previously deprecated APIs
 
  - The `org.gradle.plugins.signing.Signature` methods `getToSignArtifact()` and `setFile(File)` are removed. 
@@ -66,17 +65,13 @@
 ### Removed support for Play Framework 2.2
 
 The previously deprecated support for Play Framework 2.2 has been removed.
->>>>>>> 7f0da047
 
 ## External contributions
 
 We would like to thank the following community members for making contributions to this release of Gradle.
 
-<<<<<<< HEAD
+ - [Björn Kautler](https://github.com/Vampire) - No Deprecated Configurations in Build Init (gradle/gradle#6208)
  - [Georg Friedrich](https://github.com/GFriedrich) - Base Java Library Distribution Plugin on Java Library Plugin (gradle/gradle#5695)
-=======
- - [Björn Kautler](https://github.com/Vampire) - No Deprecated Configurations in Build Init (gradle/gradle#6208)
->>>>>>> 7f0da047
 
 We love getting contributions from the Gradle community. For information on contributing, please see [gradle.org/contribute](https://gradle.org/contribute).
 
