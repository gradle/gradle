## New and noteworthy

Here are the new features introduced in this Gradle release.

<!--
IMPORTANT: if this is a patch release, ensure that a prominent link is included in the foreword to all releases of the same minor stream.
Add-->

### Use SNAPSHOT plugin versions with the `plugins {}` block

Starting with this release, it is now possible to use SNAPSHOT plugin versions in the `plugins {}` and `pluginManagement {}` blocks.

<<<<<<< HEAD
### Authorization for Maven repositories with custom HTTP headers

Now it is possible to define a custom HTTP header to authorize access to a Maven repository. This enables Gradle to access private Gitlab and TFS repositories
used as Maven repositories or any OAuth2 protected Maven repositories.
=======
### Incremental Java compilation by default

This release fixes the last known issue of the incremental compiler: It now deletes empty package directories when the last class file is removed.
It's memory usage has also been significantly reduced.
We are now confident that it is ready to be enabled for everyone, so incremental compilation is the new default setting.

### Nested included builds

Composite builds is a feature that allows a Gradle build to 'include' another build and conveniently use its outputs locally rather than via a binary repository. This makes some common workflows more convenient, such as working on multiple source repositories at the same time to implement a cross-cutting feature. In previous releases, it was not possible for a Gradle build to include another build that also includes other builds, which limits the usefulness of this feature for these workflows. In this Gradle release, a build can now include another build that also includes other builds. In other words, composite builds can now be nested.

There are a number of limitations to be aware of. These will be improved in later Gradle releases:

- A `buildSrc` build cannot include other builds, such as a shared plugin build.
- The root project of each build must have a unique name.

### Periodic cache cleanup

Caching has always been one of the strong suits of Gradle. Over time, more and more persistent caches have been added to improve performance and support new features, requiring more and more disk space on build servers and developer workstations. Gradle now addresses one of the most highly voted issues on GitHub and introduces the following cleanup strategies:

- Version-specific cache directories in `GRADLE_USER_HOME/caches/<gradle-version>/` are checked periodically (at most every 24 hours) for whether they are still in use. If not, directories for release versions are deleted after 30 days of inactivity, snapshot versions after 7 days of inactivity. Moreover, the corresponding Gradle distributions in `GRADLE_USER_HOME/wrapper/dists/` are deleted as well, if present.
- Similarly, after building a project, version-specific cache directories in `PROJECT_DIR/.gradle/<gradle-version>/` are checked periodically (at most every 24 hours) for whether they are still in use. They are deleted if they haven't been used for 7 days.
- Shared versioned cache directories in `GRADLE_USER_HOME/caches/` (e.g. `jars-*`) are checked periodically (at most every 24 hours) for whether they are still in use. If there's no Gradle version that still uses them, they are deleted.
- Files in shared caches used by the current Gradle version in `GRADLE_USER_HOME/caches/` (e.g. `jars-3` or `modules-2`) are checked periodically (at most every 24 hours) for when they were last accessed. Depending on whether the file can be recreated locally or would have to be downloaded from a remote repository again, it will be deleted after 7 or 30 days of not being accessed, respectively.

>>>>>>> 84da08cb

## Promoted features

Promoted features are features that were incubating in previous versions of Gradle but are now supported and subject to backwards compatibility.
See the User guide section on the “[Feature Lifecycle](userguide/feature_lifecycle.html)” for more information.

The following are the features that have been promoted in this Gradle release.

<!--
### Example promoted
-->

## Fixed issues

## Deprecations

Features that have become superseded or irrelevant due to the natural evolution of Gradle become *deprecated*, and scheduled to be removed
in the next major Gradle version (Gradle 5.0). See the User guide section on the “[Feature Lifecycle](userguide/feature_lifecycle.html)” for more information.

The following are the newly deprecated items in this Gradle release. If you have concerns about a deprecation, please raise it via the [Gradle Forums](https://discuss.gradle.org).

### Creating instances of JavaPluginConvention

Instances of this class are intended to be created only by the `java-base` plugin and should not be created directly. Creating instances using the constructor of `JavaPluginConvention` will become an error in Gradle 5.0. The class itself is not deprecated and it is still be possible to use the instances created by the `java-base` plugin.

### Creating instances of ApplicationPluginConvention

Instances of this class are intended to be created only by the `application` plugin and should not be created directly. Creating instances using the constructor of `ApplicationPluginConvention` will become an error in Gradle 5.0. The class itself is not deprecated and it is still be possible to use the instances created by the `application` plugin.

### Creating instances of WarPluginConvention

Instances of this class are intended to be created only by the `war` plugin and should not be created directly. Creating instances using the constructor of `WarPluginConvention` will become an error in Gradle 5.0. The class itself is not deprecated and it is still be possible to use the instances created by the `war` plugin.

### Creating instances of EarPluginConvention

Instances of this class are intended to be created only by the `ear` plugin and should not be created directly. Creating instances using the constructor of `EarPluginConvention` will become an error in Gradle 5.0. The class itself is not deprecated and it is still be possible to use the instances created by the `ear` plugin.

### Creating instances of BasePluginConvention

Instances of this class are intended to be created only by the `base` plugin and should not be created directly. Creating instances using the constructor of `BasePluginConvention` will become an error in Gradle 5.0. The class itself is not deprecated and it is still be possible to use the instances created by the `base` plugin.

### Creating instances of ProjectReportsPluginConvention

Instances of this class are intended to be created only by the `project-reports` plugin and should not be created directly. Creating instances using the constructor of `ProjectReportsPluginConvention` will become an error in Gradle 5.0. The class itself is not deprecated and it is still be possible to use the instances created by the `project-reports` plugin.

## Potential breaking changes

### Kotlin DSL breakages

- `project.java.sourceSets` is now `project.sourceSets`

## External contributions


We would like to thank the following community members for making contributions to this release of Gradle.

<!--
 - [Some person](https://github.com/some-person) - fixed some issue (gradle/gradle#1234)
-->

We love getting contributions from the Gradle community. For information on contributing, please see [gradle.org/contribute](https://gradle.org/contribute).

- [Björn Kautler](https://github.com/Vampire) - Update Spock version in docs and build init (gradle/gradle#5627)
- [Kyle Moore](https://github.com/DPUkyle) - Use latest Gosu plugin 0.3.10 (gradle/gradle#5855)
- [Mata Saru](https://github.com/matasaru) - Add missing verb into docs (gradle/gradle#5694)
- [Sébastien Deleuze](https://github.com/sdeleuze) - Add support for SNAPSHOT plugin versions in the `plugins {}` block (gradle/gradle#5762)
- [Ben McCann](https://github.com/benmccann) - Decouple Play and Twirl versions (gradle/gradle#2062)
<<<<<<< HEAD
- [Paul Wellner Bou](https://github.com/paulwellnerbou) - Authorization for Maven repositories with custom HTTP headers (gradle/gradle#5571)
=======
- [Mike Kobit](https://github.com/mkobit) - Add ability to use `RegularFile` and `Directory` as publishable artifacts (gradle/gradle#5109)
>>>>>>> 84da08cb

## Known issues

Known issues are problems that were discovered post release that are directly related to changes made in this release.<|MERGE_RESOLUTION|>--- conflicted
+++ resolved
@@ -10,12 +10,6 @@
 
 Starting with this release, it is now possible to use SNAPSHOT plugin versions in the `plugins {}` and `pluginManagement {}` blocks.
 
-<<<<<<< HEAD
-### Authorization for Maven repositories with custom HTTP headers
-
-Now it is possible to define a custom HTTP header to authorize access to a Maven repository. This enables Gradle to access private Gitlab and TFS repositories
-used as Maven repositories or any OAuth2 protected Maven repositories.
-=======
 ### Incremental Java compilation by default
 
 This release fixes the last known issue of the incremental compiler: It now deletes empty package directories when the last class file is removed.
@@ -40,7 +34,10 @@
 - Shared versioned cache directories in `GRADLE_USER_HOME/caches/` (e.g. `jars-*`) are checked periodically (at most every 24 hours) for whether they are still in use. If there's no Gradle version that still uses them, they are deleted.
 - Files in shared caches used by the current Gradle version in `GRADLE_USER_HOME/caches/` (e.g. `jars-3` or `modules-2`) are checked periodically (at most every 24 hours) for when they were last accessed. Depending on whether the file can be recreated locally or would have to be downloaded from a remote repository again, it will be deleted after 7 or 30 days of not being accessed, respectively.
 
->>>>>>> 84da08cb
+### Authorization for Maven repositories with custom HTTP headers
+
+Now it is possible to define a custom HTTP header to authorize access to a Maven repository. This enables Gradle to access private Gitlab and TFS repositories
+used as Maven repositories or any OAuth2 protected Maven repositories.
 
 ## Promoted features
 
@@ -108,11 +105,8 @@
 - [Mata Saru](https://github.com/matasaru) - Add missing verb into docs (gradle/gradle#5694)
 - [Sébastien Deleuze](https://github.com/sdeleuze) - Add support for SNAPSHOT plugin versions in the `plugins {}` block (gradle/gradle#5762)
 - [Ben McCann](https://github.com/benmccann) - Decouple Play and Twirl versions (gradle/gradle#2062)
-<<<<<<< HEAD
+- [Mike Kobit](https://github.com/mkobit) - Add ability to use `RegularFile` and `Directory` as publishable artifacts (gradle/gradle#5109)
 - [Paul Wellner Bou](https://github.com/paulwellnerbou) - Authorization for Maven repositories with custom HTTP headers (gradle/gradle#5571)
-=======
-- [Mike Kobit](https://github.com/mkobit) - Add ability to use `RegularFile` and `Directory` as publishable artifacts (gradle/gradle#5109)
->>>>>>> 84da08cb
 
 ## Known issues
 
