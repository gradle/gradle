--- conflicted
+++ resolved
@@ -171,13 +171,10 @@
 The default tool versions of the following code quality plugins have been updated:
 
 - The CodeNarc plugin now uses 1.2.1 instead of 1.1 by default.
-<<<<<<< HEAD
+- The JaCoCo plugin now uses 0.8.2 instead of 0.8.1 by default.
 - The PMD plugin now uses 6.7.0 instead of 5.6.1 by default.
   In addition, the default ruleset was changed from the now deprecated `java-basic` to `category/java/errorprone.xml`.
   We recommend configuring a ruleset explicitly, though.
-=======
-- The JaCoCo plugin now uses 0.8.2 instead of 0.8.1 by default.
->>>>>>> 9ac416d1
 
 ### `CopySpec.duplicatesStrategy` is no longer nullable
 
