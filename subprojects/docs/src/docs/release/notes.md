--- conflicted
+++ resolved
@@ -192,16 +192,14 @@
 
 The `java-base` plugin will now add an `<sourceSetName>AnnotationProcessor` configuration for each source set. This might break when the user already defined such a configuration. We recommend removing your own and using the configuration provided by `java-base`. 
 
-<<<<<<< HEAD
-### HttpClient library upgraded to version 4.5.5
-
-Gradle has been upgraded to embed HttpClient version 4.5.5 over 4.4.1.
-=======
 ### Removed `StartParameter.taskOutputCacheEnabled`
 
 The deprecated property `StartParameter.taskOutputCacheEnabled` has been removed.
 Use `StartParameter.buildCacheEnabled` instead.
->>>>>>> 35d31dd3
+
+### HttpClient library upgraded to version 4.5.5
+
+Gradle has been upgraded to embed HttpClient version 4.5.5 over 4.4.1.
 
 <!--
 ### Example breaking change
