## New and noteworthy

Here are the new features introduced in this Gradle release.

<!--
IMPORTANT: if this is a patch release, ensure that a prominent link is included in the foreword to all releases of the same minor stream.
Add-->

<!--
### Example new and noteworthy
-->

### Support for mapped and named nested inputs

When dealing with task inputs, it may be that not all values are known upfront.
For example, for the `findbugs` plugin, it is not clear at configuration time which reports will be enabled by the time the task executes.
For each report itself it is easy to declare the inputs and outputs, this is just a matter of annotating the concrete report class.
Now it is also easy to [declare the map of enabled reports](https://github.com/gradle/gradle/blob/2376cd3824ea683c1af122f8a582ceb6ef51ec3b/subprojects/reporting/src/main/java/org/gradle/api/reporting/internal/DefaultReportContainer.java#L121-L124) as an input:
    
    @Nested
    public Map<String, Report> getEnabledReports() {
        return getEnabled().getAsMap();
    }            
    
This causes each report to be added as a [nested input](userguide/more_about_tasks.html#sec:task_input_nested_inputs) with the key as a name.
For example, the output directory of the FindBugs html report is added as `reports.html.destination` by the above declaration.

When annotating an iterable with [`@Nested`](javadoc/org/gradle/api/tasks/Nested.html), Gradle already treats each element as a separate nested input.
In addition, if the element implements `Named`, the `name` is now used as property name.
This allows for declaring nice names when adding `CommandLineArgumentProviders`, as for example done by [`JacocoAgent`](https://github.com/gradle/gradle/blob/1c6fa2d1fa794456d48a5268f6c2dfb85ff30cbf/subprojects/jacoco/src/main/java/org/gradle/testing/jacoco/plugins/JacocoPluginExtension.java#L139-L163).

### Rerun failed tests first

Now, in the subsequent test, Gradle will execute the previous failed test class first. With [`--fail-fast`](userguide/java_plugin.html#sec:test_execution) option introduced in `4.6`, this can provide a much faster feedback loop for development.

<<<<<<< HEAD
### Support for resources and test resources in the IDEA plugin

The IDEA plugin now automatically marks your Java resource directories (e.g. `src/main/resources`) as resources in the IDEA project hierarchy. From now on it is also possible to mark additional directories as resources or test resources in the IDEA module:

    idea {

        module {
            //and some extra resource dirs
            resourceDirs += file('src/main/some-extra-resource-dir')

            //and some extra test resource dirs
            testResourceDirs += file('src/test/some-extra-test-resource-dir')
        }
    }
=======
### Incremental annotation processing

Gradle's incremental Java compiler can now also run annotation processing incrementally. 
No user-facing configuration is necessary, but processor authors need to opt in.
If you are a processor author, have a look at the [user guide](userguide/java_plugin.html#sec:incremental_annotation_processing) to find out how to make your processor compatible.
>>>>>>> faf3f32d
    
## Promoted features

Promoted features are features that were incubating in previous versions of Gradle but are now supported and subject to backwards compatibility.
See the User guide section on the “[Feature Lifecycle](userguide/feature_lifecycle.html)” for more information.

The following are the features that have been promoted in this Gradle release.

### De-incubation of Google repository shortcut method

The method `RepositoryHandler.google()` has been promoted.

### De-incubation of Project#findProperty

See [javadocs](https://docs.gradle.org/current/javadoc/org/gradle/api/Project.html#findProperty-java.lang.String-) for details

### De-incubation of several Groovy compile options

The following Groovy compile options have been promoted:

- [configurationScript](https://docs.gradle.org/current/javadoc/org/gradle/api/tasks/compile/GroovyCompileOptions.html#getConfigurationScript--)
- [javaAnnotationProcessing](https://docs.gradle.org/current/javadoc/org/gradle/api/tasks/compile/GroovyCompileOptions.html#isJavaAnnotationProcessing--)
- [fileExtensions](https://docs.gradle.org/current/javadoc/org/gradle/api/tasks/compile/GroovyCompileOptions.html#getFileExtensions--)

## Fixed issues

## Deprecations

Features that have become superseded or irrelevant due to the natural evolution of Gradle become *deprecated*, and scheduled to be removed
in the next major Gradle version (Gradle 5.0). See the User guide section on the “[Feature Lifecycle](userguide/feature_lifecycle.html)” for more information.

The following are the newly deprecated items in this Gradle release. If you have concerns about a deprecation, please raise it via the [Gradle Forums](https://discuss.gradle.org).

* `Task.deleteAllActions()` is deprecated without replacement.

### Change of default Checkstyle configuration directory

With this release of Gradle, the Checkstyle configuration file is discovered in the directory `config/checkstyle` of the root project and automatically applies to all sub projects without having to set a new location for the `configDir` property.
The Checkstyle configuration file in a sub project takes precedence over the file provided in the root project to support backward compatibility.

## Potential breaking changes

### Changes in the caching of missing versions

Previously, Gradle would refresh the version list when dynamic version cache expires for repositories that did not contain a version at all.
From now on, Gradle [will cache forever that a `group:name` was absent](https://github.com/gradle/gradle/issues/4436) from a repository.
This has a positive performance on dependency resolution when multiple repositories are defined and dynamic versions are used.
As before, using `--refresh-dependencies` will force a refresh, bypassing all caching.

### Changes to native compilation, linking and installation tasks

To follow idiomatic [Provider API](userguide/lazy_configuration.html) practices, many tasks related to compiling and linking native libraries and applications have been converted to use the Provider API.

Tasks extending `org.gradle.nativeplatform.tasks.AbstractLinkTask`, which include `org.gradle.nativeplatform.tasks.LinkExecutable` and `org.gradle.nativeplatform.tasks.LinkSharedLibrary`.

- `getDestinationDir()` was replaced by `getDestinationDirectory()`.
- `getBinaryFile()`, `getOutputFile()` was replaced by `getLinkedFile()`.
- `setOutputFile(File)` was removed. Use `Property.set()` instead.
- `setOutputFile(Provider)` was removed. Use `Property.set()` instead.
- `getTargetPlatform()` was changed to return a `Property`.
- `setTargetPlatform(NativePlatform)` was removed. Use `Property.set()` instead.
- `getToolChain()` was changed to return a `Property`.
- `setToolChain(NativeToolChain)` was removed. Use `Property.set()` instead.

Task type `org.gradle.nativeplatform.tasks.CreateStaticLibrary`

- `getOutputFile()` was changed to return a `Property`.
- `setOutputFile(File)` was removed. Use `Property.set()` instead.
- `setOutputFile(Provider)` was removed. Use `Property.set()` instead.
- `getTargetPlatform()` was changed to return a `Property`.
- `setTargetPlatform(NativePlatform)` was removed. Use `Property.set()` instead.
- `getToolChain()` was changed to return a `Property`.
- `setToolChain(NativeToolChain)` was removed. Use `Property.set()` instead.
- `getStaticLibArgs()` was changed to return a `ListProperty`.
- `setStaticLibArgs(List)` was removed. Use `ListProperty.set()` instead.

Task type `org.gradle.nativeplatform.tasks.InstallExecutable`

- `getPlatform()` replaced by `getTargetPlatform()`.
- `setTargetPlatform(NativePlatform)` was removed. Use `Property.set()` instead.
- `getToolChain()` was changed to return a `Property`.
- `setToolChain(NativeToolChain)` was removed. Use `Property.set()` instead.

Task types `org.gradle.language.assembler.tasks.Assemble`, `org.gradle.language.rc.tasks.WindowsResourceCompile`, `org.gradle.nativeplatform.tasks.StripSymbols`, `org.gradle.nativeplatform.tasks.ExtractSymbols`, `org.gradle.language.swift.tasks.SwiftCompile`, and `org.gradle.nativeplatform.tasks.LinkMachOBundle` were changed in similar ways.

### Removed incubating method `BuildIdentifier.isCurrentBuild()`

TBD - This method is not longer available, so that a `BuildIdentifier` instance may be used to represent a build from anywhere in the Gradle invocation.

## External contributions

We would like to thank the following community members for making contributions to this release of Gradle.

<!--
 - [Some person](https://github.com/some-person) - fixed some issue (gradle/gradle#1234)
-->

 - [Piotr Kubowicz](https://github.com/pkubowicz) - Make CheckStyle plugin work by default for multi-project builds (gradle/gradle#2811)
 - [Philippe Agra](https://github.com/philippeagra) - Fix annotation-processors cache (gradle/gradle#4680)
 - [Jesper Utoft](https://github.com/jutoft) - Improve ear plugin (gradle/gradle#4381)
 - [Henrik Brautaset Aronsen](https://github.com/henrik242) - Upgrade ASM to `6.1` (gradle/gradle#4696)

We love getting contributions from the Gradle community. For information on contributing, please see [gradle.org/contribute](https://gradle.org/contribute).

## Known issues

Known issues are problems that were discovered post release that are directly related to changes made in this release.<|MERGE_RESOLUTION|>--- conflicted
+++ resolved
@@ -33,7 +33,6 @@
 
 Now, in the subsequent test, Gradle will execute the previous failed test class first. With [`--fail-fast`](userguide/java_plugin.html#sec:test_execution) option introduced in `4.6`, this can provide a much faster feedback loop for development.
 
-<<<<<<< HEAD
 ### Support for resources and test resources in the IDEA plugin
 
 The IDEA plugin now automatically marks your Java resource directories (e.g. `src/main/resources`) as resources in the IDEA project hierarchy. From now on it is also possible to mark additional directories as resources or test resources in the IDEA module:
@@ -48,13 +47,12 @@
             testResourceDirs += file('src/test/some-extra-test-resource-dir')
         }
     }
-=======
+
 ### Incremental annotation processing
 
 Gradle's incremental Java compiler can now also run annotation processing incrementally. 
 No user-facing configuration is necessary, but processor authors need to opt in.
 If you are a processor author, have a look at the [user guide](userguide/java_plugin.html#sec:incremental_annotation_processing) to find out how to make your processor compatible.
->>>>>>> faf3f32d
     
 ## Promoted features
 
