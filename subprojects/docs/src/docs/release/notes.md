## New and noteworthy

Here are the new features introduced in this Gradle release.

<!--
IMPORTANT: if this is a patch release, ensure that a prominent link is included in the foreword to all releases of the same minor stream.
Add-->

<!--
### Example new and noteworthy
-->

<<<<<<< HEAD
### Build Init plugin uses recommended configurations

The [Build Init plugin](userguide/build_init_plugin.html) now generates build scripts that use the recommended `implementation`, `testImplementation`, and `testRuntimeOnly` configurations instead of `compile`, `testCompile`, and `testRuntime`, respectively, for all build setup types.
=======
### Incremental build uses less memory

Memory usage for up-to-date checking has been improved.
For the gradle/gradle build, heap usage dropped by 60 MB to 450 MB, that is a 12% reduction.
>>>>>>> adf85bcb

## Promoted features

Promoted features are features that were incubating in previous versions of Gradle but are now supported and subject to backwards compatibility.
See the User guide section on the “[Feature Lifecycle](userguide/feature_lifecycle.html)” for more information.

The following are the features that have been promoted in this Gradle release.

<!--
### Example promoted
-->

## Fixed issues

## Deprecations

Features that have become superseded or irrelevant due to the natural evolution of Gradle become *deprecated*, and scheduled to be removed
in the next major Gradle version (Gradle 5.0). See the User guide section on the “[Feature Lifecycle](userguide/feature_lifecycle.html)” for more information.

The following are the newly deprecated items in this Gradle release. If you have concerns about a deprecation, please raise it via the [Gradle Forums](https://discuss.gradle.org).

<!--
### Example deprecation
-->

## Potential breaking changes

### Changes to previously deprecated APIs

 - The `org.gradle.plugins.signing.Signature` methods `getToSignArtifact()` and `setFile(File)` are removed. 
 - Removed `DirectoryBuildCache.targetSizeInMB`.
 - Removed the methods `dependsOnTaskDidWork` and `deleteAllActions` from `Task`.
 - Removed the methods `execute`, `getExecuter`, `setExecuter`, `getValidators` and `addValidator` from `TaskInternal`.

### Removed support for Play Framework 2.2

The previously deprecated support for Play Framework 2.2 has been removed.

## External contributions

We would like to thank the following community members for making contributions to this release of Gradle.

 - [Björn Kautler](https://github.com/Vampire) - No Deprecated Configurations in Build Init (gradle/gradle#6208)

We love getting contributions from the Gradle community. For information on contributing, please see [gradle.org/contribute](https://gradle.org/contribute).

- [Jonathan Leitschuh](https://github.com/JLLeitschuh) - Switch Jacoco plugin to use configuration avoidance APIs (gradle/gradle#6245)
- [Jonathan Leitschuh](https://github.com/JLLeitschuh) - Switch build-dashboard plugin to use configuration avoidance APIs (gradle/gradle#6247)
- [Ben McCann](https://github.com/benmccann) - Remove Play 2.2 support (gradle/gradle#3353)

## Known issues

Known issues are problems that were discovered post release that are directly related to changes made in this release.<|MERGE_RESOLUTION|>--- conflicted
+++ resolved
@@ -10,16 +10,14 @@
 ### Example new and noteworthy
 -->
 
-<<<<<<< HEAD
-### Build Init plugin uses recommended configurations
-
-The [Build Init plugin](userguide/build_init_plugin.html) now generates build scripts that use the recommended `implementation`, `testImplementation`, and `testRuntimeOnly` configurations instead of `compile`, `testCompile`, and `testRuntime`, respectively, for all build setup types.
-=======
 ### Incremental build uses less memory
 
 Memory usage for up-to-date checking has been improved.
 For the gradle/gradle build, heap usage dropped by 60 MB to 450 MB, that is a 12% reduction.
->>>>>>> adf85bcb
+
+### Build Init plugin uses recommended configurations
+
+The [Build Init plugin](userguide/build_init_plugin.html) now generates build scripts that use the recommended `implementation`, `testImplementation`, and `testRuntimeOnly` configurations instead of `compile`, `testCompile`, and `testRuntime`, respectively, for all build setup types.
 
 ## Promoted features
 
