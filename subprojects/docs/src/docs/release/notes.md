--- conflicted
+++ resolved
@@ -52,7 +52,16 @@
 
 When generating grammar sources with ANTLR, now the task's outputs are stored and retrieved from the build cache.
 
-<<<<<<< HEAD
+### The `init` task can now generate Kotlin DSL build scripts
+
+It is now possible to generate new Gradle builds using the Kotlin DSL with the help of the `init` task and its new `--dsl` option:
+
+    gradle init --dsl kotlin 
+
+The new option defaults to `groovy` and is supported by all build setup types except migration from Maven builds.
+
+See the user guide section on the [`init` plugin](userguide/build_init_plugin.html) for more information.
+
 ### Included builds of composite build now share build cache configuration
 
 Previously, each build within a composite build used its own build cache configuration.
@@ -64,17 +73,6 @@
 The `buildSrc` build of the root project continues to use its own build cache configuration, due to technical constraints.
 However, the `buildSrc` build of any included build will inherit the build cache configuration from the root build.
 For more on configuring the build cache for the root `buildSrc` build, please see [the Userguide section on this topic](userguide/build_cache.html#buildCacheBuildSrc).
-=======
-### The `init` task can now generate Kotlin DSL build scripts
-
-It is now possible to generate new Gradle builds using the Kotlin DSL with the help of the `init` task and its new `--dsl` option:
-
-    gradle init --dsl kotlin 
-
-The new option defaults to `groovy` and is supported by all build setup types except migration from Maven builds.
-
-See the user guide section on the [`init` plugin](userguide/build_init_plugin.html) for more information.
->>>>>>> 232df871
 
 ## Promoted features
 
