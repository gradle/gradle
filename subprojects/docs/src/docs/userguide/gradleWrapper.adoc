// Copyright 2017 the original author or authors.
//
// Licensed under the Apache License, Version 2.0 (the "License");
// you may not use this file except in compliance with the License.
// You may obtain a copy of the License at
//
//      http://www.apache.org/licenses/LICENSE-2.0
//
// Unless required by applicable law or agreed to in writing, software
// distributed under the License is distributed on an "AS IS" BASIS,
// WITHOUT WARRANTIES OR CONDITIONS OF ANY KIND, either express or implied.
// See the License for the specific language governing permissions and
// limitations under the License.

[[gradle_wrapper]]
== The Gradle Wrapper

The recommended way to execute any Gradle build is with the help of the Gradle Wrapper (in short just “Wrapper”). The Wrapper is a feature that makes is extremely easy to bootstrap a Gradle project. Upon invocation, it can _automatically download, unpack and install the Gradle runtime with a predefined version_ and use it to execute the build. As a result, developers can get up and running with a Gradle project in no-time without having to follow manual installation processes saving your company time and money.

+++++
<figure xmlns:xi="http://www.w3.org/2001/XInclude">
    <title>The Wrapper workflow</title>
    <imageobject>
        <imagedata fileref="img/wrapper-workflow.png" width="200mm" />
    </imageobject>
</figure>
+++++

**In a nutshell you gain the following benefits:**

- Standardizes a project on a given Gradle version, leading to more reliable and robust builds.
- Provisioning a new Gradle version to different stakeholders and execution environment (e.g. IDEs or Continuous Integration servers) is as simple as changing a properties file.

**So how does it work? For a user there are typically three different workflows:**

- You set up a new Gradle project and want to <<sec:adding_wrapper,add the Wrapper>> to it.
- You want to <<sec:executing_wrapper,run a project with the Wrapper>> that already provides it.
- You want to <<sec:upgrading_wrapper,upgrade the Wrapper>> to a new version of Gradle.

The following sections explain each of these use cases in more detail.

[[sec:project_wrapper_enabled]]
=== Is my project Wrapper-enabled?

How do you know that a project already uses the Wrapper? The Wrapper consists of a set of files checked into version control together with your project source code. Let’s have a look at the following project layout to illustrate the expected Wrapper files:

----
.
├── build.gradle
├── settings.gradle
├── gradle
│   └── wrapper
│       ├── gradle-wrapper.jar
│       └── gradle-wrapper.properties
├── gradlew
└── gradlew.bat
----

A Gradle project typically provides a `build.gradle` and a `settings.gradle` file. The Wrapper files live alongside in the `gradle` directory and the root directory of the project. The following table explains their purpose.

.Generated Wrapper files
[options="header"]
|===
|File(s)                     |Description
|`gradle-wrapper.jar`        |The Wrapper JAR file containing code for downloading the Gradle distribution.
|`gradle-wrapper.properties` |A properties file responsible for configuring the Wrapper runtime behavior e.g. the Gradle version compatible with this version.
|`gradlew`, `gradlew.bat`    | A shell script and a Windows batch script for executing the build with the Wrapper.
|===

If you happen to find those files in your project then you are all set. You can go ahead and <<sec:executing_wrapper,execute the build with the Wrapper>> without having to install the Gradle runtime. If the project you are working on does not contain those Wrapper files then you’ll need to <<sec:adding_wrapper,generate them>>.

[[sec:adding_wrapper]]
=== Adding a Wrapper to a project

Generating the Wrapper files requires an installed version of the Gradle runtime on your machine as described in <<installation>>. Thankfully, generating the initial Wrapper files is a one-time process.

Every vanilla Gradle build comes with a built-in task called `wrapper`. You’ll be able to find the task listed under the group "Build Setup tasks" when <<sec:listing_tasks,listing the tasks>>. Executing the `wrapper` task generates the necessary Wrapper files in the project directory.

.Running the Wrapper task
====
[source,shell]
----
> gradle wrapper
:wrapper

BUILD SUCCESSFUL in 0s
1 actionable task: 1 executed
----
====

[NOTE]
====
_Important:_ To make the Wrapper files available to other developers and execution environments you’ll need to check them into version control. Adding the JAR file to version control is expected. Some organizations do not allow projects to submit binary files to version control. At the moment there are no alternative options to the approach.
====

The generated Wrapper properties file, `gradle/wrapper/gradle-wrapper.properties`, encodes important information about the Gradle distribution.

.The generated distribution URL
====
[source,properties]
.`gradle/wrapper/gradle-wrapper.properties`
----
distributionUrl=https\://services.gradle.org/distributions/gradle-4.3.1-bin.zip
----
====

The server URL used to download the Gradle distribution from.
The type of Gradle distribution. By default that’s the `-bin` distribution containing only the runtime but no sample code and documentation.
The Gradle version used for executing the build. By default the `wrapper` task picks the exact same Gradle version that was used to generate the Wrapper files.

All of those aspects are configurable at the time of generating the Wrapper files with the help of command line options.

.Wrapper command line options
[options="header"]
|===
|Command Line Option         |Description
|`--gradle-version`          | The Gradle version used for downloading and executing the Wrapper.
|`--distribution-type`       |The Gradle distribution type used for the Wrapper. Available options are `bin` and `all`. The default value is `bin`.
|`--gradle-distribution-url` |The full URL pointing to Gradle distribution ZIP file. Using this option makes `--gradle-version` and `--distribution-type` obsolete as the URL already contains this information. This option is extremely valuable if you want to host the Gradle distribution inside your company’s network.
|===

Let’s assume the following use case to illustrate the use of the command line options. You would like to generate the Wrapper with version 4.0 and use the `-all` distribution to enable your IDE to enable code-completion and being able to navigate to the Gradle source code. Those requirements are captured by the following command line execution:

.Providing options to Wrapper task
====
[source,shell]
----
> gradle wrapper --gradle-version 4.0 --distribution-type all
:wrapper

BUILD SUCCESSFUL in 0s
1 actionable task: 1 executed
----
====

As a result you can find the desired information in the Wrapper properties file.

.The generated distribution URL
====
[source,properties]
.`gradle/wrapper/gradle-wrapper.properties`
----
distributionUrl=https\://services.gradle.org/distributions/gradle-4.0-all.zip
----
====

[[sec:executing_wrapper]]
=== Executing the build with the Wrapper

It is recommended to always execute a build with the Wrapper to ensure a reliable, controlled and standardized execution of the build. Using the Wrapper looks almost exactly like running the build with a Gradle installation. Depending on the operation system you either run `gradlew` or `gradlew.bat` instead of the `gradle` command. The following console output demonstrate the use of the Wrapper on a Windows machine for a Java-based project.

.Executing the build with the Wrapper batch file
====
[source,shell]
----
> gradlew.bat build
Downloading https://services.gradle.org/distributions/gradle-4.0-all.zip
.....................................................................................
Unzipping C:\Documents and Settings\Claudia\.gradle\wrapper\dists\gradle-4.0-all\ac27o8rbd0ic8ih41or9l32mv\gradle-4.0-all.zip to C:\Documents and Settings\Claudia\.gradle\wrapper\dists\gradle-4.0-al\ac27o8rbd0ic8ih41or9l32mv
Set executable permissions for: C:\Documents and Settings\Claudia\.gradle\wrapper\dists\gradle-4.0-all\ac27o8rbd0ic8ih41or9l32mv\gradle-4.0\bin\gradle
Starting a Gradle Daemon (subsequent builds will be faster)

BUILD SUCCESSFUL in 12s
1 actionable task: 1 executed
----
====

In case the Gradle distribution is not available on the machine, the Wrapper will download it and store in the local file system. Any subsequent build invocation is going to reuse the existing local distribution as long as the metadata in the Gradle properties doesn't change.

[[sec:upgrading_wrapper]]
=== Upgrading an existing Wrapper

Long-running projects will want to keep up with the times and upgrade their Gradle version to benefit from new features and improvements. One way to upgrade the Gradle version is manually change the `distributionUrl` property in the Wrapper property file. The better and recommended option is to run the `wrapper` task and provide the target Gradle version as described in <<sec:adding_wrapper>>. Using the `wrapper` task ensures that any optimizations made to the Wrapper shell script or batch file with that specific Gradle version are applied to the project. As usual you’d commit the changes to the Wrapper files to version control.

The following console outputs demonstrate the Wrapper upgrade process from Gradle version 4.0 to 4.2.1.

.Checking the version of the existing Wrapper
====
[source,shell]
----
$ ./gradlew -v

------------------------------------------------------------
Gradle 4.0
------------------------------------------------------------

Build time:   2017-06-14 15:11:08 UTC
Revision:     316546a5fcb4e2dfe1d6aa0b73a4e09e8cecb5a5

Groovy:       2.4.11
Ant:          Apache Ant(TM) version 1.9.6 compiled on June 29 2015
JVM:          1.8.0_60 (Oracle Corporation 25.60-b23)
OS:           Mac OS X 10.13.1 x86_64
----
====

.Upgrading the Wrapper version
====
[source,shell]
----
$ ./gradlew wrapper --gradle-version 4.2.1
Starting a Gradle Daemon (subsequent builds will be faster)

BUILD SUCCESSFUL in 4s
1 actionable task: 1 executed
----
====

.Checking the Wrapper version after upgrading
====
[source,shell]
----
./gradlew -v
Downloading https://services.gradle.org/distributions/gradle-4.2.1-bin.zip
...................................................................
Unzipping /Users/claudia/.gradle/wrapper/dists/gradle-4.2.1-bin/dajvke9o8kmaxbu0kc5gcgeju/gradle-4.2.1-bin.zip to /Users/claudia/.gradle/wrapper/dists/gradle-4.2.1-bin/dajvke9o8kmaxbu0kc5gcgeju
Set executable permissions for: /Users/claudia/.gradle/wrapper/dists/gradle-4.2.1-bin/dajvke9o8kmaxbu0kc5gcgeju/gradle-4.2.1/bin/gradle

------------------------------------------------------------
Gradle 4.2.1
------------------------------------------------------------

Build time:   2017-10-02 15:36:21 UTC
Revision:     a88ebd6be7840c2e59ae4782eb0f27fbe3405ddf

Groovy:       2.4.12
Ant:          Apache Ant(TM) version 1.9.6 compiled on June 29 2015
JVM:          1.8.0_60 (Oracle Corporation 25.60-b23)
OS:           Mac OS X 10.13.1 x86_64
----
====

[[customizing_wrapper]]
=== Customizing the Wrapper

Most users of Gradle are happy with the default runtime behavior of the Wrapper. However, organizational policies, security constraints or personal preferences might require you to dive deeper into customizing the Wrapper. Thankfully, the built-in `wrapper` task exposes numerous options to bend the runtime behavior to your needs. Most configuration options are exposed by the underlying task type api:org.gradle.api.tasks.wrapper.Wrapper[].

Let’s assume you grew tired of defining the `-all` distribution type on the command line every time you upgrade the Wrapper. You can save yourself some keyboard strokes by re-configuring the `wrapper` task.

++++
<sample id="wrapperCustomized" dir="userguide/wrapper/customized-task" title="Customizing the Wrapper task">
    <sourcefile file="build.gradle" snippet="customized-wrapper-task"/>
</sample>
++++

With the configuration in place running `./gradlew wrapper --gradle-version 4.1` is good enough to produce a `distributionUrl` value in the Wrapper properties file that will request the `-all` distribution.

.The generated distribution URL
====
[source,properties]
.`gradle/wrapper/gradle-wrapper.properties`
----
distributionUrl=https\://services.gradle.org/distributions/gradle-4.1-all.zip
----
====

Please check out the API documentation for more detail descriptions of the available configuration options. You can also find various samples for configuring the Wrapper in the Gradle distribution.

[[sec:authenticated_download]]
==== Authenticated Gradle distribution download

[TIP]
.Security Warning
====
HTTP Basic Authentication should only be used with `HTTPS` URLs and not plain `HTTP` ones. With Basic Authentication, the user credentials are sent in clear text.
====

The Gradle `Wrapper` can download Gradle distributions from servers using HTTP Basic Authentication. This enables you to host the Gradle distribution on a private protected server. You can specify a username and password in two different ways depending on your use case: as system properties or directly embedded in the `distributionUrl`. Credentials in system properties take precedence over the ones embedded in `distributionUrl`.

Using system properties can be done in the `.gradle/gradle.properties` file in the user's home directory, or by other means, see <<sec:gradle_configuration_properties>>.

.Specifying the HTTP Basic Authentication credentials using system properties
====

[source,properties]
.`gradle.properties`
----
systemProp.gradle.wrapperUser=username
systemProp.gradle.wrapperPassword=password
----
====

Embedding credentials in the `distributionUrl` in the `gradle/wrapper/gradle-wrapper.properties` file also works. Please note that this file is to be committed into your source control system. Shared credentials embedded in `distributionUrl` should only be used in a controlled environment.

.Specifying the HTTP Basic Authentication credentials in `distributionUrl`
====

[source,properties]
.`gradle/wrapper/gradle-wrapper.properties`
----
distributionUrl=https://username:password@somehost/path/to/gradle-distribution.zip
----
====

This can be used in conjunction with a proxy, authenticated or not. See <<sec:accessing_the_web_via_a_proxy>> for more information on how to configure the `Wrapper` to use a proxy.

[[sec:verification]]
==== Verification of downloaded Gradle distributions

The Gradle Wrapper allows for verification of the downloaded Gradle distribution via SHA-256 hash sum comparison. This increases security against targeted attacks by preventing a man-in-the-middle attacker from tampering with the downloaded Gradle distribution.

To enable this feature, download the `.sha256` file associated with the Gradle distribution you want to verify.

===== Downloading the SHA-256 file

You can download the `.sha256` file by clicking on one of the `sha256` links on whichever page you used to download your distribution:

* https://gradle.org/install
* https://gradle.org/releases
* https://gradle.org/release-candidate
* https://gradle.org/nightly

+++++
<figure xmlns:xi="http://www.w3.org/2001/XInclude">
    <title>The SHA-256 link on the installation page</title>
    <imageobject>
        <imagedata fileref="img/sha256-link-installation-page.png" width="200mm" />
    </imageobject>
</figure>
+++++

The format of the file is a single line of text that is the SHA-256 hash of the corresponding zip file.

<<<<<<< HEAD
===== Configuring checksum verification

Add the downloaded hash sum to the `gradle-wrapper.properties` using the `distributionSha256Sum` property.
=======
Add the downloaded hash sum to `gradle-wrapper.properties` using the `distributionSha256Sum` property or use `--gradle-distribution-sha256-sum` on the command-line.
>>>>>>> b96c0a40

.Configuring SHA-256 checksum verification
====
[source,properties]
.`gradle/wrapper/gradle-wrapper.properties`
----
distributionSha256Sum=371cb9fbebbe9880d147f59bab36d61eee122854ef8c9ee1ecf12b82368bcf10
----
====

Gradle will report a build failure in case the configured checksum does not match the checksum found on the server for hosting the distribution. Checksum Verification is only performed if the configured Wrapper distribution hasn't been downloaded yet.

.Checksum verification failure
====
[source,shell]
----
$ ./gradlew help
Downloading https://services.gradle.org/distributions/gradle-4.3.1-bin.zip
.....................................................................
Verification of Gradle distribution failed!

Your Gradle distribution may have been tampered with.
Confirm that the 'distributionSha256Sum' property in your gradle-wrapper.properties file is correct and you are downloading the wrapper from a trusted source.

 Distribution Url: https://services.gradle.org/distributions/gradle-4.3.1-bin.zip
Download Location: /Users/claudia/.gradle/wrapper/dists/gradle-4.3.1-bin/7yzdu24db77gi3zukl2a7o0xx/gradle-4.3.1-bin.zip
Expected checksum: 'abc123'
  Actual checksum: '15ebe098ce0392a2d06d252bff24143cc88c4e963346582c8d88814758d93ac7'
----
====<|MERGE_RESOLUTION|>--- conflicted
+++ resolved
@@ -321,13 +321,9 @@
 
 The format of the file is a single line of text that is the SHA-256 hash of the corresponding zip file.
 
-<<<<<<< HEAD
 ===== Configuring checksum verification
 
-Add the downloaded hash sum to the `gradle-wrapper.properties` using the `distributionSha256Sum` property.
-=======
 Add the downloaded hash sum to `gradle-wrapper.properties` using the `distributionSha256Sum` property or use `--gradle-distribution-sha256-sum` on the command-line.
->>>>>>> b96c0a40
 
 .Configuring SHA-256 checksum verification
 ====
