--- conflicted
+++ resolved
@@ -84,6 +84,10 @@
 
 JaCoCo has been updated to https://www.jacoco.org/jacoco/trunk/doc/changes.html[0.8.9].
 
+==== Kotlin Gradle Plugin, Android Gradle Plugin and Gradle's Configuration Cache
+
+Starting with Gradle 8.1, using the configuration cache on a build that uses both the Kotlin Gradle Plugin and the Android Gradle Plugin requires using the Kotlin Gradle Plugin >= 1.8.0.
+
 === Deprecations
 
 [[compile_options_generated_sources_directory]]
@@ -729,11 +733,6 @@
 
 This is a potentially breaking change if you are consuming the console output of Gradle builds.
 
-<<<<<<< HEAD
-==== Kotlin Gradle Plugin, Android Gradle Plugin and Gradle's Configuration Cache
-
-Starting with Gradle 8.1, using the configuration cache on a build that uses both the Kotlin Gradle Plugin and the Android Gradle Plugin requires using the Kotlin Gradle Plugin >= 1.8.0.
-=======
 ==== Configuring Kotlin compiler options with the `kotlin-dsl` plugin applied
 
 If you are configuring custom Kotlin compiler options on a project with the <<kotlin_dsl.adoc#sec:kotlin-dsl_plugin, kotlin-dsl>> plugin applied you might encounter a breaking change.
@@ -811,7 +810,6 @@
 The <<configuration_cache#config_cache:requirements:external_processes,configuration cache chapter>> has more details to help with the migration to the new provider-based APIs to execute external processes at configuration time.
 
 Builds that do not use the configuration cache, or only start external processes at execution time are not affected by this change.
->>>>>>> 7f205762
 
 === Deprecations
 
