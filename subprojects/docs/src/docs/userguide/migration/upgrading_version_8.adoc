--- conflicted
+++ resolved
@@ -138,14 +138,13 @@
 Registering conventions does not emit a deprecation warning yet to provide a migration window.
 Future Gradle versions will do.
 
-<<<<<<< HEAD
 [[redundant_configuration_usage_activation]]
 ==== Redundant configuration usage activation
 
 Calling `setCanBeConsumed(boolean)` or `setCanBeResolved(boolean)` on a configuration that already allows that usage is deprecated.
 
 This deprecation is intended to help users identify unnecessary configuration usage modifications.
-=======
+
 [[deprecated_configuration_get_all]]
 ==== `link:{javadocPath}/org/gradle/api/artifacts/Configuration.html[Configuration]` method deprecations
 
@@ -154,7 +153,6 @@
 - `getAll()`
 
 Obtain the set of all configurations from the project's `configurations` container instead.
->>>>>>> 77ddd847
 
 [[changes_8.1]]
 == Upgrading from 8.0 and earlier
