--- conflicted
+++ resolved
@@ -197,7 +197,6 @@
 The last remaining artifact of the old way of publishing is the `Upload` task that has been deprecated and scheduled for removal in Gradle 8.0.
 Existing clients should migrate to the <<publishing_maven.adoc#publishing_maven,`maven-publish` plugin>>.
 
-<<<<<<< HEAD
 [[base_convention_deprecation]]
 === Deprecated `base` plugin conventions
 
@@ -214,10 +213,9 @@
     libsDirectory = layout.buildDirectory.dir('custom-libs')
 }
 ```
-=======
+
 [[application_convention_deprecation]]
 === Deprecated `ApplicationPluginConvention`
 
 link:{javadocPath}/org/gradle/api/plugins/ApplicationPluginConvention.html[ApplicationPluginConvention] was already listed as deprecated in the <<application_plugin.adoc#application_convention_properties, documentation>.
-Now, it is officially annotated as deprecated and scheduled for removal in Gradle 8.0.
->>>>>>> 104c63f9
+Now, it is officially annotated as deprecated and scheduled for removal in Gradle 8.0.