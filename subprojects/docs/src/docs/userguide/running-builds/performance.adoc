--- conflicted
+++ resolved
@@ -274,12 +274,11 @@
 The build scan above shows that `:task1` and `:task3` could be improved and made cacheable
 and shows why Gradle didn't cache them.
 
-<<<<<<< HEAD
 ====
 include::sample[dir="snippets/performance/resolveAtConfigurationTime/kotlin",files="build.gradle.kts[tags=copy]"]
 include::sample[dir="snippets/performance/resolveAtConfigurationTime/groovy",files="build.gradle[tags=copy]"]
 ====
-=======
+
 == Create builds for specific developer workflows
 
 The fastest task is one that doesn’t execute.
@@ -298,7 +297,7 @@
 the task graph: turn that view into a Gradle workflow that excludes unnecessary tasks.
 
 Gradle provides several features to create these workflows:
->>>>>>> 3870b0f6
+
 
 * Assign tasks to appropriate link:{groovyDslPath}/org.gradle.api.Project.html#org.gradle.api.Project:group[groups]
 * Create _aggregate tasks_: tasks with no action that only depend on other tasks, such as `assemble`
@@ -312,17 +311,16 @@
 Specify the following property in the `gradle.properties` file in your project root or your Gradle home:
 
 ====
-<<<<<<< HEAD
 include::sample[dir="snippets/performance/resolveAtBuildTime/kotlin",files="build.gradle.kts[tags=copy]"]
 include::sample[dir="snippets/performance/resolveAtBuildTime/groovy",files="build.gradle[tags=copy]"]
-=======
+====
+
 .gradle.properties
 [source,java]
 ----
 org.gradle.jvmargs=-Xmx2048M
 ----
->>>>>>> 3870b0f6
-====
+
 
 To learn more, check out the <<build_environment.adoc#sec:configuring_jvm_memory,JVM memory configuration documentation>>.
 
@@ -534,12 +532,11 @@
 In the following example, two slow dependency downloads took 20 and 40 seconds and slowed down the overall
 performance of a build:
 
-<<<<<<< HEAD
 ====
 include::sample[dir="snippets/performance/parallelTestExecution/kotlin",files="build.gradle.kts[tags=parallel-4]"]
 include::sample[dir="snippets/performance/parallelTestExecution/groovy",files="build.gradle[tags=parallel-4]"]
 ====
-=======
+
 image::performance/slow-dependency-downloads.png[title="Identify slow dependency downloads"]
 
 Check the download list for unexpected dependency downloads.
@@ -570,7 +567,6 @@
 Let’s look at each of these in turn.
 
 ==== Execute tests in parallel
->>>>>>> 3870b0f6
 
 Gradle can run multiple test cases in parallel.
 To enable this feature, override the value of `maxParallelForks` on the relevant `Test` task.
