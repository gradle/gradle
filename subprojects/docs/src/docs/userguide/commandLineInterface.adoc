--- conflicted
+++ resolved
@@ -528,11 +528,7 @@
 
 You can also specify `--distribution-type=(bin|all)`, `--gradle-distribution-url`, `--gradle-distribution-sha256-sum` in addition to `--gradle-version`. Full details on how to use these options are documented in the <<gradle_wrapper,Gradle wrapper section>>.
 
-<<<<<<< HEAD
-[[continuous_build]]
-=======
 [[sec:continuous_build]]
->>>>>>> b97c5279
 === Continuous Build
 
 Continuous Build allows you to automatically re-execute the requested tasks when task inputs change.
