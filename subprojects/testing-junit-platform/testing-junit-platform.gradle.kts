--- conflicted
+++ resolved
@@ -27,12 +27,5 @@
 
     implementation(library("junit"))
     implementation(library("junit_platform"))
-<<<<<<< HEAD
     implementation(library("junit_api"))
-}
-
-gradlebuildJava {
-    moduleType = ModuleType.CORE
-=======
->>>>>>> a463e327
 }