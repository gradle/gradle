--- conflicted
+++ resolved
@@ -106,7 +106,7 @@
 
             @Override
             public <T> ViewBuilder<T> builder(Class<T> viewType) {
-                return new DefaultViewBuilder<>(viewType, graphDetails);
+                return new DefaultViewBuilder<T>(viewType, graphDetails);
             }
         };
     }
@@ -127,7 +127,7 @@
      */
     @Override
     public <T> ViewBuilder<T> builder(final Class<T> viewType) {
-        return new DefaultViewBuilder<>(viewType);
+        return new DefaultViewBuilder<T>(viewType);
     }
 
     private static <T> T createView(Class<T> targetType, Object sourceObject, ViewDecoration decoration, ViewGraphDetails graphDetails) {
@@ -252,7 +252,7 @@
 
     private static class ViewGraphDetails implements Serializable {
         // Transient, don't serialize all the views that happen to have been visited, recreate them when visited via the deserialized view
-        private transient Map<ViewKey, Object> views = new HashMap<>();
+        private transient Map<ViewKey, Object> views = new HashMap<ViewKey, Object>();
         private final TargetTypeProvider typeProvider;
 
         ViewGraphDetails(TargetTypeProvider typeProvider) {
@@ -261,7 +261,7 @@
 
         private void readObject(java.io.ObjectInputStream in) throws IOException, ClassNotFoundException {
             in.defaultReadObject();
-            views = new HashMap<>();
+            views = new HashMap<ViewKey, Object>();
         }
     }
 
@@ -312,7 +312,7 @@
         }
 
         private void setup() {
-            List<MethodInvoker> invokers = new ArrayList<>();
+            List<MethodInvoker> invokers = new ArrayList<MethodInvoker>();
             invokers.add(REFLECTION_METHOD_INVOKER);
             decoration.collectInvokers(sourceObject, targetType, invokers);
 
@@ -408,7 +408,7 @@
     }
 
     private static class MethodInvocationCache {
-        private final Map<MethodInvocationKey, Optional<Method>> store = new HashMap<>();
+        private final Map<MethodInvocationKey, Optional<Method>> store = new HashMap<MethodInvocationKey, Optional<Method>>();
         private final ReentrantReadWriteLock lock = new ReentrantReadWriteLock();
         private final static long MINIMAL_CLEANUP_INTERVAL = 30000;
 
@@ -426,9 +426,9 @@
             private final int hashCode;
 
             private MethodInvocationKey(Class<?> lookupClass, String methodName, Class<?>[] parameterTypes) {
-                this.lookupClass = new SoftReference<>(lookupClass);
+                this.lookupClass = new SoftReference<Class<?>>(lookupClass);
                 this.methodName = methodName;
-                this.parameterTypes = new SoftReference<>(parameterTypes);
+                this.parameterTypes = new SoftReference<Class<?>[]>(parameterTypes);
                 // hashcode will always be used, so we precompute it in order to make sure we
                 // won't compute it multiple times during comparisons
                 int result = lookupClass != null ? lookupClass.hashCode() : 0;
@@ -538,7 +538,7 @@
             }
             lock.writeLock().lock();
             try {
-                for (MethodInvocationKey key : new LinkedList<>(store.keySet())) {
+                for (MethodInvocationKey key : new LinkedList<MethodInvocationKey>(store.keySet())) {
                     if (key.isDirty()) {
                         evict++;
                         store.remove(key);
@@ -558,7 +558,7 @@
                 return Optional.absent();
             }
 
-            LinkedList<Class<?>> queue = new LinkedList<>();
+            LinkedList<Class<?>> queue = new LinkedList<Class<?>>();
             queue.add(sourceClass);
             while (!queue.isEmpty()) {
                 Class<?> c = queue.removeFirst();
@@ -610,13 +610,8 @@
     }
 
     private static class PropertyCachingMethodInvoker implements MethodInvoker {
-<<<<<<< HEAD
-        private final Map<String, Object> properties = new HashMap<>();
-        private final Set<String> unknown = new HashSet<>();
-=======
         private Map<String, Object> properties = Collections.emptyMap();
         private Set<String> unknown = Collections.emptySet();
->>>>>>> 52ebe0f5
         private final MethodInvoker next;
 
         private PropertyCachingMethodInvoker(MethodInvoker next) {
@@ -747,7 +742,7 @@
         private Object instance;
         private final Class<?> mixInClass;
         private final MethodInvoker next;
-        private final ThreadLocal<MethodInvocation> current = new ThreadLocal<>();
+        private final ThreadLocal<MethodInvocation> current = new ThreadLocal<MethodInvocation>();
 
         ClassMixInMethodInvoker(Class<?> mixInClass, MethodInvoker next) {
             this.mixInClass = mixInClass;
@@ -862,7 +857,7 @@
 
         @Override
         public ViewDecoration restrictTo(Set<Class<?>> viewTypes) {
-            List<ViewDecoration> filtered = new ArrayList<>();
+            List<ViewDecoration> filtered = new ArrayList<ViewDecoration>();
             for (ViewDecoration viewDecoration : decorations) {
                 ViewDecoration filteredDecoration = viewDecoration.restrictTo(viewTypes);
                 if (!filteredDecoration.isNoOp()) {
@@ -979,7 +974,7 @@
         private final Class<T> viewType;
         @Nullable
         private final ViewGraphDetails graphDetails;
-        List<ViewDecoration> viewDecorations = new ArrayList<>();
+        List<ViewDecoration> viewDecorations = new ArrayList<ViewDecoration>();
 
         DefaultViewBuilder(Class<T> viewType) {
             this.viewType = viewType;
