/*
 * Copyright 2022 the original author or authors.
 *
 * Licensed under the Apache License, Version 2.0 (the "License");
 * you may not use this file except in compliance with the License.
 * You may obtain a copy of the License at
 *
 *      http://www.apache.org/licenses/LICENSE-2.0
 *
 * Unless required by applicable law or agreed to in writing, software
 * distributed under the License is distributed on an "AS IS" BASIS,
 * WITHOUT WARRANTIES OR CONDITIONS OF ANY KIND, either express or implied.
 * See the License for the specific language governing permissions and
 * limitations under the License.
 */

package org.gradle.api.tasks

import org.gradle.integtests.fixtures.AbstractIntegrationSpec
import org.gradle.integtests.fixtures.AvailableJavaHomes
<<<<<<< HEAD
import org.gradle.integtests.fixtures.BuildOperationsFixture
=======
import org.gradle.integtests.fixtures.ToBeFixedForConfigurationCache
import org.gradle.integtests.fixtures.jvm.JavaToolchainBuildOperationsFixture
>>>>>>> 00f3cf6f
import org.gradle.integtests.fixtures.versions.KotlinGradlePluginVersions
import org.gradle.internal.jvm.Jvm
import org.gradle.internal.jvm.inspection.JvmInstallationMetadata
import org.gradle.test.fixtures.file.TestFile
import org.gradle.util.internal.TextUtil
import org.gradle.util.internal.ToBeImplemented
import spock.lang.Issue

class JavaToolchainBuildOperationsIntegrationTest extends AbstractIntegrationSpec implements JavaToolchainBuildOperationsFixture {

    static kgpLatestVersions = new KotlinGradlePluginVersions().latests.toList()

    def setup() {
        captureBuildOperations()

        buildFile << """
            apply plugin: "java"

            ${mavenCentralRepository()}
            dependencies {
                testImplementation 'junit:junit:4.13'
            }
        """
    }

    @ToBeImplemented("All cases are supported except up-to-dateness for the javadoc task when toolchains are not configured")
    @Issue("https://github.com/gradle/gradle/issues/21386")
    def "emits toolchain usages for a build #configureToolchain configured toolchain for '#task' task"() {
        JvmInstallationMetadata jdkMetadata
        if (configureToolchain == "without") {
            jdkMetadata = AvailableJavaHomes.getJvmInstallationMetadata(Jvm.current())
        } else {
            jdkMetadata = AvailableJavaHomes.getJvmInstallationMetadata(AvailableJavaHomes.differentJdk)

            if (configureToolchain == "with java plugin") {
                configureToolchainViaJavaPlugin(jdkMetadata)
            } else if (configureToolchain == "with per task") {
                configureToolchainPerTask(jdkMetadata)
            } else if (configureToolchain == "with java plugin and per task") {
                configureToolchainViaJavaPlugin(AvailableJavaHomes.getJvmInstallationMetadata(Jvm.current()))
                configureToolchainPerTask(jdkMetadata)
            } else {
                throw new IllegalArgumentException("Unknown configureToolchain: " + configureToolchain)
            }
        }

        file("src/main/java/Foo.java") << """
            /**
             * This is a {@code Foo} class.
             */
            public class Foo {}
        """

        file("src/test/java/FooTest.java") << """
            public class FooTest {
                @org.junit.Test
                public void test() {}
            }
        """

        when:
        runWithInstallation(jdkMetadata, task)
        def events = toolchainEvents(task)
        then:
        executedAndNotSkipped(task)
        assertToolchainUsages(events, jdkMetadata, tool)

        when:
        runWithInstallation(jdkMetadata, task)
        events = toolchainEvents(task)
        then:
        skipped(task)
        if (emitsWhenUpToDate) {
            assertToolchainUsages(events, jdkMetadata, tool)
        }

        where:
        task           | tool           | configureToolchain              | emitsWhenUpToDate
        ":compileJava" | "JavaCompiler" | "with java plugin"              | true
        ":compileJava" | "JavaCompiler" | "with per task"                 | true
        ":compileJava" | "JavaCompiler" | "with java plugin and per task" | true
        ":compileJava" | "JavaCompiler" | "without"                       | true
        ":test"        | "JavaLauncher" | "with java plugin"              | true
        ":test"        | "JavaLauncher" | "with per task"                 | true
        ":test"        | "JavaLauncher" | "with java plugin and per task" | true
        ":test"        | "JavaLauncher" | "without"                       | true
        ":javadoc"     | "JavadocTool"  | "with java plugin"              | true
        ":javadoc"     | "JavadocTool"  | "with per task"                 | true
        ":javadoc"     | "JavadocTool"  | "with java plugin and per task" | true
        ":javadoc"     | "JavadocTool"  | "without"                       | false
    }

    def "emits toolchain usages for a custom task that uses a toolchain property"() {
        def task = ":myToolchainTask"

        JvmInstallationMetadata jdkMetadata = AvailableJavaHomes.getJvmInstallationMetadata(AvailableJavaHomes.differentJdk)

        buildFile << """
            abstract class ToolchainTask extends DefaultTask {
                @Nested
                abstract Property<JavaLauncher> getLauncher1()
                @OutputFile
                abstract RegularFileProperty getOutputFile()

                @TaskAction
                void myAction() {
                    def output = outputFile.get().asFile
                    output << launcher1.get().executablePath
                }
            }

            tasks.register("myToolchainTask", ToolchainTask) {
                outputFile = layout.buildDirectory.file("output.txt")
                launcher1 = javaToolchains.launcherFor {
                    languageVersion = JavaLanguageVersion.of(${jdkMetadata.languageVersion.majorVersion})
                }
            }
        """

        when:
        runWithInstallation(jdkMetadata, task)
        def events = toolchainEvents(task)
        then:
        executedAndNotSkipped(task)
        assertToolchainUsages(events, jdkMetadata, "JavaLauncher")

        when:
        runWithInstallation(jdkMetadata, task)
        events = toolchainEvents(task)
        then:
        skipped(task)
        assertToolchainUsages(events, jdkMetadata, "JavaLauncher")
    }

    def "emits toolchain usages for a custom task that uses two different toolchains"() {
        def task = ":myToolchainTask"

        JvmInstallationMetadata jdkMetadata1 = AvailableJavaHomes.getJvmInstallationMetadata(Jvm.current())
        JvmInstallationMetadata jdkMetadata2 = AvailableJavaHomes.getJvmInstallationMetadata(AvailableJavaHomes.differentVersion)

        buildFile << """
            abstract class ToolchainTask extends DefaultTask {
                @Nested
                abstract Property<JavaLauncher> getLauncher1()
                @Nested
                abstract Property<JavaLauncher> getLauncher2()
                @OutputFile
                abstract RegularFileProperty getOutputFile()

                @TaskAction
                void myAction() {
                    def output = outputFile.get().asFile
                    output << launcher1.get().executablePath
                    output << launcher2.get().executablePath
                }
            }

            tasks.register("myToolchainTask", ToolchainTask) {
                outputFile = layout.buildDirectory.file("output.txt")
                launcher1 = javaToolchains.launcherFor {
                    languageVersion = JavaLanguageVersion.of(${jdkMetadata1.languageVersion.majorVersion})
                }
                launcher2 = javaToolchains.launcherFor {
                    languageVersion = JavaLanguageVersion.of(${jdkMetadata2.languageVersion.majorVersion})
                }
            }
        """

        def installationPaths = [jdkMetadata1, jdkMetadata2].collect { it.javaHome.toAbsolutePath().toString() }.join(",")

        when:
        runWithInstallationPaths(installationPaths, task)
        def events = toolchainEvents(task)
        def events1 = filterByJavaVersion(events, jdkMetadata1)
        def events2 = filterByJavaVersion(events, jdkMetadata2)
        then:
        executedAndNotSkipped(task)
        events.size() > 0
        events.size() == events1.size() + events2.size() // no events from other toolchains
        assertToolchainUsages(events1, jdkMetadata1, "JavaLauncher")
        assertToolchainUsages(events2, jdkMetadata2, "JavaLauncher")

        when:
        runWithInstallationPaths(installationPaths, task)
        events = toolchainEvents(task)
        events1 = filterByJavaVersion(events, jdkMetadata1)
        events2 = filterByJavaVersion(events, jdkMetadata2)
        then:
        skipped(task)
        events.size() > 0
        events.size() == events1.size() + events2.size() // no events from other toolchains
        assertToolchainUsages(events1, jdkMetadata1, "JavaLauncher")
        assertToolchainUsages(events2, jdkMetadata2, "JavaLauncher")
    }

    def "emits toolchain usages for custom tasks each using a different toolchain"() {
        JvmInstallationMetadata jdkMetadata1 = AvailableJavaHomes.getJvmInstallationMetadata(Jvm.current())
        JvmInstallationMetadata jdkMetadata2 = AvailableJavaHomes.getJvmInstallationMetadata(AvailableJavaHomes.differentVersion)

        buildFile << """
            abstract class ToolchainTask extends DefaultTask {
                @Nested
                abstract Property<JavaLauncher> getLauncher1()
                @OutputFile
                abstract RegularFileProperty getOutputFile()

                @TaskAction
                void myAction() {
                    def output = outputFile.get().asFile
                    output << launcher1.get().executablePath
                }
            }

            tasks.register("myToolchainTask1", ToolchainTask) {
                outputFile = layout.buildDirectory.file("output1.txt")
                launcher1 = javaToolchains.launcherFor {
                    languageVersion = JavaLanguageVersion.of(${jdkMetadata1.languageVersion.majorVersion})
                }
            }

            tasks.register("myToolchainTask2", ToolchainTask) {
                outputFile = layout.buildDirectory.file("output2.txt")
                launcher1 = javaToolchains.launcherFor {
                    languageVersion = JavaLanguageVersion.of(${jdkMetadata2.languageVersion.majorVersion})
                }
            }
        """

        def installationPaths = [jdkMetadata1, jdkMetadata2].collect { it.javaHome.toAbsolutePath().toString() }.join(",")

        when:
        runWithInstallationPaths(installationPaths, ":myToolchainTask1", ":myToolchainTask2")
        def events1 = toolchainEvents(":myToolchainTask1")
        def events2 = toolchainEvents(":myToolchainTask2")
        then:
        executedAndNotSkipped(":myToolchainTask1", ":myToolchainTask2")
        assertToolchainUsages(events1, jdkMetadata1, "JavaLauncher")
        assertToolchainUsages(events2, jdkMetadata2, "JavaLauncher")

        when:
        runWithInstallationPaths(installationPaths, ":myToolchainTask1", ":myToolchainTask2")
        events1 = toolchainEvents(":myToolchainTask1")
        events2 = toolchainEvents(":myToolchainTask2")
        then:
        skipped(":myToolchainTask1", ":myToolchainTask2")
        assertToolchainUsages(events1, jdkMetadata1, "JavaLauncher")
        assertToolchainUsages(events2, jdkMetadata2, "JavaLauncher")
    }

    def "emits toolchain usages for compilation that configures java home via fork options"() {
        JvmInstallationMetadata jdkMetadata = AvailableJavaHomes.getJvmInstallationMetadata(AvailableJavaHomes.differentJdk)

        buildFile << """
            compileJava {
                options.forkOptions.javaHome = file("${TextUtil.normaliseFileSeparators(jdkMetadata.javaHome.toString())}")
            }
        """

        file("src/main/java/Foo.java") << """
            public class Foo {}
        """

        def task = ":compileJava"

        when:
        runWithInstallation(jdkMetadata, task)
        def events = toolchainEvents(task)
        then:
        executedAndNotSkipped(task)
        assertToolchainUsages(events, jdkMetadata, "JavaCompiler")

        when:
        runWithInstallation(jdkMetadata, task)
        events = toolchainEvents(task)
        then:
        skipped(task)
        assertToolchainUsages(events, jdkMetadata, "JavaCompiler")
    }

    def "emits toolchain usages for compilation that configures java home via fork options pointing outside installations"() {
        JvmInstallationMetadata jdkMetadata1 = AvailableJavaHomes.getJvmInstallationMetadata(Jvm.current())
        JvmInstallationMetadata jdkMetadata2 = AvailableJavaHomes.getJvmInstallationMetadata(AvailableJavaHomes.differentVersion)

        buildFile << """
            compileJava {
                options.forkOptions.javaHome = file("${TextUtil.normaliseFileSeparators(jdkMetadata2.javaHome.toString())}")
            }
        """

        file("src/main/java/Foo.java") << """
            public class Foo {}
        """

        def task = ":compileJava"

        when:
        runWithInstallation(jdkMetadata1, task)
        def events = toolchainEvents(task)
        then:
        executedAndNotSkipped(task)
        assertToolchainUsages(events, jdkMetadata2, "JavaCompiler")

        when:
        runWithInstallation(jdkMetadata1, task)
        events = toolchainEvents(task)
        then:
        skipped(task)
        assertToolchainUsages(events, jdkMetadata2, "JavaCompiler")
    }

    @ToBeImplemented("finding a used toolchain by the path of the launcher executable")
    @Issue("https://github.com/gradle/gradle/issues/21367")
    def "emits toolchain usages for test that configures executable path"() {
        JvmInstallationMetadata jdkMetadata = AvailableJavaHomes.getJvmInstallationMetadata(AvailableJavaHomes.differentVersion)

        buildFile << """
            compileTestJava {
                javaCompiler = javaToolchains.compilerFor {
                    languageVersion = JavaLanguageVersion.of(${jdkMetadata.languageVersion.majorVersion})
                }
            }

            def javaExecutable = javaToolchains.launcherFor {
                languageVersion = JavaLanguageVersion.of(${jdkMetadata.languageVersion.majorVersion})
            }.get().executablePath

            test {
                executable = javaExecutable
            }
        """

        file("src/test/java/FooTest.java") << """
            public class FooTest {
                @org.junit.Test
                public void test() {}
            }
        """

        def task = ":test"

        when:
        runWithInstallation(jdkMetadata, task)
        def events = toolchainEvents(task)
        then:
        executedAndNotSkipped(task)
        // TODO: replace when fixed
        events.size() == 0
//        assertToolchainUsages(events, jdkMetadata, "JavaLauncher")

        when:
        runWithInstallation(jdkMetadata, task)
        events = toolchainEvents(task)
        then:
        skipped(task)
        // TODO: replace when fixed
        events.size() == 0
//        assertToolchainUsages(events, jdkMetadata, "JavaLauncher")
    }

    @Issue("https://github.com/gradle/gradle/issues/21368")
    def "emits toolchain usages when configuring toolchains for Kotlin plugin '#kotlinPlugin'"() {
        JvmInstallationMetadata jdkMetadata = AvailableJavaHomes.getJvmInstallationMetadata(AvailableJavaHomes.differentVersion)

        def kotlinPluginVersion = kotlinPlugin == "latest" ? kgpLatestVersions.last() : latestKotlinPluginVersion(kotlinPlugin)

        // override setup
        buildFile.text = """
            buildscript {
                ${mavenCentralRepository()}
                dependencies { classpath "org.jetbrains.kotlin:kotlin-gradle-plugin:$kotlinPluginVersion" }
            }

            apply plugin: "kotlin"

            ${mavenCentralRepository()}
            dependencies {
                testImplementation 'junit:junit:4.13'
            }

            kotlin {
                jvmToolchain {
                    languageVersion = JavaLanguageVersion.of(${jdkMetadata.languageVersion.majorVersion})
                }
            }
        """

        file("src/main/kotlin/Foo.kt") << """
            class Foo {
                fun random() = 4
            }
        """

        file("src/test/kotlin/FooTest.kt") << """
            class FooTest {
                @org.junit.Test
                fun test() {}
            }
        """

        when:
        runWithInstallation(jdkMetadata, ":compileKotlin", ":test")
        def eventsOnCompile = toolchainEvents(":compileKotlin")
        def eventsOnTest = toolchainEvents(":test")
        then:
        executedAndNotSkipped(":compileKotlin", ":test")
        // The tool is a launcher, because kotlin runs own compilation in a Java VM
        assertToolchainUsages(eventsOnCompile, jdkMetadata, "JavaLauncher")
        // Even though we only configure the toolchain within the `kotlin` block,
        // it actually affects the java launcher selected by the test task.
        assertToolchainUsages(eventsOnTest, jdkMetadata, "JavaLauncher")

        when:
        runWithInstallation(jdkMetadata, ":compileKotlin", ":test")
        eventsOnCompile = toolchainEvents(":compileKotlin")
        eventsOnTest = toolchainEvents(":test")
        then:
        skipped(":compileKotlin", ":test")
        assertToolchainUsages(eventsOnCompile, jdkMetadata, "JavaLauncher")
        assertToolchainUsages(eventsOnTest, jdkMetadata, "JavaLauncher")

        where:
        kotlinPlugin | _
        "latest"     | _
        "1.7"        | _
        "1.6"        | _
    }

    def "emits toolchain usages when task fails for 'compileJava' task"() {
        def task = ":compileJava"

        JvmInstallationMetadata jdkMetadata = AvailableJavaHomes.getJvmInstallationMetadata(AvailableJavaHomes.differentJdk)

        configureToolchainViaJavaPlugin(jdkMetadata)

        file("src/main/java/Foo.java") << """
            public class Foo extends Oops {}
        """

        when:
        runWithInstallationExpectingFailure(jdkMetadata, task)
        def events = toolchainEvents(task)
        then:
        failureDescriptionStartsWith("Execution failed for task '${task}'.")
        failureHasCause("Compilation failed; see the compiler error output for details.")
        result.assertHasErrorOutput("Foo.java:2: error: cannot find symbol")
        assertToolchainUsages(events, jdkMetadata, "JavaCompiler")
    }

    def "emits toolchain usages when task fails for 'test' task"() {
        def task = ":test"

        JvmInstallationMetadata jdkMetadata = AvailableJavaHomes.getJvmInstallationMetadata(AvailableJavaHomes.differentJdk)

        configureToolchainViaJavaPlugin(jdkMetadata)

        file("src/test/java/FooTest.java") << """
            public class FooTest {
                @org.junit.Test
                public void test() { org.junit.Assert.assertEquals(1, 2); }
            }
        """

        when:
        runWithInstallationExpectingFailure(jdkMetadata, task)
        def events = toolchainEvents(task)
        then:
        failureDescriptionStartsWith("Execution failed for task '${task}'.")
        failureHasCause("There were failing tests.")
        assertToolchainUsages(events, jdkMetadata, "JavaLauncher")
    }

    def "emits toolchain usages when task fails for 'javadoc' task"() {
        def task = ":javadoc"

        JvmInstallationMetadata jdkMetadata = AvailableJavaHomes.getJvmInstallationMetadata(AvailableJavaHomes.differentJdk)

        configureToolchainViaJavaPlugin(jdkMetadata)

        file("src/main/java/Foo.java") << """
            /**
             * This is a {@link Oops} class.
             */
            public class Foo {}
        """

        when:
        runWithInstallationExpectingFailure(jdkMetadata, task)
        def events = toolchainEvents(task)
        then:
        failureDescriptionStartsWith("Execution failed for task '${task}'.")
        failureCauseContains("Javadoc generation failed")
        assertToolchainUsages(events, jdkMetadata, "JavadocTool")
    }

    def "ignores toolchain usages at configuration time"() {
        JvmInstallationMetadata jdkMetadata = AvailableJavaHomes.getJvmInstallationMetadata(AvailableJavaHomes.differentJdk)
        buildFile << """
            println(javaToolchains.launcherFor {
                languageVersion = JavaLanguageVersion.of(${jdkMetadata.languageVersion.majorVersion})
            }.get().executablePath)

            task myTask {
                doLast {
                    println "Hello from \${name}"
                }
            }
        """

        when:
        runWithInstallation(jdkMetadata, ":myTask")
        def events = toolchainEvents(":myTask")

        then:
        events.size() == 0
        output.contains(jdkMetadata.javaHome.toString())
    }

    private TestFile configureToolchainPerTask(JvmInstallationMetadata jdkMetadata) {
        buildFile << """
            compileJava {
                javaCompiler = javaToolchains.compilerFor {
                    languageVersion = JavaLanguageVersion.of(${jdkMetadata.languageVersion.majorVersion})
                }
            }

            compileTestJava {
                javaCompiler = javaToolchains.compilerFor {
                    languageVersion = JavaLanguageVersion.of(${jdkMetadata.languageVersion.majorVersion})
                }
            }

            test {
                javaLauncher = javaToolchains.launcherFor {
                    languageVersion = JavaLanguageVersion.of(${jdkMetadata.languageVersion.majorVersion})
                }
            }

            javadoc {
                javadocTool = javaToolchains.javadocToolFor {
                    languageVersion = JavaLanguageVersion.of(${jdkMetadata.languageVersion.majorVersion})
                }
            }
        """
    }

    private TestFile configureToolchainViaJavaPlugin(JvmInstallationMetadata jdkMetadata) {
        buildFile << """
            java {
                toolchain {
                    languageVersion = JavaLanguageVersion.of(${jdkMetadata.languageVersion.majorVersion})
                }
            }
        """
    }

    def runWithInstallation(JvmInstallationMetadata jdkMetadata, String... tasks) {
        runWithInstallationPaths(jdkMetadata.javaHome.toAbsolutePath().toString(), tasks)
    }

    def runWithInstallationPaths(String installationPaths, String... tasks) {
        result = prepareRunWithInstallationPaths(installationPaths, tasks)
            .run()
    }

    def runWithInstallationExpectingFailure(JvmInstallationMetadata jdkMetadata, String... tasks) {
        failure = prepareRunWithInstallationPaths(jdkMetadata.javaHome.toAbsolutePath().toString(), tasks)
            .runWithFailure()
    }

    def prepareRunWithInstallationPaths(String installationPaths, String... tasks) {
        executer
            .withArgument("-Porg.gradle.java.installations.paths=" + installationPaths)
            .withTasks(tasks)
    }

<<<<<<< HEAD
    List<BuildOperationRecord.Progress> toolchainEvents(String taskPath) {
        def resolveMutationEvents = toolchainEventsFor(ResolveTaskMutationsBuildOperationType, taskPath)
        def executeTaskEvents = toolchainEventsFor(ExecuteTaskBuildOperationType, taskPath)
        return resolveMutationEvents + executeTaskEvents
    }

    private <T extends BuildOperationType<?, ?>> List<BuildOperationRecord.Progress> toolchainEventsFor(Class<T> buildOperationType, String taskPath) {
        def buildOperationRecord = operations.first(buildOperationType) {
            it.details.taskPath == taskPath
        }
        List<BuildOperationRecord.Progress> events = []
        operations.walk(buildOperationRecord) {
            events.addAll(it.progress.findAll {
                JavaToolchainUsageProgressDetails.isAssignableFrom(it.detailsType)
            })
        }
        return events
    }

    List<BuildOperationRecord.Progress> filterByJavaVersion(List<BuildOperationRecord.Progress> events, JvmInstallationMetadata jdkMetadata) {
        events.findAll { it.details.toolchain.javaVersion == jdkMetadata.javaVersion }
    }

=======
>>>>>>> 00f3cf6f
    private String latestKotlinPluginVersion(String major) {
        return kgpLatestVersions.findAll { it.startsWith(major) }.last()
    }
}<|MERGE_RESOLUTION|>--- conflicted
+++ resolved
@@ -18,12 +18,8 @@
 
 import org.gradle.integtests.fixtures.AbstractIntegrationSpec
 import org.gradle.integtests.fixtures.AvailableJavaHomes
-<<<<<<< HEAD
-import org.gradle.integtests.fixtures.BuildOperationsFixture
-=======
 import org.gradle.integtests.fixtures.ToBeFixedForConfigurationCache
 import org.gradle.integtests.fixtures.jvm.JavaToolchainBuildOperationsFixture
->>>>>>> 00f3cf6f
 import org.gradle.integtests.fixtures.versions.KotlinGradlePluginVersions
 import org.gradle.internal.jvm.Jvm
 import org.gradle.internal.jvm.inspection.JvmInstallationMetadata
@@ -599,32 +595,6 @@
             .withTasks(tasks)
     }
 
-<<<<<<< HEAD
-    List<BuildOperationRecord.Progress> toolchainEvents(String taskPath) {
-        def resolveMutationEvents = toolchainEventsFor(ResolveTaskMutationsBuildOperationType, taskPath)
-        def executeTaskEvents = toolchainEventsFor(ExecuteTaskBuildOperationType, taskPath)
-        return resolveMutationEvents + executeTaskEvents
-    }
-
-    private <T extends BuildOperationType<?, ?>> List<BuildOperationRecord.Progress> toolchainEventsFor(Class<T> buildOperationType, String taskPath) {
-        def buildOperationRecord = operations.first(buildOperationType) {
-            it.details.taskPath == taskPath
-        }
-        List<BuildOperationRecord.Progress> events = []
-        operations.walk(buildOperationRecord) {
-            events.addAll(it.progress.findAll {
-                JavaToolchainUsageProgressDetails.isAssignableFrom(it.detailsType)
-            })
-        }
-        return events
-    }
-
-    List<BuildOperationRecord.Progress> filterByJavaVersion(List<BuildOperationRecord.Progress> events, JvmInstallationMetadata jdkMetadata) {
-        events.findAll { it.details.toolchain.javaVersion == jdkMetadata.javaVersion }
-    }
-
-=======
->>>>>>> 00f3cf6f
     private String latestKotlinPluginVersion(String major) {
         return kgpLatestVersions.findAll { it.startsWith(major) }.last()
     }
