--- conflicted
+++ resolved
@@ -436,23 +436,13 @@
                 "This is scheduled to be removed in Gradle 9.0. " +
                 "Consult the upgrading guide for further information: " +
                 "https://docs.gradle.org/current/userguide/upgrading_version_7.html#org_gradle_util_reports_deprecations"
-            def destinationDirWarning = "The AbstractCompile.destinationDir property has been deprecated. " +
-                "This is scheduled to be removed in Gradle 9.0. " +
-                "Please use the destinationDirectory property instead. " +
-                "Consult the upgrading guide for further information: " +
-                "https://docs.gradle.org/current/userguide/upgrading_version_7.html#compile_task_wiring"
-            executer.beforeExecute {
+            if (GradleContextualExecuter.isConfigCache()) {
                 executer.expectDocumentedDeprecationWarning(wrapUtilWarning)
-            }
-            if (GradleContextualExecuter.isConfigCache()) {
+            } else {
                 executer.beforeExecute {
-                    executer.expectDocumentedDeprecationWarning(destinationDirWarning)
-                }
-            } else {
-                executer.expectDocumentedDeprecationWarning(destinationDirWarning)
-            }
-<<<<<<< HEAD
-=======
+                    executer.expectDocumentedDeprecationWarning(wrapUtilWarning)
+                }
+            }
             executer.expectDocumentedDeprecationWarning(
                 "The org.gradle.api.plugins.BasePluginConvention type has been deprecated. " +
                     "This is scheduled to be removed in Gradle 9.0. " +
@@ -476,7 +466,6 @@
                     "This is scheduled to be removed in Gradle 9.0. " +
                     "Consult the upgrading guide for further information: " +
                     "https://docs.gradle.org/current/userguide/upgrading_version_8.html#deprecated_access_to_conventions")
->>>>>>> 7f205762
         }
         withInstallations(jdkMetadata).run(":compileKotlin", ":test")
         def eventsOnCompile = toolchainEvents(":compileKotlin")
@@ -518,7 +507,12 @@
         eventsOnTest = toolchainEvents(":test")
 
         then:
-        skipped(":compileKotlin", ":test")
+        if (isKotlin1dot6 && Jvm.current().javaVersion.java8 && GradleContextualExecuter.configCache) {
+            // For Kotlin 1.6 the compilation is not up-to-date with configuration caching when running on Java 8
+            executedAndNotSkipped(":compileKotlin")
+        } else {
+            skipped(":compileKotlin", ":test")
+        }
         assertToolchainUsages(eventsOnCompile, jdkMetadata, "JavaLauncher")
         assertToolchainUsages(eventsOnTest, jdkMetadata, "JavaLauncher")
 
