--- conflicted
+++ resolved
@@ -16,14 +16,11 @@
 
 package org.gradle.api.internal.tasks.compile.incremental.deps;
 
-<<<<<<< HEAD
 import com.google.common.base.Objects;
-import org.gradle.internal.serialize.AbstractSerializer;
-=======
 import com.google.common.collect.ImmutableMap;
 import com.google.common.collect.ImmutableSet;
 import com.google.common.collect.Multimap;
->>>>>>> e8d9c249
+import org.gradle.internal.serialize.AbstractSerializer;
 import org.gradle.internal.serialize.Decoder;
 import org.gradle.internal.serialize.Encoder;
 import org.gradle.internal.serialize.MapSerializer;
@@ -64,9 +61,6 @@
         return dependents.get(className);
     }
 
-<<<<<<< HEAD
-    public static class Serializer extends AbstractSerializer<ClassSetAnalysisData> {
-=======
     public Set<Integer> getConstants(String className) {
         Set<Integer> integers = classesToConstants.get(className);
         if (integers == null) {
@@ -75,8 +69,7 @@
         return integers;
     }
 
-    public static class Serializer implements org.gradle.internal.serialize.Serializer<ClassSetAnalysisData> {
->>>>>>> e8d9c249
+    public static class Serializer extends AbstractSerializer<ClassSetAnalysisData> {
 
         private final MapSerializer<String, DependentsSet> mapSerializer = new MapSerializer<String, DependentsSet>(
             STRING_SERIALIZER, new DependentsSetSerializer());
