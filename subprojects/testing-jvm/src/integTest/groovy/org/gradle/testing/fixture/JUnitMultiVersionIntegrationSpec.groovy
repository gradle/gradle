--- conflicted
+++ resolved
@@ -94,11 +94,7 @@
         if (isJupiter()) {
             return "org.junit.jupiter:junit-jupiter-api:${dependencyVersion}','org.junit.jupiter:junit-jupiter-engine:${dependencyVersion}"
         } else if (isVintage()) {
-<<<<<<< HEAD
-            return "org.junit.vintage:junit-vintage-engine:${dependencyVersion}','junit:junit:4.12','org.junit.jupiter:junit-jupiter-api:${dependencyVersion}"
-=======
-            return "org.junit.vintage:junit-vintage-engine:${dependencyVersion}','junit:junit:4.13"
->>>>>>> a463e327
+            return "org.junit.vintage:junit-vintage-engine:${dependencyVersion}','junit:junit:4.13','org.junit.jupiter:junit-jupiter-api:${dependencyVersion}"
         } else {
             return "junit:junit:${version}"
         }
