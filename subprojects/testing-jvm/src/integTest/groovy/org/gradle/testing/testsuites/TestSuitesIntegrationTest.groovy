/*
 * Copyright 2021 the original author or authors.
 *
 * Licensed under the Apache License, Version 2.0 (the "License");
 * you may not use this file except in compliance with the License.
 * You may obtain a copy of the License at
 *
 *      http://www.apache.org/licenses/LICENSE-2.0
 *
 * Unless required by applicable law or agreed to in writing, software
 * distributed under the License is distributed on an "AS IS" BASIS,
 * WITHOUT WARRANTIES OR CONDITIONS OF ANY KIND, either express or implied.
 * See the License for the specific language governing permissions and
 * limitations under the License.
 */

package org.gradle.testing.testsuites

import org.gradle.api.internal.tasks.testing.junit.JUnitTestFramework
import org.gradle.api.internal.tasks.testing.junitplatform.JUnitPlatformTestFramework
import org.gradle.api.internal.tasks.testing.testng.TestNGTestFramework
import org.gradle.api.plugins.jvm.internal.DefaultJvmTestSuite
import org.gradle.api.tasks.testing.junit.JUnitOptions
import org.gradle.api.tasks.testing.junitplatform.JUnitPlatformOptions
import org.gradle.integtests.fixtures.AbstractIntegrationSpec
import org.gradle.integtests.fixtures.DefaultTestExecutionResult
import org.gradle.integtests.fixtures.JUnitXmlTestExecutionResult
import spock.lang.Issue

class TestSuitesIntegrationTest extends AbstractIntegrationSpec {
    def "new test suites adds appropriate test tasks"() {
        buildFile << """
            plugins {
                id 'java'
            }

            ${mavenCentralRepository()}
<<<<<<< HEAD
=======

>>>>>>> 2bebf2b5
            testing {
                suites {
                    eagerTest(JvmTestSuite)
                    register("registerTest", JvmTestSuite)
                }
            }
        """
        expect:
        succeeds("eagerTest")
        succeeds("registerTest")
    }

    def "built-in test suite does not have any testing framework set at the test suite level"() {
        buildFile << """
            plugins {
                id 'java'
            }

            ${mavenCentralRepository()}

            task checkConfiguration {
                dependsOn test
                doLast {
                    assert test.testFramework instanceof ${JUnitTestFramework.canonicalName}
                    assert configurations.testRuntimeClasspath.files.empty
                }
            }
        """
        expect:
        succeeds("checkConfiguration")
    }

    def "configuring test framework on built-in test suite is honored in task and dependencies with JUnit"() {
        buildFile << """
            plugins {
                id 'java'
            }

            ${mavenCentralRepository()}

            testing {
                suites {
                    test {
                        useJUnit()
                    }
                }
            }

            task checkConfiguration {
                dependsOn test
                doLast {
                    assert test.testFramework instanceof ${JUnitTestFramework.canonicalName}
                    assert configurations.testRuntimeClasspath.files.size() == 2
                    assert configurations.testRuntimeClasspath.files.any { it.name == "junit-${DefaultJvmTestSuite.Frameworks.JUNIT4.getDefaultVersion()}.jar" }
                }
            }
        """
        expect:
        succeeds("checkConfiguration")
    }

    def "configuring test framework on built-in test suite is honored in task and dependencies with JUnit and explicit version"() {
        buildFile << """
            plugins {
                id 'java'
            }

            ${mavenCentralRepository()}

            testing {
                suites {
                    test {
                        useJUnit("4.12")
                    }
                }
            }

            task checkConfiguration {
                dependsOn test
                doLast {
                    assert test.testFramework instanceof ${JUnitTestFramework.canonicalName}
                    assert configurations.testRuntimeClasspath.files.size() == 2
                    assert configurations.testRuntimeClasspath.files.any { it.name == "junit-4.12.jar" }
                }
            }
        """
        expect:
        succeeds("checkConfiguration")
    }

    def "configuring test framework on built-in test suite is honored in task and dependencies with JUnit Jupiter"() {
        buildFile << """
            plugins {
                id 'java'
            }

            ${mavenCentralRepository()}

            testing {
                suites {
                    test {
                        useJUnitJupiter()
                    }
                }
            }

            task checkConfiguration {
                dependsOn test
                doLast {
                    assert test.testFramework instanceof ${JUnitPlatformTestFramework.canonicalName}
                    assert configurations.testRuntimeClasspath.files.size() == 7
                    assert configurations.testRuntimeClasspath.files.any { it.name == "junit-jupiter-${DefaultJvmTestSuite.Frameworks.JUNIT_JUPITER.getDefaultVersion()}.jar" }
                }
            }
        """
        expect:
        succeeds("checkConfiguration")
    }

    def "configuring test framework on built-in test suite is honored in task and dependencies with JUnit Jupiter with explicit version"() {
        buildFile << """
            plugins {
                id 'java'
            }

            ${mavenCentralRepository()}

            testing {
                suites {
                    test {
                        useJUnitJupiter("5.7.2")
                    }
                }
            }

            task checkConfiguration {
                dependsOn test
                doLast {
                    assert test.testFramework instanceof ${JUnitPlatformTestFramework.canonicalName}
                    assert configurations.testRuntimeClasspath.files.size() == 8
                    assert configurations.testRuntimeClasspath.files.any { it.name == "junit-jupiter-5.7.2.jar" }
                }
            }
        """
        expect:
        succeeds("checkConfiguration")
    }

    def "conventional test framework on custom test suite is JUnit Jupiter"() {
        buildFile << """
            plugins {
                id 'java'
            }

            ${mavenCentralRepository()}

            testing {
                suites {
                    integTest(JvmTestSuite)
                }
            }

            task checkConfiguration {
                dependsOn integTest
                doLast {
                    assert integTest.testFramework instanceof ${JUnitPlatformTestFramework.canonicalName}
                    assert configurations.integTestRuntimeClasspath.files.size() == 7
                    assert configurations.integTestRuntimeClasspath.files.any { it.name == "junit-jupiter-${DefaultJvmTestSuite.Frameworks.JUNIT_JUPITER.getDefaultVersion()}.jar" }
                }
            }
        """
        expect:
        succeeds("checkConfiguration")
    }

    def "configuring test framework on custom test suite is honored in task and dependencies with #testingFrameworkDeclaration"() {
        buildFile << """
            plugins {
                id 'java'
            }

            ${mavenCentralRepository()}

            testing {
                suites {
                    integTest(JvmTestSuite) {
                        ${testingFrameworkDeclaration}
                    }
                }
            }

            task checkConfiguration {
                dependsOn integTest
                doLast {
                    assert integTest.testFramework instanceof ${testingFrameworkType.canonicalName}
                    assert configurations.integTestRuntimeClasspath.files.any { it.name == "${testingFrameworkDep}" }
                }
            }
        """
        expect:
        succeeds("checkConfiguration")

        where: // When testing a custom version, this should be a different version that the default
        testingFrameworkDeclaration  | testingFrameworkType       | testingFrameworkDep
        'useJUnit()'                 | JUnitTestFramework         | "junit-${DefaultJvmTestSuite.Frameworks.JUNIT4.getDefaultVersion()}.jar"
        'useJUnit("4.12")'           | JUnitTestFramework         | "junit-4.12.jar"
        'useJUnitJupiter()'          | JUnitPlatformTestFramework | "junit-jupiter-${DefaultJvmTestSuite.Frameworks.JUNIT_JUPITER.getDefaultVersion()}.jar"
        'useJUnitJupiter("5.7.1")'   | JUnitPlatformTestFramework | "junit-jupiter-5.7.1.jar"
        'useSpock()'                 | JUnitPlatformTestFramework | "spock-core-${DefaultJvmTestSuite.Frameworks.SPOCK.getDefaultVersion()}.jar"
        'useSpock("2.1-groovy-3.0")' | JUnitPlatformTestFramework | "spock-core-2.1-groovy-3.0.jar" // Not possible to test a different version from the default yet, since this is the first groovy 3.0 targeted release
        'useKotlinTest()'            | JUnitPlatformTestFramework | "kotlin-test-junit5-${DefaultJvmTestSuite.Frameworks.KOTLIN_TEST.getDefaultVersion()}.jar"
        'useKotlinTest("1.5.30")'    | JUnitPlatformTestFramework | "kotlin-test-junit5-1.5.30.jar"
        'useTestNG()'                | TestNGTestFramework        | "testng-${DefaultJvmTestSuite.Frameworks.TESTNG.getDefaultVersion()}.jar"
        'useTestNG("7.3.0")'         | TestNGTestFramework        | "testng-7.3.0.jar"
    }

    def "can override previously configured test framework on a test suite"() {
        buildFile << """
            plugins {
                id 'java'
            }

            ${mavenCentralRepository()}

            testing {
                suites {
                    integTest(JvmTestSuite) {
                        useJUnit()
                        useJUnitJupiter()
                    }
                }
            }

            task checkConfigurationIsJupiter {
                dependsOn integTest
                doLast {
                    assert integTest.testFramework instanceof ${JUnitPlatformTestFramework.canonicalName}
                    assert configurations.integTestRuntimeClasspath.files.size() == 7
                    assert configurations.integTestRuntimeClasspath.files.any { it.name == "junit-jupiter-${DefaultJvmTestSuite.Frameworks.JUNIT_JUPITER.getDefaultVersion()}.jar" }
                }
            }
            task checkConfigurationIsJUnit {
                dependsOn integTest
                doLast {
                    assert test.testFramework instanceof ${JUnitTestFramework.canonicalName}
                    assert configurations.integTestRuntimeClasspath.files.size() == 2
                    assert configurations.integTestRuntimeClasspath.files.any { it.name == "junit-4.13.2.jar" }
                }
            }
        """
        expect:
        succeeds("checkConfigurationIsJupiter")

        buildFile << """
            testing {
                suites {
                    integTest {
                        useJUnit()
                    }
                }
            }
        """
        // Now we're using JUnit again
        succeeds("checkConfigurationIsJUnit")
    }

    def "task configuration overrules test suite configuration"() {
        buildFile << """
            plugins {
                id 'java'
            }

            ${mavenCentralRepository()}

            testing {
                suites {
                    integTest(JvmTestSuite) {
                        // uses junit jupiter by default
                        targets {
                            all {
                                testTask.configure {
                                    useJUnit()
                                }
                            }
                        }
                    }
                }
            }

            task checkConfiguration {
                dependsOn integTest
                doLast {
                    // task is configured to use JUnit4
                    assert integTest.testFramework instanceof ${JUnitTestFramework.canonicalName}

                    // but test suite still adds JUnit Jupiter
                    assert configurations.integTestRuntimeClasspath.files.size() == 7
                    assert configurations.integTestRuntimeClasspath.files.any { it.name == "junit-jupiter-${DefaultJvmTestSuite.Frameworks.JUNIT_JUPITER.getDefaultVersion()}.jar" }
                }
            }
        """
        expect:
        succeeds("checkConfiguration")
    }

    def "task configuration overrules test suite configuration with test suite set test framework"() {
        buildFile << """
            plugins {
                id 'java'
            }

            ${mavenCentralRepository()}

            testing {
                suites {
                    integTest(JvmTestSuite) {
                        useJUnit()
                        targets {
                            all {
                                testTask.configure {
                                    useJUnitPlatform()
                                }
                            }
                        }
                    }
                }
            }

            task checkConfiguration {
                dependsOn integTest
                doLast {
                    // task is configured to use JUnit Jupiter
                    assert integTest.testFramework instanceof ${JUnitPlatformTestFramework.canonicalName}

                    // but test suite still adds JUnit4
                    assert configurations.integTestRuntimeClasspath.files.size() == 2
                    assert configurations.integTestRuntimeClasspath.files.any { it.name == "junit-4.13.2.jar" }
                }
            }
        """
        expect:
        succeeds("checkConfiguration")
    }

    // TODO: Test Framework Selection - Revert this to may NOT in Gradle 8
    def "test framework MAY be changed once options have been used with test suites"() {
        buildFile << """
            plugins {
                id 'java'
            }

            ${mavenCentralRepository()}

            testing {
                suites {
                    integrationTest(JvmTestSuite) {
                        useJUnit()
                        targets.all {
                            testTask.configure {
                                options {
                                    excludeCategories "com.example.Exclude"
                                }
                            }
                        }
                    }
                }
            }

            integrationTest {
                useTestNG()
            }

            check.dependsOn testing.suites
        """

        executer.expectDeprecationWarning("Accessing test options prior to setting test framework has been deprecated. This is scheduled to be removed in Gradle 8.0.")

        expect:
        succeeds("check")
    }

    // This checks for backwards compatibility with builds that may rely on this
    def "can change the test framework multiple times before execution when not using test suites"() {
        given:
        buildFile << """
            plugins {
                id 'java'
            }
            ${mavenCentralRepository()}
            dependencies { testImplementation "junit:junit:4.13" }

            test {
                useJUnit()
                options {
                    assert it instanceof ${JUnitOptions.canonicalName}
                }
                useJUnitPlatform()
                options {
                    assert it instanceof ${JUnitPlatformOptions.canonicalName}
                }
                useJUnit()
            }
        """

        and:
        file("src/test/java/SomeTest.java") << """
            import org.junit.*;

            public class SomeTest {
                @Test public void foo() {
                }
            }
        """

        executer.expectDeprecationWarning("Accessing test options prior to setting test framework has been deprecated. This is scheduled to be removed in Gradle 8.0.")
        executer.expectDeprecationWarning("Accessing test options prior to setting test framework has been deprecated. This is scheduled to be removed in Gradle 8.0.")

        when:
        succeeds("test")

        then:
        executedAndNotSkipped(":test")
        DefaultTestExecutionResult result = new DefaultTestExecutionResult(testDirectory)
        result.assertTestClassesExecuted("SomeTest")
    }

    // This is not the behavior we want in the long term because this makes build configuration sensitive to the order
    // that tasks are realized.
    // useTestNG() is ignored here because we finalize the test framework on the task as soon as we configure options
    // The test framework options should be pushed up into the test suite target/test suite and passed down into the
    // Test task
    def "build succeeds when test framework is changed to another kind when realizing task and configuring options"() {
        buildFile << """
            plugins {
                id 'java'
            }

            ${mavenCentralRepository()}

            testing {
                suites {
                    integrationTest(JvmTestSuite) {
                        useJUnit()
                        targets.all {
                            // explicitly realize the task now to cause this configuration to run now
                            testTask.get().configure {
                                options {
                                    excludeCategories "com.example.Exclude"
                                }
                            }
                        }
                    }
                }
            }

            testing {
                suites {
                    integrationTest {
                        // This is ignored
                        useTestNG()
                    }
                }
            }

            check.dependsOn testing.suites
        """

        expect:
        succeeds("check")
    }

    @Issue("https://github.com/gradle/gradle/issues/18622")
    def "custom Test tasks eagerly realized prior to Java and Test Suite plugin application do not fail to be configured when combined with test suites"() {
        buildFile << """
            tasks.withType(Test) {
                // realize all test tasks
            }
            tasks.register("mytest", Test)
            apply plugin: 'java'

            ${mavenCentralRepository()}

            testing {
                suites {
                    test {
                        useJUnit()
                    }
                }
            }
"""
        file('src/test/java/example/UnitTest.java') << '''
            package example;

            import org.junit.Assert;
            import org.junit.Test;

            public class UnitTest {
                @Test
                public void unitTest() {
                    Assert.assertTrue(true);
                }
            }
        '''
        expect:
        succeeds("mytest")
        def unitTestResults = new JUnitXmlTestExecutionResult(testDirectory, 'build/test-results/mytest')
        unitTestResults.assertTestClassesExecuted('example.UnitTest')
    }

    @Issue("https://github.com/gradle/gradle/issues/18622")
    def "custom Test tasks still function if java plugin is never applied to create sourcesets"() {
        buildFile << """
            tasks.withType(Test) {
                // realize all test tasks
            }

            def customClassesDir = file('src/custom/java')
            tasks.register("mytest", Test) {
                // Must ensure a base dir is set here
                testClassesDirs = files(customClassesDir)
            }

            task assertNoTestClasses {
                inputs.files mytest.testClassesDirs

                doLast {
                    assert inputs.files.contains(customClassesDir)
                }
            }
        """
        expect:
        succeeds("mytest", "assertNoTestClasses")
    }

    def "multiple getTestingFramework() calls on a test suite return same instance"() {
        given:
        buildFile << """
            plugins {
                id 'java'
            }

            def first = testing.suites.test.getVersionedTestingFramework()
            def second = testing.suites.test.getVersionedTestingFramework()

            tasks.register('assertSameFrameworkInstance') {
                doLast {
                    assert first === second
                }
            }""".stripIndent()

        expect:
        succeeds("assertSameFrameworkInstance")
    }

    def "multiple getTestingFramework() calls on a test suite return same instance even when calling useJUnit"() {
        given:
        buildFile << """
            plugins {
                id 'java'
            }

            def first = testing.suites.test.getVersionedTestingFramework()

            testing {
                suites {
                    test {
                        useJUnit()
                    }
                }
            }

            def second = testing.suites.test.getVersionedTestingFramework()

            tasks.register('assertSameFrameworkInstance') {
                doLast {
                    assert first === second
                }
            }""".stripIndent()

        expect:
        succeeds("assertSameFrameworkInstance")
    }

    def "multiple getTestingFramework() calls on a test suite return same instance even after toggling testing framework"() {
        given:
        buildFile << """
            plugins {
                id 'java'
            }

            def first = testing.suites.test.getVersionedTestingFramework()

            testing.suites.test.useJUnit()
            testing.suites.test.useTestNG()
            testing.suites.test.useJUnit()

            def second = testing.suites.test.getVersionedTestingFramework()

            tasks.register('assertSameFrameworkInstance') {
                doLast {
                    assert first === second
                }
            }""".stripIndent()

        expect:
        succeeds("assertSameFrameworkInstance")
    }

    def "the default test suite does NOT use JUnit 4 by default"() {
        given: "a build which uses the default test suite and doesn't specify a testing framework"
        file("build.gradle") << """
            plugins {
                id 'java-library'
            }

            ${mavenCentralRepository()}

            testing {
                suites {
                    test {
                        // Empty
                    }
                }
            }
        """

        and: "containing a test which uses Junit 4"
        file("src/test/java/org/test/MyTest.java") << """
            package org.test;

            import org.junit.Test;
            import org.junit.Assert;

            public class MyTest {
                @Test
                public void testSomething() {
                    Assert.assertEquals(1, MyFixture.calculateSomething());
                }
            }
        """

        expect: "does NOT compile due to a missing dependency"
        fails("test")
        failure.assertHasErrorOutput("Compilation failed; see the compiler error output for details.")
        failure.assertHasErrorOutput("error: package org.junit does not exist")
    }
}<|MERGE_RESOLUTION|>--- conflicted
+++ resolved
@@ -35,10 +35,7 @@
             }
 
             ${mavenCentralRepository()}
-<<<<<<< HEAD
-=======
-
->>>>>>> 2bebf2b5
+
             testing {
                 suites {
                     eagerTest(JvmTestSuite)
