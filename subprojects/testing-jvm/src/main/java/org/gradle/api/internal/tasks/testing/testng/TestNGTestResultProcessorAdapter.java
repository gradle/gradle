--- conflicted
+++ resolved
@@ -16,10 +16,7 @@
 
 package org.gradle.api.internal.tasks.testing.testng;
 
-<<<<<<< HEAD
 import org.gradle.api.internal.tasks.testing.DefaultTestClassDescriptor;
-=======
->>>>>>> f7b54ff3
 import org.gradle.api.internal.tasks.testing.DefaultTestMethodDescriptor;
 import org.gradle.api.internal.tasks.testing.DefaultTestSuiteDescriptor;
 import org.gradle.api.internal.tasks.testing.TestCompleteEvent;
@@ -28,16 +25,10 @@
 import org.gradle.api.internal.tasks.testing.TestStartEvent;
 import org.gradle.api.tasks.testing.TestResult;
 import org.gradle.internal.id.IdGenerator;
-<<<<<<< HEAD
-import org.gradle.internal.time.TimeProvider;
+import org.gradle.internal.time.Clock;
 import org.testng.ISuite;
 import org.testng.ISuiteListener;
 import org.testng.ITestClass;
-=======
-import org.gradle.internal.time.Clock;
-import org.testng.ISuite;
-import org.testng.ISuiteListener;
->>>>>>> f7b54ff3
 import org.testng.ITestContext;
 import org.testng.ITestListener;
 import org.testng.ITestNGMethod;
@@ -101,7 +92,7 @@
             testInternal = new DefaultTestClassDescriptor(idGenerator.generateId(), testClass.getName());
             testClassId.put(testClass, testInternal.getId());
         }
-        resultProcessor.started(testInternal, new TestStartEvent(timeProvider.getCurrentTime()));
+        resultProcessor.started(testInternal, new TestStartEvent(clock.getCurrentTime()));
     }
 
     @Override
@@ -110,7 +101,7 @@
         synchronized (lock) {
             id = testClassId.remove(testClass);
         }
-        resultProcessor.completed(id, new TestCompleteEvent(timeProvider.getCurrentTime()));
+        resultProcessor.completed(id, new TestCompleteEvent(clock.getCurrentTime()));
     }
 
     @Override
