--- conflicted
+++ resolved
@@ -323,20 +323,14 @@
 
     private void compilerSettings(project, builder) {
         def configuration = plugin('maven-compiler-plugin', project).configuration
-<<<<<<< HEAD
-        def source = configuration.source.text() ?: '1.5'
+        def source = configuration.source.text() ?: '1.8'
         builder.propertyAssignment(null, "sourceCompatibility", source)
 
-        def target = configuration.target.text() ?: '1.5'
+        def target = configuration.target.text() ?: '1.8'
         if (target != source) {
             builder.propertyAssignment(null, "targetCompatibility", target)
         }
 
-=======
-        def settings = new StringBuilder()
-        settings.append "sourceCompatibility = ${configuration.source.text() ?: '1.8'}\n"
-        settings.append "${indent}targetCompatibility = ${configuration.target.text() ?: '1.8'}\n"
->>>>>>> 0cfb2468
         def encoding = project.properties.'project.build.sourceEncoding'.text()
         if (encoding) {
             builder.taskPropertyAssignment(null, "JavaCompile", "options.encoding", encoding)
