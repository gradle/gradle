/*
 * Copyright 2012 the original author or authors.
 *
 * Licensed under the Apache License, Version 2.0 (the "License");
 * you may not use this file except in compliance with the License.
 * You may obtain a copy of the License at
 *
 *      http://www.apache.org/licenses/LICENSE-2.0
 *
 * Unless required by applicable law or agreed to in writing, software
 * distributed under the License is distributed on an "AS IS" BASIS,
 * WITHOUT WARRANTIES OR CONDITIONS OF ANY KIND, either express or implied.
 * See the License for the specific language governing permissions and
 * limitations under the License.
 */

package org.gradle.api.plugins.quality.internal

import org.gradle.api.InvalidUserDataException
import org.gradle.api.NamedDomainObjectSet
import org.gradle.api.file.FileCollection
import org.gradle.api.plugins.quality.internal.findbugs.FindBugsSpecBuilder
import org.gradle.api.plugins.quality.internal.findbugs.FindBugsXmlReportImpl
import org.gradle.api.reporting.SingleFileReport
import org.gradle.api.reporting.internal.CustomizableHtmlReportImpl
import org.gradle.api.resources.TextResource
import org.gradle.test.fixtures.file.TestNameTestDirectoryProvider
import org.junit.Rule
import spock.lang.Issue
import spock.lang.Specification

class FindBugsSpecBuilderTest extends Specification {
    @Rule TestNameTestDirectoryProvider tempFolder = new TestNameTestDirectoryProvider()

    FileCollection classes = Mock()
    FindBugsSpecBuilder builder = new FindBugsSpecBuilder(classes)

    def setup(){
        classes.getFiles() >> []
    }

    def "fails with empty classes Collection"() {
        when:
        new FindBugsSpecBuilder(null)

        then:
        thrown(InvalidUserDataException)

        when:
        new FindBugsSpecBuilder(classes)

        then:
        classes.empty >> true
        thrown(InvalidUserDataException)
    }

    def "with reports disabled"() {
        setup:
        NamedDomainObjectSet enabledReportSet = Mock()
        FindBugsReportsImpl report = Mock()

        report.enabled >> enabledReportSet
        enabledReportSet.empty >> true

        when:
        builder.configureReports(report)
        def spec = builder.build()

        then:
        !spec.arguments.contains("-outputFile")
    }

    def "with debugging"() {
        when:
        builder.withDebugging(debug)
        def spec = builder.build()

        then:
        spec.debugEnabled == debug

        where:
        debug << [false, true]
    }

    def "more than 1 enabled report throws exception"() {
        setup:
        NamedDomainObjectSet enabledReportSet = Mock()
        FindBugsReportsImpl report = Mock()
        report.enabled >> enabledReportSet
        enabledReportSet.empty >> false
        enabledReportSet.size() >> 2

        when:
        builder.configureReports(report)
        builder.build()

        then:
        def e = thrown(InvalidUserDataException)
        e.message == "FindBugs tasks can only have one report enabled, however more than one report was enabled. You need to disable all but one of them."
    }

    def "with report configured"() {
        setup:
        SingleFileReport singleReport = Mock()
        File destination = Mock()
        NamedDomainObjectSet enabledReportSet = Mock()
        FindBugsReportsImpl report = Mock()

        report.enabled >> enabledReportSet
        report.firstEnabled >> singleReport
        singleReport.name >> reportType
        destination.absolutePath >> "/absolute/report/output"
        singleReport.destination >> destination
        enabledReportSet.empty >> false
        enabledReportSet.size() >> 1


        when:
        builder.configureReports(report)
        def args = builder.build().arguments

        then:
        args.contains("-$reportType".toString())
        args.contains("-outputFile")
        args.contains(destination.absolutePath)

        where:
        reportType << ["xml", "html", "emacs", "text"]
    }

    def "with xml with messages report configured"() {
        setup:
        FindBugsXmlReportImpl singleReport = Mock()
        File destination = Mock()
        NamedDomainObjectSet enabledReportSet = Mock()
        FindBugsReportsImpl report = Mock()

        report.enabled >> enabledReportSet
        report.firstEnabled >> singleReport
        singleReport.withMessages >> withMessages
        singleReport.name >> "xml"
        destination.absolutePath >> "/absolute/report/output"
        singleReport.destination >> destination
        enabledReportSet.empty >> false
        enabledReportSet.size() >> 1


        when:
        builder.configureReports(report)
        def args = builder.build().arguments

        then:
        args.contains(arg.toString())
        args.contains("-outputFile")
        args.contains(destination.absolutePath)

        where:
        withMessages << [true, false]
        arg << ['-xml:withMessages', '-xml']
    }

    def "with html with custom stylesheet"() {
        setup:
        CustomizableHtmlReportImpl singleReport = Mock()
        File destination = Mock()
        NamedDomainObjectSet enabledReportSet = Mock()
        FindBugsReportsImpl report = Mock()
        File stylesheet = Mock()
        TextResource stylesheetResource = Mock()

        report.enabled >> enabledReportSet
        report.firstEnabled >> singleReport
        singleReport.stylesheet >> stylesheetResource
        singleReport.name >> "html"
        destination.absolutePath >> "/absolute/report/output"
        stylesheet.absolutePath >> "/absolute/stylesheet.xsl"
        stylesheetResource.asFile() >> stylesheet
        singleReport.destination >> destination
        enabledReportSet.empty >> false
        enabledReportSet.size() >> 1

        when:
        builder.configureReports(report)
        def args = builder.build().arguments

        then:
        args.contains('-html:/absolute/stylesheet.xsl')
        args.contains("-outputFile")
        args.contains(destination.absolutePath)
    }

    def "configure effort"() {
        when:
        def args = builder.withEffort(effort).build().arguments

        then:
        args.contains("-effort:$effort" as String)

        where:
        effort << ["min", "default", "max"]
    }

    def "detects invalid effort value"() {
        when:
        builder.withEffort("unknown")

        then:
        thrown(InvalidUserDataException)
    }

    def "configure report level"() {
        when:
        def args = builder.withReportLevel(level).build().arguments

        then:
        args.contains("-$level" as String)

        where:
        level << ["experimental", "low", "medium", "high"]
    }

    def "detects invalid report level value"() {
        when:
        builder.withReportLevel("unknown")

        then:
        thrown(InvalidUserDataException)
    }

    def "configure visitors"() {
        when:
        def args = builder.withVisitors(["Foo", "Bar"]).build().arguments.join(" ")

        then:
        args.contains("-visitors Foo,Bar")
    }

    def "configure omitVisitors"() {
        when:
        def args = builder.withOmitVisitors(["Foo", "Bar"]).build().arguments.join(" ")

        then:
        args.contains("-omitVisitors Foo,Bar")
    }

    def "configure includeFilter"() {
        def file = tempFolder.createFile("include.txt")

        when:
        def args = builder.withIncludeFilter(file).build().arguments.join(" ")

        then:
        args.contains("-include $file")
    }

    def "configure excludeFilter"() {
        def file = tempFolder.createFile("exclude.txt")

        when:
        def args = builder.withExcludeFilter(file).build().arguments.join(" ")

        then:
        args.contains("-exclude $file")
    }

    def "with extra args"() {
        when:
        def args = builder.withExtraArgs([ 'abc', 'def' ]).build().arguments

        then:
        args.containsAll([ "abc", "def" ])
    }

<<<<<<< HEAD
    def "with JVM args"() {
        when:
        def jvmArgs = builder.withJvmArgs([ '-Dabc', '-Ddef' ]).build().jvmArgs

        then:
        jvmArgs.containsAll([ "-Dabc", "-Ddef" ])
=======
    @Issue("https://github.com/gradle/gradle/issues/1307")
    def "with showProgress"() {
        when:
        def args = builder.withShowProgress(true).build().arguments

        then:
        args.contains('-progress')
    }

    @Issue("https://github.com/gradle/gradle/issues/1307")
    def "does not add progress arg by default"() {
        when:
        def args = builder.build().arguments

        then:
        !args.contains('-progress')
>>>>>>> fe531d4a
    }
}<|MERGE_RESOLUTION|>--- conflicted
+++ resolved
@@ -271,14 +271,14 @@
         args.containsAll([ "abc", "def" ])
     }
 
-<<<<<<< HEAD
     def "with JVM args"() {
         when:
-        def jvmArgs = builder.withJvmArgs([ '-Dabc', '-Ddef' ]).build().jvmArgs
-
-        then:
-        jvmArgs.containsAll([ "-Dabc", "-Ddef" ])
-=======
+        def jvmArgs = builder.withJvmArgs(['-Dabc', '-Ddef']).build().jvmArgs
+
+        then:
+        jvmArgs.containsAll(["-Dabc", "-Ddef"])
+    }
+
     @Issue("https://github.com/gradle/gradle/issues/1307")
     def "with showProgress"() {
         when:
@@ -295,6 +295,5 @@
 
         then:
         !args.contains('-progress')
->>>>>>> fe531d4a
     }
 }