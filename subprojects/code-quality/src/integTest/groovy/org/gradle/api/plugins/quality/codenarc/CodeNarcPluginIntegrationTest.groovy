/*
 * Copyright 2018 the original author or authors.
 *
 * Licensed under the Apache License, Version 2.0 (the "License");
 * you may not use this file except in compliance with the License.
 * You may obtain a copy of the License at
 *
 *      http://www.apache.org/licenses/LICENSE-2.0
 *
 * Unless required by applicable law or agreed to in writing, software
 * distributed under the License is distributed on an "AS IS" BASIS,
 * WITHOUT WARRANTIES OR CONDITIONS OF ANY KIND, either express or implied.
 * See the License for the specific language governing permissions and
 * limitations under the License.
 */
package org.gradle.api.plugins.quality.codenarc

import org.gradle.api.plugins.quality.CodeNarcPlugin
import org.gradle.integtests.fixtures.WellBehavedPluginTest

class CodeNarcPluginIntegrationTest extends WellBehavedPluginTest {
    @Override
    String getPluginName() {
        return "codenarc"
    }

    @Override
    String getMainTask() {
        return "check"
    }

    def setup() {
        writeBuildFile()
        writeConfigFile()
    }

    def "adds codenarc task for each source set"() {
        given:
        buildFile << '''
            sourceSets {
                other {
                    groovy
                }
            }
            def assertTaskConfiguration(taskName, sourceSet) {
                def task = project.tasks.findByName(taskName)
                assert task instanceof CodeNarc
                task.with {
                    assert description == "Run CodeNarc analysis for ${sourceSet.name} classes"
<<<<<<< HEAD
                    assert source as List == sourceSet.groovy as List
=======
                    assert source as List == sourceSet.groovy  as List
>>>>>>> bd94d62f
                    assert codenarcClasspath == project.configurations.codenarc
                    assert config.inputFiles.singleFile == project.file("config/codenarc/codenarc.xml")
                    assert configFile == project.file("config/codenarc/codenarc.xml")
                    assert maxPriority1Violations == 0
                    assert maxPriority2Violations == 0
                    assert maxPriority3Violations == 0
                    assert reports.enabled*.name == ["html"]
                    assert reports.html.outputLocation.asFile.get() == project.file("build/reports/codenarc/${sourceSet.name}.html")
                    assert ignoreFailures == false
                }
            }
            assertTaskConfiguration('codenarcMain', project.sourceSets.main)
            assertTaskConfiguration('codenarcTest', project.sourceSets.test)
            assertTaskConfiguration('codenarcOther', project.sourceSets.other)
        '''.stripIndent()

        expect:
        succeeds 'help'
    }

    def "adds codenarc tasks from each source sets to check lifecycle task"() {
        given:
        buildFile << '''
            sourceSets {
                other {
                    groovy
                }
            }
            task codenarcCustom(type: CodeNarc)
        '''.stripIndent()

        when:
        succeeds 'check'

        then:
        executed(":codenarcMain")
        executed(":codenarcTest")
        executed(":codenarcOther")
        notExecuted(":codenarcCustom")
    }

    def "can customize per-source-set tasks via extension"() {
        given:
        buildFile << '''
            sourceSets {
                other {
                    groovy
                }
            }
            codenarc {
                configFile = project.file("codenarc-config")
                maxPriority1Violations = 10
                maxPriority2Violations = 50
                maxPriority3Violations = 200
                reportFormat = "xml"
                reportsDir = project.file("codenarc-reports")
                ignoreFailures = true
            }
            def hasCustomizedSettings(taskName, sourceSet) {
                def task = project.tasks.findByName(taskName)
                assert task instanceof CodeNarc
                task.with {
                    assert description == "Run CodeNarc analysis for ${sourceSet.name} classes"
                    assert source as List == sourceSet.groovy as List
                    assert codenarcClasspath == project.configurations.codenarc
                    assert config.inputFiles.singleFile == project.file("codenarc-config")
                    assert configFile == project.file("codenarc-config")
                    assert maxPriority1Violations == 10
                    assert maxPriority2Violations == 50
                    assert maxPriority3Violations == 200
                    assert reports.enabled*.name == ["xml"]
                    assert reports.xml.outputLocation.asFile.get() == project.file("codenarc-reports/${sourceSet.name}.xml")
                    assert ignoreFailures == true
                }
            }
            hasCustomizedSettings('codenarcMain', project.sourceSets.main)
            hasCustomizedSettings('codenarcTest', project.sourceSets.test)
            hasCustomizedSettings('codenarcOther', project.sourceSets.other)
        '''.stripIndent()

        expect:
        succeeds 'help'
    }

    def "can customize which tasks are added to check lifecycle task"() {
        given:
        buildFile << '''
            sourceSets {
                other {
                    groovy
                }
            }
            task codenarcCustom(type: CodeNarc)
            codenarc {
                sourceSets = [project.sourceSets.main]
            }
        '''.stripIndent()

        when:
        succeeds 'check'

        then:
        executed(':codenarcMain')
        notExecuted(':codenarcTest')
        notExecuted(':codenarcOther')
        notExecuted(':codenarcCustom')
    }

    def "can use legacy configFile extension property"() {
        given:
        buildFile << '''
            codenarc {
                configFile = project.file("codenarc-config")
            }
            assert project.codenarc.configFile == project.file("codenarc-config") // computed property
            assert project.tasks.codenarcMain.configFile == project.file("codenarc-config")
            assert project.tasks.codenarcTest.configFile == project.file("codenarc-config")
        '''.stripIndent()

        expect:
        succeeds 'help'
    }

    def "allows configuring tool dependencies explicitly via #method"(String method, String buildScriptSnippet) {
        expect: //defaults exist and can be inspected
        succeeds("dependencies", "--configuration", "codenarc")
        output.contains "org.codenarc:CodeNarc:${CodeNarcPlugin.DEFAULT_CODENARC_VERSION}"

        when:
        buildFile << buildScriptSnippet

        then:
        succeeds("dependencies", "--configuration", "codenarc")
        output.contains "org.codenarc:CodeNarc:0.17"
        !output.contains("FAILED")

        where:
        method         | buildScriptSnippet
        'dependencies' | "dependencies { codenarc 'org.codenarc:CodeNarc:0.17' }"
        'toolVersion'  | "codenarc { toolVersion '0.17' } "
    }

    private void writeBuildFile() {
        file("build.gradle") << """
            apply plugin: "groovy"
            apply plugin: "codenarc"

            ${mavenCentralRepository()}

            dependencies {
                implementation localGroovy()
            }
        """.stripIndent()
    }

    private void writeConfigFile() {
        file("config/codenarc/codenarc.xml") << """
            <ruleset xmlns="http://codenarc.org/ruleset/1.0"
                    xmlns:xsi="http://www.w3.org/2001/XMLSchema-instance"
                    xsi:schemaLocation="http://codenarc.org/ruleset/1.0 http://codenarc.org/ruleset-schema.xsd"
                    xsi:noNamespaceSchemaLocation="http://codenarc.org/ruleset-schema.xsd">
                <ruleset-ref path="rulesets/naming.xml"/>
            </ruleset>
        """.stripIndent()
    }
}<|MERGE_RESOLUTION|>--- conflicted
+++ resolved
@@ -47,11 +47,7 @@
                 assert task instanceof CodeNarc
                 task.with {
                     assert description == "Run CodeNarc analysis for ${sourceSet.name} classes"
-<<<<<<< HEAD
-                    assert source as List == sourceSet.groovy as List
-=======
                     assert source as List == sourceSet.groovy  as List
->>>>>>> bd94d62f
                     assert codenarcClasspath == project.configurations.codenarc
                     assert config.inputFiles.singleFile == project.file("config/codenarc/codenarc.xml")
                     assert configFile == project.file("config/codenarc/codenarc.xml")
