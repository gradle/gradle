/*
 * Copyright 2012 the original author or authors.
 *
 * Licensed under the Apache License, Version 2.0 (the "License");
 * you may not use this file except in compliance with the License.
 * You may obtain a copy of the License at
 *
 *      http://www.apache.org/licenses/LICENSE-2.0
 *
 * Unless required by applicable law or agreed to in writing, software
 * distributed under the License is distributed on an "AS IS" BASIS,
 * WITHOUT WARRANTIES OR CONDITIONS OF ANY KIND, either express or implied.
 * See the License for the specific language governing permissions and
 * limitations under the License.
 */

package org.gradle

import groovy.io.FileType
import org.gradle.test.fixtures.file.TestFile

import static org.hamcrest.Matchers.containsString

class AllDistributionIntegrationSpec extends DistributionIntegrationSpec {

    @Override
    String getDistributionLabel() {
        "all"
    }

    @Override
    int getLibJarsCount() {
<<<<<<< HEAD
        173
=======
        157
>>>>>>> e08ecb68
    }

    def allZipContents() {
        given:
        TestFile contentsDir = unpackDistribution()

        expect:
        checkMinimalContents(contentsDir)

        // Source
        contentsDir.file('src').eachFile { TestFile file -> file.assertIsDir() }
        contentsDir.file('src/core/org/gradle/api/Project.java').assertIsFile()
        contentsDir.file('src/core/org/gradle/initialization/buildsrc/defaultBuildSourceScript.txt').assertIsFile()
        contentsDir.file('src/ui/org/gradle/gradleplugin/userinterface/swing/standalone/BlockingApplication.java').assertIsFile()
        contentsDir.file('src/wrapper/org/gradle/wrapper/WrapperExecutor.java').assertIsFile()

        // Samples
        contentsDir.file('samples/java/quickstart/build.gradle').assertIsFile()

        def buildAndGradleDirs = []
        contentsDir.file('samples').eachFileRecurse(FileType.DIRECTORIES) {
            if (it.name == "build" || it.name == ".gradle") {
                buildAndGradleDirs << it
            }
        }
        buildAndGradleDirs.empty

        // Javadoc
        contentsDir.file('docs/javadoc/index.html').assertIsFile()
        contentsDir.file('docs/javadoc/index.html').assertContents(containsString("Gradle API ${version}"))
        contentsDir.file('docs/javadoc/org/gradle/api/Project.html').assertIsFile()

        // Groovydoc
        contentsDir.file('docs/groovydoc/index.html').assertIsFile()
        contentsDir.file('docs/groovydoc/org/gradle/api/Project.html').assertIsFile()
        contentsDir.file('docs/groovydoc/org/gradle/api/tasks/bundling/Zip.html').assertIsFile()

        // Userguide
        contentsDir.file('docs/userguide/userguide.html').assertIsFile()
        contentsDir.file('docs/userguide/userguide.html').assertContents(containsString("<h3 class=\"releaseinfo\">Version ${version}</h3>"))
        contentsDir.file('docs/userguide/userguide_single.html').assertIsFile()
        contentsDir.file('docs/userguide/userguide_single.html').assertContents(containsString("<h3 class=\"releaseinfo\">Version ${version}</h3>"))
//        contentsDir.file('docs/userguide/userguide.pdf').assertIsFile()

        // DSL reference
        contentsDir.file('docs/dsl/index.html').assertIsFile()
        contentsDir.file('docs/dsl/index.html').assertContents(containsString("<title>Gradle DSL Version ${version}</title>"))
    }

}<|MERGE_RESOLUTION|>--- conflicted
+++ resolved
@@ -30,11 +30,7 @@
 
     @Override
     int getLibJarsCount() {
-<<<<<<< HEAD
-        173
-=======
-        157
->>>>>>> e08ecb68
+        159
     }
 
     def allZipContents() {
