--- conflicted
+++ resolved
@@ -457,11 +457,7 @@
                 attributes {
                     attribute(
                         LibraryElements.LIBRARY_ELEMENTS_ATTRIBUTE,
-<<<<<<< HEAD
-                        objects.named(LibraryElements::class.java, LibraryElements.JAR)
-=======
                         objects.named<LibraryElements>(LibraryElements.JAR)
->>>>>>> 73214879
                     )
                 }
             }
