--- conflicted
+++ resolved
@@ -15,11 +15,8 @@
     implementation(project(":build-option"))
     implementation(project(":core"))
     implementation(project(":core-api"))
-<<<<<<< HEAD
     implementation(project(":execution"))
-=======
     implementation(project(":configuration-cache"))
->>>>>>> ca3c73b6
     implementation(project(":file-collections"))
     implementation(project(":jvm-services"))
     implementation(project(":launcher"))
