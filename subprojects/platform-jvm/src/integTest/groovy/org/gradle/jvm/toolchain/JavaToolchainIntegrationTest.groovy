/*
 * Copyright 2022 the original author or authors.
 *
 * Licensed under the Apache License, Version 2.0 (the "License");
 * you may not use this file except in compliance with the License.
 * You may obtain a copy of the License at
 *
 *      http://www.apache.org/licenses/LICENSE-2.0
 *
 * Unless required by applicable law or agreed to in writing, software
 * distributed under the License is distributed on an "AS IS" BASIS,
 * WITHOUT WARRANTIES OR CONDITIONS OF ANY KIND, either express or implied.
 * See the License for the specific language governing permissions and
 * limitations under the License.
 */

package org.gradle.jvm.toolchain


import org.gradle.integtests.fixtures.AbstractIntegrationSpec
import org.gradle.integtests.fixtures.AvailableJavaHomes
import org.gradle.internal.jvm.Jvm
import org.gradle.internal.jvm.inspection.JvmInstallationMetadata

class JavaToolchainIntegrationTest extends AbstractIntegrationSpec {

    def "fails when using an invalid toolchain spec when #description"() {
        buildScript """
            apply plugin: "java"

<<<<<<< HEAD
            def launcher = javaToolchains.launcherFor {
                $configureInvalid
=======
            task unpackLauncher {
                doFirst {
                    javaToolchains.launcherFor {
                        $configureInvalid
                    }.getOrNull()
                }
>>>>>>> 0342102c
            }

            task unpackLauncher {
                doFirst {
                    println launcher.getOrNull()
                }
            }
        """

        when:
<<<<<<< HEAD
        run ':help'
        then:
        executedAndNotSkipped ':help'

        when:
=======
>>>>>>> 0342102c
        // build error is lazy
        runAndFail ':unpackLauncher'
        then:
        failure.assertHasDocumentedCause("Using toolchain specifications without setting a language version is not supported. Consider configuring the language version. Consult the upgrading guide for further information: https://docs.gradle.org/current/userguide/upgrading_version_7.html#invalid_toolchain_specification_deprecation")

        where:
        description                                | configureInvalid
        "only vendor is configured"                | 'vendor = JvmVendorSpec.AZUL'
        "only implementation is configured"        | 'implementation = JvmImplementation.J9'
        "vendor and implementation are configured" | 'vendor = JvmVendorSpec.AZUL; implementation = JvmImplementation.J9'
    }

    def "do not nag user when toolchain spec is valid (#description)"() {
        def jdkMetadata = AvailableJavaHomes.getJvmInstallationMetadata(Jvm.current())

        buildScript """
            apply plugin: "java"

            javaToolchains.launcherFor {
                ${languageVersion ? "languageVersion = JavaLanguageVersion.of(${jdkMetadata.languageVersion.majorVersion})" : ""}
                ${vendor ? "vendor = JvmVendorSpec.matching('${jdkMetadata.vendor.rawVendor}')" : ""}
            }.getOrNull()
        """

        when:
        withInstallations(jdkMetadata).run ':help'

        then:
        executedAndNotSkipped ':help'

        where:
        description                                 | languageVersion | vendor
        "configured with language version"          | true            | false
        "configured not only with language version" | true            | true
        "unconfigured"                              | false           | false
    }

    def "identify whether #tool toolchain corresponds to the #current JVM"() {
        def jdkMetadata = AvailableJavaHomes.getJvmInstallationMetadata(jvm as Jvm)

        buildScript """
            apply plugin: "java"

            def tool = javaToolchains.${toolMethod} {
                languageVersion = JavaLanguageVersion.of(${jdkMetadata.languageVersion.majorVersion})
            }.get()

            println("Toolchain isCurrentJvm=" + tool.metadata.isCurrentJvm())
        """

        when:
        withInstallations(jdkMetadata).run ':help'

        then:
        outputContains("Toolchain isCurrentJvm=${isCurrentJvm}")

        where:
        tool          | isCurrentJvm | jvm
        "compiler"    | true         | Jvm.current()
        "compiler"    | false        | AvailableJavaHomes.differentVersion
        "launcher"    | true         | Jvm.current()
        "launcher"    | false        | AvailableJavaHomes.differentVersion
        "javadocTool" | true         | Jvm.current()
        "javadocTool" | false        | AvailableJavaHomes.differentVersion

        and:
        toolMethod = "${tool}For"
        current = (isCurrentJvm ? "current" : "non-current")
    }

    def "fails when trying to change java extension toolchain spec property after it has been used to resolve a toolchain"() {
        def jdkMetadata1 = AvailableJavaHomes.getJvmInstallationMetadata(Jvm.current())
        def jdkMetadata2 = AvailableJavaHomes.getJvmInstallationMetadata(AvailableJavaHomes.differentVersion)

        buildScript """
            apply plugin: "java"

            java {
                toolchain {
                    languageVersion = JavaLanguageVersion.of(${jdkMetadata1.languageVersion.majorVersion})
                }
            }

            project.getExtensions().getByType(JavaToolchainService.class)
                .launcherFor(java.toolchain)
                .get()

            java.toolchain.languageVersion.set(JavaLanguageVersion.of(${jdkMetadata2.languageVersion.majorVersion}))
        """

        when:
        withInstallations(jdkMetadata1, jdkMetadata2).runAndFail ':customTask'

        then:
        failure.assertHasCause("The value for property 'languageVersion' is final and cannot be changed any further")
    }

    def "fails when trying to change captured toolchain spec property after it has been used to resolve a toolchain"() {
        def jdkMetadata1 = AvailableJavaHomes.getJvmInstallationMetadata(Jvm.current())
        def jdkMetadata2 = AvailableJavaHomes.getJvmInstallationMetadata(AvailableJavaHomes.differentVersion)
        buildScript """
            import java.util.concurrent.atomic.AtomicReference
            import org.gradle.jvm.toolchain.JavaToolchainSpec

            apply plugin: "java"

            def toolchainSpecRef = new AtomicReference<JavaToolchainSpec>(null)

            javaToolchains.launcherFor {
                toolchainSpecRef.set(delegate)
                languageVersion = JavaLanguageVersion.of(${jdkMetadata1.languageVersion.majorVersion})
            }.get()

            toolchainSpecRef.get().languageVersion.set(JavaLanguageVersion.of(${jdkMetadata2.languageVersion.majorVersion}))
        """

        when:
        withInstallations(jdkMetadata1, jdkMetadata2).runAndFail ':help'

        then:
        failure.assertHasCause("The value for property 'languageVersion' is final and cannot be changed any further")
    }

    private withInstallations(JvmInstallationMetadata... jdkMetadata) {
        def installationPaths = jdkMetadata.collect { it.javaHome.toAbsolutePath().toString() }.join(",")
        executer
            .withArgument("-Porg.gradle.java.installations.paths=" + installationPaths)
        this
    }
}<|MERGE_RESOLUTION|>--- conflicted
+++ resolved
@@ -28,35 +28,16 @@
         buildScript """
             apply plugin: "java"
 
-<<<<<<< HEAD
-            def launcher = javaToolchains.launcherFor {
-                $configureInvalid
-=======
             task unpackLauncher {
                 doFirst {
                     javaToolchains.launcherFor {
                         $configureInvalid
                     }.getOrNull()
                 }
->>>>>>> 0342102c
-            }
-
-            task unpackLauncher {
-                doFirst {
-                    println launcher.getOrNull()
-                }
             }
         """
 
         when:
-<<<<<<< HEAD
-        run ':help'
-        then:
-        executedAndNotSkipped ':help'
-
-        when:
-=======
->>>>>>> 0342102c
         // build error is lazy
         runAndFail ':unpackLauncher'
         then:
