import com.android.build.api.dsl.ApplicationBaseFlavor
import com.android.build.api.dsl.ApplicationVariantDimension

plugins {
    id("com.android.library")
    kotlin("multiplatform")
}

android {
    compileSdk = 30
    buildToolsVersion = "30.0.2"
    defaultConfig {
<<<<<<< HEAD
        minSdkVersion(16)
        targetSdkVersion(30)
=======
        minSdk = 16
        targetSdk = 30
        (this as ApplicationBaseFlavor).versionCode = 1
        (this as ApplicationBaseFlavor).versionName = "1.0"
>>>>>>> d3c5e1ad
    }
    flavorDimensions.add("org.gradle.example.my-own-flavor")
    productFlavors {
        create("demo") {
<<<<<<< HEAD
            setDimension("org.gradle.example.my-own-flavor")
        }
        create("full") {
            setDimension("org.gradle.example.my-own-flavor")
=======
            dimension = "org.gradle.example.my-own-flavor"
            (this as ApplicationVariantDimension).versionNameSuffix = "-demo"
        }
        create("full") {
            dimension = "org.gradle.example.my-own-flavor"
            (this as ApplicationVariantDimension).versionNameSuffix = "-full"
>>>>>>> d3c5e1ad
        }
    }

}

kotlin {
    // jvm()
    js()
    macosX64()
    linuxX64()
    android {
        publishLibraryVariants("fullRelease", "demoRelease",
                "fullDebug", "demoDebug")
    }
}

dependencies {
    "commonMainImplementation"(kotlin("stdlib-common"))
    // "jvmMainImplementation"(kotlin("stdlib"))
    "androidMainImplementation"(kotlin("stdlib"))
    "jsMainImplementation"(kotlin("stdlib-js"))
}

afterEvaluate {
    publishing {
        publications.forEach { println("Koltin-Native publication: ${it.name}") }
    }
}<|MERGE_RESOLUTION|>--- conflicted
+++ resolved
@@ -10,32 +10,20 @@
     compileSdk = 30
     buildToolsVersion = "30.0.2"
     defaultConfig {
-<<<<<<< HEAD
-        minSdkVersion(16)
-        targetSdkVersion(30)
-=======
         minSdk = 16
         targetSdk = 30
         (this as ApplicationBaseFlavor).versionCode = 1
         (this as ApplicationBaseFlavor).versionName = "1.0"
->>>>>>> d3c5e1ad
     }
     flavorDimensions.add("org.gradle.example.my-own-flavor")
     productFlavors {
         create("demo") {
-<<<<<<< HEAD
-            setDimension("org.gradle.example.my-own-flavor")
-        }
-        create("full") {
-            setDimension("org.gradle.example.my-own-flavor")
-=======
             dimension = "org.gradle.example.my-own-flavor"
             (this as ApplicationVariantDimension).versionNameSuffix = "-demo"
         }
         create("full") {
             dimension = "org.gradle.example.my-own-flavor"
             (this as ApplicationVariantDimension).versionNameSuffix = "-full"
->>>>>>> d3c5e1ad
         }
     }
 
