--- conflicted
+++ resolved
@@ -92,11 +92,7 @@
     }
 
     @Issue('https://plugins.gradle.org/plugin/nebula.lint')
-<<<<<<< HEAD
     @ToBeFixedForConfigurationCache(because = "Invocation of 'Task.project' by task ':autoLintGradle' at execution time")
-=======
-    @ToBeFixedForConfigurationCache(because = "Task.project at execution time")
->>>>>>> c789e0eb
     def 'nebula lint plugin'() {
         given:
         buildFile << """
