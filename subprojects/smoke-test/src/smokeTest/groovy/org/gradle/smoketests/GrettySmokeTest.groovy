--- conflicted
+++ resolved
@@ -61,23 +61,13 @@
         """
 
         when:
-<<<<<<< HEAD
-        def runner = runner('checkContainerUp')
-        if (grettyConfig.version != "4.0.3") {
-            runner.expectDeprecationWarning(
-                    "Internal API DependencyFactory.ClassPathNotation has been deprecated. This is scheduled to be removed in Gradle 8.0. Please use an appropriate call to DependencyHandler instead. Consult the upgrading guide for further information: https://docs.gradle.org/${GradleVersion.current().version}/userguide/upgrading_version_7.html#dependency_factory_renamed",
-                    "https://github.com/gretty-gradle-plugin/gretty/pull/263"
-=======
         def result = runner('checkContainerUp')
             .expectDeprecationWarningIf(
                 grettyVersion < new VersionNumber(4, 0, 0, null),
                 "Internal API DependencyFactory.ClassPathNotation has been deprecated. This is scheduled to be removed in Gradle 8.0. Please use an appropriate call to DependencyHandler instead. Consult the upgrading guide for further information: https://docs.gradle.org/${GradleVersion.current().version}/userguide/upgrading_version_7.html#dependency_factory_renamed",
                 "https://github.com/gretty-gradle-plugin/gretty/pull/263"
->>>>>>> cf5496d0
             )
-
-        }
-        def result = runner.build()
+            .build()
 
         then:
         result.task(':checkContainerUp').outcome == SUCCESS
