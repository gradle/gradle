--- conflicted
+++ resolved
@@ -207,16 +207,12 @@
         when:
         result = runner(false, versionNumber, 'build')
             .deprecations(KotlinDeprecations) {
-<<<<<<< HEAD
-                expectOrgGradleUtilWrapUtilDeprecation(kotlinVersion)
-=======
                 if (GradleContextualExecuter.isNotConfigCache()) {
                     expectOrgGradleUtilWrapUtilDeprecation(kotlinVersion)
                     expectProjectConventionDeprecation(kotlinVersion)
                     expectConventionTypeDeprecation(kotlinVersion)
                     expectJavaPluginConventionDeprecation(kotlinVersion)
                 }
->>>>>>> 7f205762
             }.build()
 
         then:
