--- conflicted
+++ resolved
@@ -27,14 +27,5 @@
     /**
      * Returns the result of applying the given transformer to the given file.
      */
-<<<<<<< HEAD
-    Try<ImmutableList<File>> invoke(Transformer transformer, File primaryInput, TransformationSubject subject, ArtifactTransformDependenciesProvider dependenciesProvider);
-=======
     Try<ImmutableList<File>> invoke(Transformer transformer, File primaryInput, ArtifactTransformDependenciesInternal dependencies, TransformationSubject subject);
-
-    /**
-     * Returns the result of applying the given transformer to the given file.
-     */
-    boolean hasCachedResult(Transformer transformer, File primaryInput, ArtifactTransformDependenciesInternal dependencies, TransformationSubject subject);
->>>>>>> 5e9c73a0
 }