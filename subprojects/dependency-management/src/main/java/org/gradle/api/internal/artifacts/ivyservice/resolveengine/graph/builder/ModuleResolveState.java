/*
 * Copyright 2017 the original author or authors.
 *
 * Licensed under the Apache License, Version 2.0 (the "License");
 * you may not use this file except in compliance with the License.
 * You may obtain a copy of the License at
 *
 *      http://www.apache.org/licenses/LICENSE-2.0
 *
 * Unless required by applicable law or agreed to in writing, software
 * distributed under the License is distributed on an "AS IS" BASIS,
 * WITHOUT WARRANTIES OR CONDITIONS OF ANY KIND, either express or implied.
 * See the License for the specific language governing permissions and
 * limitations under the License.
 */

package org.gradle.api.internal.artifacts.ivyservice.resolveengine.graph.builder;

import com.google.common.collect.Lists;
import com.google.common.collect.Sets;
import org.gradle.api.artifacts.ModuleIdentifier;
import org.gradle.api.artifacts.ModuleVersionIdentifier;
import org.gradle.api.artifacts.component.ComponentIdentifier;
import org.gradle.api.artifacts.component.ComponentSelector;
import org.gradle.api.artifacts.component.ModuleComponentIdentifier;
import org.gradle.api.artifacts.component.ProjectComponentIdentifier;
import org.gradle.api.attributes.AttributeContainer;
import org.gradle.api.internal.artifacts.configurations.ConflictResolution;
import org.gradle.api.internal.artifacts.ivyservice.ivyresolve.strategy.Version;
import org.gradle.api.internal.artifacts.ivyservice.ivyresolve.strategy.VersionParser;
import org.gradle.api.internal.artifacts.ivyservice.resolveengine.graph.conflicts.CandidateModule;
import org.gradle.api.internal.artifacts.ivyservice.resolveengine.graph.selectors.SelectorStateResolver;
import org.gradle.api.internal.attributes.AttributeContainerInternal;
import org.gradle.api.internal.attributes.AttributeMergingException;
import org.gradle.api.internal.attributes.ImmutableAttributes;
import org.gradle.api.internal.attributes.ImmutableAttributesFactory;
<<<<<<< HEAD
import org.gradle.internal.component.model.ComponentIdGenerator;
=======
import org.gradle.internal.component.model.ComponentGraphSpecificResolveState;
>>>>>>> 47faa22f
import org.gradle.internal.component.model.DependencyMetadata;
import org.gradle.internal.component.model.ForcingDependencyMetadata;
import org.gradle.internal.resolve.resolver.ComponentMetaDataResolver;
import org.slf4j.Logger;
import org.slf4j.LoggerFactory;

import javax.annotation.Nullable;
import java.util.ArrayList;
import java.util.Collection;
import java.util.Collections;
import java.util.Comparator;
import java.util.LinkedHashMap;
import java.util.LinkedList;
import java.util.List;
import java.util.Map;
import java.util.Set;

/**
 * Resolution state for a given module.
 */
class ModuleResolveState implements CandidateModule {
    private static final Logger LOGGER = LoggerFactory.getLogger(ModuleResolveState.class);
    private static final int MAX_SELECTION_CHANGE = 1000;

    private final ComponentMetaDataResolver metaDataResolver;
    private final ComponentIdGenerator idGenerator;
    private final ModuleIdentifier id;
    private final List<EdgeState> unattachedDependencies = new LinkedList<>();
    private final Map<ModuleVersionIdentifier, ComponentState> versions = new LinkedHashMap<>();
    private final ModuleSelectors<SelectorState> selectors;
    private final ConflictResolution conflictResolution;
    private final ImmutableAttributesFactory attributesFactory;
    private final Comparator<Version> versionComparator;
    private final VersionParser versionParser;
    final ResolveOptimizations resolveOptimizations;
    private final boolean rootModule;
    private SelectorStateResolver<ComponentState> selectorStateResolver;
    private final PendingDependencies pendingDependencies;
    private ComponentState selected;
    private ImmutableAttributes mergedConstraintAttributes = ImmutableAttributes.EMPTY;

    private AttributeMergingException attributeMergingError;
    private VirtualPlatformState platformState;
    private boolean overriddenSelection;
    private Set<VirtualPlatformState> platformOwners;
    private boolean replaced = false;
    private boolean changingSelection;
    private int selectionChangedCounter;

    ModuleResolveState(
        ComponentIdGenerator idGenerator,
        ModuleIdentifier id,
        ComponentMetaDataResolver metaDataResolver,
        ImmutableAttributesFactory attributesFactory,
        Comparator<Version> versionComparator,
        VersionParser versionParser,
        SelectorStateResolver<ComponentState> selectorStateResolver,
        ResolveOptimizations resolveOptimizations,
        boolean rootModule,
        ConflictResolution conflictResolution
    ) {
        this.idGenerator = idGenerator;
        this.id = id;
        this.metaDataResolver = metaDataResolver;
        this.attributesFactory = attributesFactory;
        this.versionComparator = versionComparator;
        this.versionParser = versionParser;
        this.resolveOptimizations = resolveOptimizations;
        this.rootModule = rootModule;
        this.pendingDependencies = new PendingDependencies(id);
        this.selectorStateResolver = selectorStateResolver;
        this.selectors = new ModuleSelectors<>(versionComparator, versionParser);
        this.conflictResolution = conflictResolution;
    }

    void setSelectorStateResolver(SelectorStateResolver<ComponentState> selectorStateResolver) {
        this.selectorStateResolver = selectorStateResolver;
    }

    void registerPlatformOwner(VirtualPlatformState owner) {
        if (platformOwners == null) {
            platformOwners = Sets.newHashSetWithExpectedSize(1);
        }
        platformOwners.add(owner);
    }

    public Set<VirtualPlatformState> getPlatformOwners() {
        return platformOwners == null ? Collections.emptySet() : platformOwners;
    }

    @Override
    public String toString() {
        return id.toString();
    }

    @Override
    public ModuleIdentifier getId() {
        return id;
    }

    @Override
    public Collection<ComponentState> getVersions() {
        if (this.versions.isEmpty()) {
            return Collections.emptyList();
        }
        Collection<ComponentState> values = this.versions.values();
        if (areAllCandidatesForSelection(values)) {
            return values;
        }
        List<ComponentState> versions = Lists.newArrayListWithCapacity(values.size());
        for (ComponentState componentState : values) {
            if (componentState.isCandidateForConflictResolution()) {
                versions.add(componentState);
            }
        }
        return versions;
    }

    public Collection<ComponentState> getAllVersions() {
        return this.versions.values();
    }

    private static boolean areAllCandidatesForSelection(Collection<ComponentState> values) {
        boolean allCandidates = true;
        for (ComponentState value : values) {
            if (!value.isCandidateForConflictResolution()) {
                allCandidates = false;
                break;
            }
        }
        return allCandidates;
    }

    @Nullable
    public ComponentState getSelected() {
        return selected;
    }

    /**
     * Selects the target component for this module for the first time.
     * Any existing versions will be evicted.
     */
    public void select(ComponentState selected) {
        assert this.selected == null;
        this.selected = selected;
        this.replaced = false;

        selectComponentAndEvictOthers(selected);
    }

    private void selectComponentAndEvictOthers(ComponentState selected) {
        for (ComponentState version : versions.values()) {
            version.evict();
        }
        selected.select();
    }

    public boolean isChangingSelection() {
        return changingSelection;
    }

    /**
     * Changes the selected target component for this module.
     */
    private void changeSelection(ComponentState newSelection) {
        assert this.selected != null;
        assert newSelection != null;
        assert this.selected != newSelection;
        assert newSelection.getModule() == this;

        changingSelection = true;

        // Remove any outgoing edges for the current selection
        selected.removeOutgoingEdges();

        this.selected = newSelection;
        this.replaced = false;

        doRestart(newSelection);
        changingSelection = false;
    }

    /**
     * Clears the current selection for the module, to prepare for conflict resolution.
     * - For the current selection, disconnect and remove any outgoing dependencies.
     * - Make all 'selected' component versions selectable.
     */
    public void clearSelection() {
        if (selected != null) {
            selected.removeOutgoingEdges();
        }
        for (ComponentState version : versions.values()) {
            if (version.isSelected()) {
                version.makeSelectable();
            }
        }

        selected = null;
        replaced = false;
    }

    /**
     * Overrides the component selection for this module, when this module has been replaced by another.
     */
    @Override
    public void replaceWith(ComponentState selected) {
        if (this.selected != null) {
            clearSelection();
        }

        assert this.selected == null;
        assert selected != null;

        if (!selected.getId().getModule().equals(getId())) {
            this.overriddenSelection = true;
        }
        this.selected = selected;
        this.replaced = computeReplaced(selected);

        doRestart(selected);
    }

    private boolean computeReplaced(ComponentState selected) {
        // This module might be resolved to a different module, through replacedBy
        return !selected.getId().getModule().equals(getId());
    }

    private void doRestart(ComponentState selected) {
        selectComponentAndEvictOthers(selected);
        for (ComponentState version : versions.values()) {
            version.restartIncomingEdges(selected);
        }
        for (SelectorState selector : selectors) {
            selector.overrideSelection(selected);
        }
        if (!unattachedDependencies.isEmpty()) {
            restartUnattachedDependencies();
        }
    }

    private void restartUnattachedDependencies() {
        if (unattachedDependencies.size() == 1) {
            EdgeState singleDependency = unattachedDependencies.get(0);
            singleDependency.restart();
        } else {
            for (EdgeState dependency : new ArrayList<>(unattachedDependencies)) {
                dependency.restart();
            }
        }
    }

    public void addUnattachedDependency(EdgeState edge) {
        unattachedDependencies.add(edge);
        edge.markUnattached();
    }

    public void removeUnattachedDependency(EdgeState edge) {
        if (unattachedDependencies.remove(edge)) {
            edge.markAttached();
        }
    }

    public ComponentState getVersion(ModuleVersionIdentifier id, ComponentIdentifier componentIdentifier) {
        assert id.getModule().equals(this.id);
        ComponentState moduleRevision = versions.get(id);
        if (moduleRevision == null) {
            moduleRevision = new ComponentState(idGenerator.nextGraphNodeId(), this, id, componentIdentifier, metaDataResolver);
            versions.put(id, moduleRevision);
        }
        return moduleRevision;
    }

    void addSelector(SelectorState selector, boolean deferSelection) {
        selectors.add(selector, deferSelection);
        mergedConstraintAttributes = appendAttributes(mergedConstraintAttributes, selector);
        if (overriddenSelection) {
            assert selected != null : "An overridden module cannot have selected == null";
            selector.overrideSelection(selected);
        }
    }

    void removeSelector(SelectorState selector, ResolutionConflictTracker conflictTracker) {
        selectors.remove(selector);
        boolean alreadyReused = selector.markForReuse();
        mergedConstraintAttributes = ImmutableAttributes.EMPTY;
        for (SelectorState selectorState : selectors) {
            mergedConstraintAttributes = appendAttributes(mergedConstraintAttributes, selectorState);
        }
        if (!alreadyReused && selectors.size() != 0 && selected != null) {
            maybeUpdateSelection(conflictTracker);
        }
    }

    public ModuleSelectors<SelectorState> getSelectors() {
        return selectors;
    }

    List<EdgeState> getUnattachedDependencies() {
        return unattachedDependencies;
    }

    ImmutableAttributes mergedConstraintsAttributes(AttributeContainer append) throws AttributeMergingException {
        if (attributeMergingError != null) {
            throw new IllegalStateException(IncompatibleDependencyAttributesMessageBuilder.buildMergeErrorMessage(this, attributeMergingError));
        }
        ImmutableAttributes attributes = ((AttributeContainerInternal) append).asImmutable();
        if (mergedConstraintAttributes.isEmpty()) {
            return attributes;
        }
        return attributesFactory.safeConcat(mergedConstraintAttributes.asImmutable(), attributes);
    }

    private ImmutableAttributes appendAttributes(ImmutableAttributes dependencyAttributes, SelectorState selectorState) {
        try {
            DependencyMetadata dependencyMetadata = selectorState.getDependencyMetadata();
            boolean constraint = dependencyMetadata.isConstraint();
            if (constraint) {
                ComponentSelector selector = dependencyMetadata.getSelector();
                ImmutableAttributes attributes = ((AttributeContainerInternal) selector.getAttributes()).asImmutable();
                dependencyAttributes = attributesFactory.safeConcat(attributes, dependencyAttributes);
            }
        } catch (AttributeMergingException e) {
            attributeMergingError = e;
        }
        return dependencyAttributes;
    }

    Set<EdgeState> getIncomingEdges() {
        Set<EdgeState> incoming = Sets.newLinkedHashSet();
        if (selected != null) {
            for (NodeState nodeState : selected.getNodes()) {
                incoming.addAll(nodeState.getIncomingEdges());
            }
        }
        return incoming;
    }

    VirtualPlatformState getPlatformState() {
        if (platformState == null) {
            platformState = new VirtualPlatformState(versionComparator, versionParser, this, resolveOptimizations);
        }
        return platformState;
    }

    boolean isVirtualPlatform() {
        return platformState != null && !platformState.getParticipatingModules().isEmpty();
    }

    void decreaseHardEdgeCount(NodeState removalSource) {
        pendingDependencies.decreaseHardEdgeCount();
        if (pendingDependencies.isPending()) {
            // Back to being a pending dependency
            // Clear remaining incoming edges, as they must be all from constraints
            if (selected != null) {
                for (NodeState node : selected.getNodes()) {
                    node.clearConstraintEdges(pendingDependencies, removalSource);
                }
            }
        }
    }

    boolean isPending() {
        return pendingDependencies.isPending();
    }

    PendingDependencies getPendingDependencies() {
        return pendingDependencies;
    }

    void registerConstraintProvider(NodeState node) {
        pendingDependencies.registerConstraintProvider(node);
    }

    void unregisterConstraintProvider(NodeState nodeState) {
        pendingDependencies.unregisterConstraintProvider(nodeState);
    }

    public void maybeUpdateSelection(ResolutionConflictTracker conflictTracker) {
        if (replaced) {
            // Never update selection for a replaced module
            return;
        }
        if (!rootModule && selectors.checkDeferSelection()) {
            // Selection deferred as we know another selector will be added soon
            return;
        }
        ComponentState newSelected = selectorStateResolver.selectBest(getId(), selectors);
        newSelected.setSelectors(selectors);
        if (selected == null) {
            // In some cases we should ignore this because the selection happens to be a known conflict
            if (!conflictTracker.hasKnownConflict(newSelected.getId())) {
                select(newSelected);
            }
        } else if (newSelected != selected) {
            if (++selectionChangedCounter > MAX_SELECTION_CHANGE) {
                // Let's ignore modules that are changing selection way too much, by keeping the highest version
                if (maybeSkipSelectionChange(newSelected)) {
                    return;
                }
            }
            changeSelection(newSelected);
        }
    }

    private boolean maybeSkipSelectionChange(ComponentState newSelected) {
        if (selectionChangedCounter == MAX_SELECTION_CHANGE + 1) {
            LOGGER.warn("The dependency resolution engine wasn't able to find a version of module {} which satisfied all requirements because the graph wasn't stable enough. " +
                "The highest version was selected in order to stabilize selection.\n" +
                "Features available in a stable graph like version alignment are not guaranteed in this case.", id);
        }
        boolean newSelectedIsProject = false;
        if (conflictResolution == ConflictResolution.preferProjectModules) {
            if (newSelected.getComponentId() instanceof ProjectComponentIdentifier) {
                // Keep the project selected
                newSelectedIsProject = true;
            }
        }
        Version newVersion = versionParser.transform(newSelected.getVersion());
        Version currentVersion = versionParser.transform(selected.getVersion());
        return !newSelectedIsProject && versionComparator.compare(newVersion, currentVersion) <= 0;
    }

    void maybeCreateVirtualMetadata(ResolveState resolveState) {
        for (ComponentState componentState : versions.values()) {
            if (componentState.getMetadataOrNull() == null) {
                // TODO LJA Using the root as the NodeState here is a bit of a cheat, investigate if we can track the proper NodeState
<<<<<<< HEAD
                componentState.setState(LenientPlatformGraphResolveState.of(idGenerator, (ModuleComponentIdentifier) componentState.getComponentId(), componentState.getId(), platformState, resolveState.getRoot(), resolveState));
=======
                componentState.setState(LenientPlatformGraphResolveState.of((ModuleComponentIdentifier) componentState.getComponentId(), componentState.getId(), platformState, resolveState.getRoot(), resolveState), ComponentGraphSpecificResolveState.EMPTY_STATE);
>>>>>>> 47faa22f
            }
        }
    }

    @Nullable
    String maybeFindForcedPlatformVersion() {
        ComponentState selected = getSelected();
        for (NodeState node : selected.getNodes()) {
            if (node.isSelected()) {
                for (EdgeState incomingEdge : node.getIncomingEdges()) {
                    DependencyMetadata dependencyMetadata = incomingEdge.getDependencyMetadata();
                    if (!(dependencyMetadata instanceof LenientPlatformDependencyMetadata) && dependencyMetadata instanceof ForcingDependencyMetadata) {
                        if (((ForcingDependencyMetadata) dependencyMetadata).isForce()) {
                            return selected.getVersion();
                        }
                    }
                }
            }
        }

        return null;
    }
}<|MERGE_RESOLUTION|>--- conflicted
+++ resolved
@@ -34,11 +34,8 @@
 import org.gradle.api.internal.attributes.AttributeMergingException;
 import org.gradle.api.internal.attributes.ImmutableAttributes;
 import org.gradle.api.internal.attributes.ImmutableAttributesFactory;
-<<<<<<< HEAD
+import org.gradle.internal.component.model.ComponentGraphSpecificResolveState;
 import org.gradle.internal.component.model.ComponentIdGenerator;
-=======
-import org.gradle.internal.component.model.ComponentGraphSpecificResolveState;
->>>>>>> 47faa22f
 import org.gradle.internal.component.model.DependencyMetadata;
 import org.gradle.internal.component.model.ForcingDependencyMetadata;
 import org.gradle.internal.resolve.resolver.ComponentMetaDataResolver;
@@ -465,11 +462,7 @@
         for (ComponentState componentState : versions.values()) {
             if (componentState.getMetadataOrNull() == null) {
                 // TODO LJA Using the root as the NodeState here is a bit of a cheat, investigate if we can track the proper NodeState
-<<<<<<< HEAD
-                componentState.setState(LenientPlatformGraphResolveState.of(idGenerator, (ModuleComponentIdentifier) componentState.getComponentId(), componentState.getId(), platformState, resolveState.getRoot(), resolveState));
-=======
-                componentState.setState(LenientPlatformGraphResolveState.of((ModuleComponentIdentifier) componentState.getComponentId(), componentState.getId(), platformState, resolveState.getRoot(), resolveState), ComponentGraphSpecificResolveState.EMPTY_STATE);
->>>>>>> 47faa22f
+                componentState.setState(LenientPlatformGraphResolveState.of(idGenerator, (ModuleComponentIdentifier) componentState.getComponentId(), componentState.getId(), platformState, resolveState.getRoot(), resolveState), ComponentGraphSpecificResolveState.EMPTY_STATE);
             }
         }
     }
