--- conflicted
+++ resolved
@@ -104,16 +104,6 @@
     }
 
     @Override
-<<<<<<< HEAD
-=======
-    public boolean hasCachedResult(File primaryInput, Transformer transformer, TransformationSubject subject) {
-        ProjectInternal producerProject = determineProducerProject(subject);
-        FileSystemLocationSnapshot snapshot = fileSystemSnapshotter.snapshot(primaryInput);
-        return determineWorkspaceProvider(producerProject).hasCachedResult(getTransformationIdentity(producerProject, snapshot, transformer));
-    }
-
-    @Override
->>>>>>> 4a92c8da
     public Try<ImmutableList<File>> invoke(Transformer transformer, File primaryInput, TransformationSubject subject, ArtifactTransformDependenciesProvider dependenciesProvider) {
         ProjectInternal producerProject = determineProducerProject(subject);
         CachingTransformationWorkspaceProvider workspaceProvider = determineWorkspaceProvider(producerProject);
