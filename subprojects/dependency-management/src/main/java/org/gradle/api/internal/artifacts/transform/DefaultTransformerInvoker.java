/*
 * Copyright 2017 the original author or authors.
 *
 * Licensed under the Apache License, Version 2.0 (the "License");
 * you may not use this file except in compliance with the License.
 * You may obtain a copy of the License at
 *
 *      http://www.apache.org/licenses/LICENSE-2.0
 *
 * Unless required by applicable law or agreed to in writing, software
 * distributed under the License is distributed on an "AS IS" BASIS,
 * WITHOUT WARRANTIES OR CONDITIONS OF ANY KIND, either express or implied.
 * See the License for the specific language governing permissions and
 * limitations under the License.
 */

package org.gradle.api.internal.artifacts.transform;

import com.google.common.collect.ImmutableList;
import com.google.common.collect.ImmutableSortedMap;
import org.gradle.api.artifacts.transform.ArtifactTransformDependencies;
import org.gradle.api.artifacts.transform.TransformInvocationException;
import org.gradle.api.file.FileCollection;
import org.gradle.api.file.RelativePath;
import org.gradle.api.internal.file.collections.ImmutableFileCollection;
import org.gradle.caching.BuildCacheKey;
import org.gradle.caching.internal.origin.OriginMetadata;
import org.gradle.internal.Try;
import org.gradle.internal.UncheckedException;
import org.gradle.internal.change.Change;
import org.gradle.internal.change.ChangeVisitor;
import org.gradle.internal.change.SummarizingChangeContainer;
import org.gradle.internal.execution.CacheHandler;
import org.gradle.internal.execution.UnitOfWork;
import org.gradle.internal.execution.WorkExecutor;
import org.gradle.internal.execution.history.AfterPreviousExecutionState;
import org.gradle.internal.execution.history.changes.AbstractFingerprintChanges;
import org.gradle.internal.execution.history.changes.ExecutionStateChanges;
import org.gradle.internal.execution.history.changes.InputFileChanges;
import org.gradle.internal.execution.impl.steps.UpToDateResult;
import org.gradle.internal.file.TreeType;
import org.gradle.internal.fingerprint.CurrentFileCollectionFingerprint;
import org.gradle.internal.fingerprint.FileCollectionFingerprint;
import org.gradle.internal.fingerprint.impl.AbsolutePathFingerprintingStrategy;
import org.gradle.internal.fingerprint.impl.DefaultCurrentFileCollectionFingerprint;
import org.gradle.internal.fingerprint.impl.OutputFileCollectionFingerprinter;
import org.gradle.internal.hash.HashCode;
import org.gradle.internal.hash.Hasher;
import org.gradle.internal.hash.Hashing;
import org.gradle.internal.snapshot.FileSystemLocationSnapshot;
import org.gradle.internal.snapshot.FileSystemSnapshotter;
import org.gradle.internal.snapshot.impl.ImplementationSnapshot;
import org.gradle.util.GFileUtils;

import java.io.File;
import java.nio.charset.StandardCharsets;
import java.nio.file.Files;
import java.nio.file.Path;
import java.time.Duration;
import java.util.List;
import java.util.Optional;
import java.util.function.Consumer;
import java.util.function.Function;
import java.util.function.Supplier;
import java.util.stream.Stream;

public class DefaultTransformerInvoker implements TransformerInvoker {

    private final FileSystemSnapshotter fileSystemSnapshotter;
    private final WorkExecutor<UpToDateResult> workExecutor;
    private final ArtifactTransformListener artifactTransformListener;
    private final TransformerExecutionHistoryRepository historyRepository;
    private final OutputFileCollectionFingerprinter outputFileCollectionFingerprinter;

    public DefaultTransformerInvoker(WorkExecutor<UpToDateResult> workExecutor,
                                     FileSystemSnapshotter fileSystemSnapshotter,
                                     ArtifactTransformListener artifactTransformListener,
                                     TransformerExecutionHistoryRepository historyRepository, OutputFileCollectionFingerprinter outputFileCollectionFingerprinter) {
        this.workExecutor = workExecutor;
        this.fileSystemSnapshotter = fileSystemSnapshotter;
        this.artifactTransformListener = artifactTransformListener;
        this.historyRepository = historyRepository;
        this.outputFileCollectionFingerprinter = outputFileCollectionFingerprinter;
    }

    @Override
    public boolean hasCachedResult(File primaryInput, Transformer transformer) {
        return historyRepository.hasCachedResult(getImmutableTransformationIdentity(primaryInput, transformer));
    }

    @Override
    public Try<ImmutableList<File>> invoke(TransformerInvocation invocation) {
        return Try.ofFailable(() ->
            doInvoke(invocation.getPrimaryInput(), invocation.getTransformer(), invocation.getSubjectBeingTransformed()).get()
        ).mapFailure(e -> wrapInTransformInvocationException(invocation, e));
    }

    private Exception wrapInTransformInvocationException(TransformerInvocation invocation, Throwable originalFailure) {
        return new TransformInvocationException(invocation.getPrimaryInput().getAbsoluteFile(), invocation.getTransformer().getImplementationClass(), originalFailure);
    }

<<<<<<< HEAD
    private Try<ImmutableList<File>> invoke(File primaryInput, Transformer transformer, TransformationSubject subject) {
        CacheKey cacheKey = getCacheKey(primaryInput, transformer);
        ImmutableList<File> results = resultHashToResult.get(cacheKey);
        if (results != null) {
            return Try.successful(results);
        }
        return fireTransformListeners(transformer, subject, () -> {
            HashCode persistentCacheKey = cacheKey.getPersistentCacheKey();
            File workspace = historyRepository.getWorkspace(primaryInput, persistentCacheKey);
            TransformerExecution execution = new TransformerExecution(primaryInput, transformer, persistentCacheKey, workspace, subject.getArtifactTransformDependencies());
            UpToDateResult outcome = producing.guardByKey(cacheKey, () -> workExecutor.execute(execution));
            Try<ImmutableList<File>> result = execution.getResult(outcome);
            result.ifSuccessful(transformerResult -> resultHashToResult.put(cacheKey, transformerResult));
            return result;
        });
    }

    private Try<ImmutableList<File>> fireTransformListeners(Transformer transformer, TransformationSubject subject, Supplier<Try<ImmutableList<File>>> execution) {
=======
    private Try<ImmutableList<File>> doInvoke(File primaryInput, Transformer transformer, TransformationSubject subject) {
        TransformationIdentity identity = getImmutableTransformationIdentity(primaryInput, transformer);
        return historyRepository.withWorkspace(identity, (identityString, workspace) -> {
            return fireTransformListeners(transformer, subject, () -> {
                TransformerExecution execution = new TransformerExecution(primaryInput, transformer, workspace, identityString, historyRepository);
                UpToDateResult outcome = workExecutor.execute(execution);
                return execution.getResult(outcome);
            });
        });
    }

    private TransformationIdentity getImmutableTransformationIdentity(File primaryInput, Transformer transformer) {
        FileSystemLocationSnapshot snapshot = fileSystemSnapshotter.snapshot(primaryInput);
        return new ImmutableTransformationIdentity(
            primaryInput.getName(),
            snapshot.getAbsolutePath(),
            snapshot.getHash(),
            transformer.getSecondaryInputHash()
        );
    }

    private Try<ImmutableList<File>> fireTransformListeners(Transformer transformer, Describable subject, Supplier<Try<ImmutableList<File>>> execution) {
>>>>>>> 3b453cef
        artifactTransformListener.beforeTransformerInvocation(transformer, subject);
        try {
            return execution.get();
        } finally {
            artifactTransformListener.afterTransformerInvocation(transformer, subject);
        }
    }

    private class TransformerExecution implements UnitOfWork {
        private static final String PRIMARY_INPUT_PROPERTY_NAME = "primaryInput";
        private static final String OUTPUT_DIRECTORY_PROPERTY_NAME = "outputDirectory";
        private static final String RESULTS_FILE_PROPERTY_NAME = "resultsFile";
        private static final String INPUT_FILE_PATH_PREFIX = "i/";
        private static final String OUTPUT_FILE_PATH_PREFIX = "o/";

        private final File primaryInput;
        private final Transformer transformer;
        private final File outputDir;
        private final File resultsFile;
<<<<<<< HEAD
        private final HashCode persistentCacheKey;
        private final ArtifactTransformDependencies artifactTransformDependencies;

        public TransformerExecution(File primaryInput, Transformer transformer, HashCode persistentCacheKey, File workspace, ArtifactTransformDependencies artifactTransformDependencies) {
=======
        private final String identityString;
        private final TransformerExecutionHistoryRepository historyRepository;
        private final ImmutableSortedMap<String, CurrentFileCollectionFingerprint> inputFileFingerprints;

        public TransformerExecution(File primaryInput, Transformer transformer, File workspace, String identityString, TransformerExecutionHistoryRepository historyRepository) {
>>>>>>> 3b453cef
            this.primaryInput = primaryInput;
            this.transformer = transformer;
            this.identityString = "transform/" + identityString;
            this.historyRepository = historyRepository;
            this.outputDir = new File(workspace, "outputDirectory");
            this.resultsFile = new File(workspace,  "results.bin");
<<<<<<< HEAD
            this.artifactTransformDependencies = artifactTransformDependencies;
=======
            CurrentFileCollectionFingerprint primaryInputFingerprint = DefaultCurrentFileCollectionFingerprint.from(ImmutableList.of(fileSystemSnapshotter.snapshot(primaryInput)), AbsolutePathFingerprintingStrategy.INCLUDE_MISSING);
            this.inputFileFingerprints = ImmutableSortedMap.<String, CurrentFileCollectionFingerprint>naturalOrder()
                .put(PRIMARY_INPUT_PROPERTY_NAME, primaryInputFingerprint)
                .build();
>>>>>>> 3b453cef
        }

        @Override
        public boolean execute() {
            GFileUtils.cleanDirectory(outputDir);
            GFileUtils.deleteFileQuietly(resultsFile);
            ImmutableList<File> result = ImmutableList.copyOf(transformer.transform(primaryInput, outputDir, artifactTransformDependencies));
            writeResultsFile(outputDir, resultsFile, result);
            return true;
        }

        private void writeResultsFile(File outputDir, File resultsFile, ImmutableList<File> result) {
            String outputDirPrefix = outputDir.getPath() + File.separator;
            String inputFilePrefix = primaryInput.getPath() + File.separator;
            Stream<String> relativePaths = result.stream().map(file -> {
                if (file.equals(outputDir)) {
                    return OUTPUT_FILE_PATH_PREFIX;
                }
                if (file.equals(primaryInput)) {
                    return INPUT_FILE_PATH_PREFIX;
                }
                String absolutePath = file.getAbsolutePath();
                if (absolutePath.startsWith(outputDirPrefix)) {
                    return OUTPUT_FILE_PATH_PREFIX + RelativePath.parse(true, absolutePath.substring(outputDirPrefix.length())).getPathString();
                }
                if (absolutePath.startsWith(inputFilePrefix)) {
                    return INPUT_FILE_PATH_PREFIX + RelativePath.parse(true, absolutePath.substring(inputFilePrefix.length())).getPathString();
                }
                throw new IllegalStateException("Invalid result path: " + absolutePath);
            });
            UncheckedException.callUnchecked(() -> Files.write(resultsFile.toPath(), (Iterable<String>) relativePaths::iterator));
        }

        public Try<ImmutableList<File>> getResult(UpToDateResult outcome) {
            if (outcome.getFailure() != null) {
                return Try.failure(outcome.getFailure());
            }
            return Try.ofFailable(() -> {
                Path transformerResultsPath = resultsFile.toPath();
                ImmutableList.Builder<File> builder = ImmutableList.builder();
                List<String> paths = Files.readAllLines(transformerResultsPath, StandardCharsets.UTF_8);
                for (String path : paths) {
                    if (path.startsWith(OUTPUT_FILE_PATH_PREFIX)) {
                        builder.add(new File(outputDir, path.substring(2)));
                    } else if (path.startsWith(INPUT_FILE_PATH_PREFIX)) {
                        builder.add(new File(primaryInput, path.substring(2)));
                    } else {
                        throw new IllegalStateException("Cannot parse result path string: " + path);
                    }
                }
                return builder.build();
            });
        }

        @Override
        public Optional<Duration> getTimeout() {
            return Optional.empty();
        }

        @Override
        public void visitOutputs(OutputVisitor outputVisitor) {
            outputVisitor.visitOutput(OUTPUT_DIRECTORY_PROPERTY_NAME, TreeType.DIRECTORY, ImmutableFileCollection.of(outputDir));
            outputVisitor.visitOutput(RESULTS_FILE_PROPERTY_NAME, TreeType.FILE, ImmutableFileCollection.of(resultsFile));
        }

        @Override
        public long markExecutionTime() {
            // TODO Handle execution time
            return 0;
        }

        @Override
        public FileCollection getLocalState() {
            return ImmutableFileCollection.of();
        }

        @Override
        public void outputsRemovedAfterFailureToLoadFromCache() {
        }

        @Override
        public CacheHandler createCacheHandler() {
            return new CacheHandler() {
                @Override
                public <T> Optional<T> load(Function<BuildCacheKey, T> loader) {
                    return Optional.empty();
                }

                @Override
                public void store(Consumer<BuildCacheKey> storer) {
                }
            };
        }

        @Override
        public void persistResult(ImmutableSortedMap<String, CurrentFileCollectionFingerprint> finalOutputs, boolean successful, OriginMetadata originMetadata) {
            if (successful) {
                historyRepository.persist(identityString,
                    originMetadata,
                    // TODO: only use implementation hash
                    ImplementationSnapshot.of(transformer.getImplementationClass().getName(), transformer.getSecondaryInputHash()),
                    inputFileFingerprints,
                    finalOutputs,
                    successful
                );
            }
        }

        @Override
        public Optional<ExecutionStateChanges> getChangesSincePreviousExecution() {
            Optional<AfterPreviousExecutionState> previousExecution = historyRepository.getPreviousExecution(identityString);
            return previousExecution.map(previous -> {
                ImmutableSortedMap<String, CurrentFileCollectionFingerprint> outputsBeforeExecution = snapshotOutputs();
                InputFileChanges inputFileChanges = new InputFileChanges(previous.getInputFileProperties(), inputFileFingerprints);
                AllOutputFileChanges outputFileChanges = new AllOutputFileChanges(previous.getOutputFileProperties(), outputsBeforeExecution);
                return new TransformerExecutionStateChanges(inputFileChanges, outputFileChanges, previous);
                }
            );
        }

        @Override
        public Optional<? extends Iterable<String>> getChangingOutputs() {
            return Optional.of(ImmutableList.of(outputDir.getAbsolutePath()));
        }


        @Override
        public ImmutableSortedMap<String, CurrentFileCollectionFingerprint> snapshotAfterOutputsGenerated() {
            return snapshotOutputs();
        }

        private ImmutableSortedMap<String, CurrentFileCollectionFingerprint> snapshotOutputs() {
            CurrentFileCollectionFingerprint outputFingerprint = outputFileCollectionFingerprinter.fingerprint(ImmutableFileCollection.of(outputDir));
            CurrentFileCollectionFingerprint resultsFileFingerprint = outputFileCollectionFingerprinter.fingerprint(ImmutableFileCollection.of(resultsFile));
            return ImmutableSortedMap.of(
                OUTPUT_DIRECTORY_PROPERTY_NAME, outputFingerprint,
                RESULTS_FILE_PROPERTY_NAME, resultsFileFingerprint);
        }

        @Override
        public String getIdentity() {
            return identityString;
        }

        @Override
        public void visitTrees(CacheableTreeVisitor visitor) {
            throw new UnsupportedOperationException("we don't cache yet");
        }

        @Override
        public String getDisplayName() {
            return transformer.getDisplayName() + ": " + primaryInput;
        }

        private class TransformerExecutionStateChanges implements ExecutionStateChanges {
            private final InputFileChanges inputFileChanges;
            private final AllOutputFileChanges outputFileChanges;
            private final AfterPreviousExecutionState afterPreviousExecutionState;

            public TransformerExecutionStateChanges(InputFileChanges inputFileChanges, AllOutputFileChanges outputFileChanges, AfterPreviousExecutionState afterPreviousExecutionState) {
                this.inputFileChanges = inputFileChanges;
                this.outputFileChanges = outputFileChanges;
                this.afterPreviousExecutionState = afterPreviousExecutionState;
            }

            @Override
            public Iterable<Change> getInputFilesChanges() {
                return ImmutableList.of();
            }

            @Override
            public void visitAllChanges(ChangeVisitor visitor) {
                new SummarizingChangeContainer(inputFileChanges, outputFileChanges).accept(visitor);
            }

            @Override
            public boolean isRebuildRequired() {
                return true;
            }

            @Override
            public AfterPreviousExecutionState getPreviousExecution() {
                return afterPreviousExecutionState;
            }
        }
    }

    private static class AllOutputFileChanges extends AbstractFingerprintChanges {

        public AllOutputFileChanges(ImmutableSortedMap<String, FileCollectionFingerprint> previous, ImmutableSortedMap<String, CurrentFileCollectionFingerprint> current) {
            super(previous, current, "Output");
        }

        @Override
        public boolean accept(ChangeVisitor visitor) {
            return accept(visitor, true);
        }
    }

    public static class ImmutableTransformationIdentity implements TransformationIdentity {
        private final String initialSubjectFileName;
        private final String primaryInputAbsolutePath;
        private final HashCode primaryInputHash;
        private final HashCode secondaryInputHash;

        public ImmutableTransformationIdentity(String initialSubjectFileName, String primaryInputAbsolutePath, HashCode primaryInputHash, HashCode secondaryInputHash) {
            this.initialSubjectFileName = initialSubjectFileName;
            this.primaryInputAbsolutePath = primaryInputAbsolutePath;
            this.primaryInputHash = primaryInputHash;
            this.secondaryInputHash = secondaryInputHash;
        }

        @Override
        public String getInitialSubjectFileName() {
            return initialSubjectFileName;
        }

        @Override
        public String getIdentity() {
            Hasher hasher = Hashing.newHasher();
            hasher.putHash(secondaryInputHash);
            hasher.putString(primaryInputAbsolutePath);
            hasher.putHash(primaryInputHash);
            return hasher.hash().toString();
        }

        @Override
        public boolean equals(Object o) {
            if (this == o) {
                return true;
            }
            if (o == null || getClass() != o.getClass()) {
                return false;
            }

            ImmutableTransformationIdentity that = (ImmutableTransformationIdentity) o;

            if (!primaryInputHash.equals(that.primaryInputHash)) {
                return false;
            }
            if (!secondaryInputHash.equals(that.secondaryInputHash)) {
                return false;
            }
            if (!initialSubjectFileName.equals(that.initialSubjectFileName)) {
                return false;
            }
            return primaryInputAbsolutePath.equals(that.primaryInputAbsolutePath);
        }

        @Override
        public int hashCode() {
            int result = primaryInputHash.hashCode();
            result = 31 * result + secondaryInputHash.hashCode();
            return result;
        }
    }
}<|MERGE_RESOLUTION|>--- conflicted
+++ resolved
@@ -99,31 +99,11 @@
         return new TransformInvocationException(invocation.getPrimaryInput().getAbsoluteFile(), invocation.getTransformer().getImplementationClass(), originalFailure);
     }
 
-<<<<<<< HEAD
-    private Try<ImmutableList<File>> invoke(File primaryInput, Transformer transformer, TransformationSubject subject) {
-        CacheKey cacheKey = getCacheKey(primaryInput, transformer);
-        ImmutableList<File> results = resultHashToResult.get(cacheKey);
-        if (results != null) {
-            return Try.successful(results);
-        }
-        return fireTransformListeners(transformer, subject, () -> {
-            HashCode persistentCacheKey = cacheKey.getPersistentCacheKey();
-            File workspace = historyRepository.getWorkspace(primaryInput, persistentCacheKey);
-            TransformerExecution execution = new TransformerExecution(primaryInput, transformer, persistentCacheKey, workspace, subject.getArtifactTransformDependencies());
-            UpToDateResult outcome = producing.guardByKey(cacheKey, () -> workExecutor.execute(execution));
-            Try<ImmutableList<File>> result = execution.getResult(outcome);
-            result.ifSuccessful(transformerResult -> resultHashToResult.put(cacheKey, transformerResult));
-            return result;
-        });
-    }
-
-    private Try<ImmutableList<File>> fireTransformListeners(Transformer transformer, TransformationSubject subject, Supplier<Try<ImmutableList<File>>> execution) {
-=======
     private Try<ImmutableList<File>> doInvoke(File primaryInput, Transformer transformer, TransformationSubject subject) {
         TransformationIdentity identity = getImmutableTransformationIdentity(primaryInput, transformer);
         return historyRepository.withWorkspace(identity, (identityString, workspace) -> {
             return fireTransformListeners(transformer, subject, () -> {
-                TransformerExecution execution = new TransformerExecution(primaryInput, transformer, workspace, identityString, historyRepository);
+                TransformerExecution execution = new TransformerExecution(primaryInput, transformer, workspace, identityString, historyRepository, subject.getArtifactTransformDependencies());
                 UpToDateResult outcome = workExecutor.execute(execution);
                 return execution.getResult(outcome);
             });
@@ -140,8 +120,7 @@
         );
     }
 
-    private Try<ImmutableList<File>> fireTransformListeners(Transformer transformer, Describable subject, Supplier<Try<ImmutableList<File>>> execution) {
->>>>>>> 3b453cef
+    private Try<ImmutableList<File>> fireTransformListeners(Transformer transformer, TransformationSubject subject, Supplier<Try<ImmutableList<File>>> execution) {
         artifactTransformListener.beforeTransformerInvocation(transformer, subject);
         try {
             return execution.get();
@@ -161,32 +140,23 @@
         private final Transformer transformer;
         private final File outputDir;
         private final File resultsFile;
-<<<<<<< HEAD
-        private final HashCode persistentCacheKey;
-        private final ArtifactTransformDependencies artifactTransformDependencies;
-
-        public TransformerExecution(File primaryInput, Transformer transformer, HashCode persistentCacheKey, File workspace, ArtifactTransformDependencies artifactTransformDependencies) {
-=======
         private final String identityString;
         private final TransformerExecutionHistoryRepository historyRepository;
         private final ImmutableSortedMap<String, CurrentFileCollectionFingerprint> inputFileFingerprints;
-
-        public TransformerExecution(File primaryInput, Transformer transformer, File workspace, String identityString, TransformerExecutionHistoryRepository historyRepository) {
->>>>>>> 3b453cef
+        private final ArtifactTransformDependencies artifactTransformDependencies;
+
+        public TransformerExecution(File primaryInput, Transformer transformer, File workspace, String identityString, TransformerExecutionHistoryRepository historyRepository, ArtifactTransformDependencies artifactTransformDependencies) {
             this.primaryInput = primaryInput;
             this.transformer = transformer;
             this.identityString = "transform/" + identityString;
             this.historyRepository = historyRepository;
             this.outputDir = new File(workspace, "outputDirectory");
             this.resultsFile = new File(workspace,  "results.bin");
-<<<<<<< HEAD
             this.artifactTransformDependencies = artifactTransformDependencies;
-=======
             CurrentFileCollectionFingerprint primaryInputFingerprint = DefaultCurrentFileCollectionFingerprint.from(ImmutableList.of(fileSystemSnapshotter.snapshot(primaryInput)), AbsolutePathFingerprintingStrategy.INCLUDE_MISSING);
             this.inputFileFingerprints = ImmutableSortedMap.<String, CurrentFileCollectionFingerprint>naturalOrder()
                 .put(PRIMARY_INPUT_PROPERTY_NAME, primaryInputFingerprint)
                 .build();
->>>>>>> 3b453cef
         }
 
         @Override
