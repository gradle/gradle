/*
 * Copyright 2017 the original author or authors.
 *
 * Licensed under the Apache License, Version 2.0 (the "License");
 * you may not use this file except in compliance with the License.
 * You may obtain a copy of the License at
 *
 *      http://www.apache.org/licenses/LICENSE-2.0
 *
 * Unless required by applicable law or agreed to in writing, software
 * distributed under the License is distributed on an "AS IS" BASIS,
 * WITHOUT WARRANTIES OR CONDITIONS OF ANY KIND, either express or implied.
 * See the License for the specific language governing permissions and
 * limitations under the License.
 */

package org.gradle.api.internal.artifacts.transform;

import com.google.common.collect.ImmutableList;
import com.google.common.collect.ImmutableSortedMap;
import org.gradle.api.UncheckedIOException;
import org.gradle.api.artifacts.component.ProjectComponentIdentifier;
import org.gradle.api.artifacts.transform.ArtifactTransform;
import org.gradle.api.artifacts.transform.TransformationException;
import org.gradle.api.file.FileCollection;
import org.gradle.api.file.RelativePath;
import org.gradle.api.internal.artifacts.dsl.dependencies.ProjectFinder;
import org.gradle.api.internal.artifacts.transform.TransformationWorkspaceProvider.TransformationWorkspace;
import org.gradle.api.internal.file.collections.ImmutableFileCollection;
import org.gradle.api.internal.project.ProjectInternal;
import org.gradle.caching.BuildCacheKey;
import org.gradle.caching.internal.origin.OriginMetadata;
import org.gradle.internal.Try;
import org.gradle.internal.UncheckedException;
import org.gradle.internal.change.Change;
import org.gradle.internal.change.ChangeVisitor;
import org.gradle.internal.change.SummarizingChangeContainer;
import org.gradle.internal.classloader.ClassLoaderHierarchyHasher;
import org.gradle.internal.execution.CacheHandler;
import org.gradle.internal.execution.UnitOfWork;
import org.gradle.internal.execution.WorkExecutor;
import org.gradle.internal.execution.history.AfterPreviousExecutionState;
import org.gradle.internal.execution.history.ExecutionHistoryStore;
import org.gradle.internal.execution.history.changes.AbstractFingerprintChanges;
import org.gradle.internal.execution.history.changes.ExecutionStateChanges;
import org.gradle.internal.execution.history.changes.InputFileChanges;
import org.gradle.internal.execution.impl.steps.UpToDateResult;
import org.gradle.internal.file.TreeType;
import org.gradle.internal.fingerprint.CurrentFileCollectionFingerprint;
import org.gradle.internal.fingerprint.FileCollectionFingerprint;
import org.gradle.internal.fingerprint.FileCollectionFingerprinter;
import org.gradle.internal.fingerprint.impl.AbsolutePathFingerprintingStrategy;
import org.gradle.internal.fingerprint.impl.DefaultCurrentFileCollectionFingerprint;
import org.gradle.internal.fingerprint.impl.OutputFileCollectionFingerprinter;
import org.gradle.internal.hash.HashCode;
import org.gradle.internal.hash.Hasher;
import org.gradle.internal.hash.Hashing;
import org.gradle.internal.snapshot.FileSystemLocationSnapshot;
import org.gradle.internal.snapshot.FileSystemSnapshotter;
import org.gradle.internal.snapshot.ValueSnapshot;
import org.gradle.internal.snapshot.impl.ImplementationSnapshot;
import org.gradle.util.GFileUtils;

import javax.annotation.Nullable;
import java.io.File;
import java.io.IOException;
import java.nio.charset.StandardCharsets;
import java.nio.file.Files;
import java.nio.file.Path;
import java.time.Duration;
import java.util.List;
import java.util.Optional;
import java.util.function.Consumer;
import java.util.function.Function;
import java.util.function.Supplier;
import java.util.stream.Stream;

public class DefaultTransformerInvoker implements TransformerInvoker {

    private final FileSystemSnapshotter fileSystemSnapshotter;
    private final WorkExecutor<UpToDateResult> workExecutor;
    private final ArtifactTransformListener artifactTransformListener;
    private final CachingTransformationWorkspaceProvider immutableTransformationWorkspaceProvider;
    private final FileCollectionFingerprinter dependencyFingerprinter;
    private final OutputFileCollectionFingerprinter outputFingerprinter;
    private final ClassLoaderHierarchyHasher classLoaderHierarchyHasher;
    private final ProjectFinder projectFinder;
    private final boolean useTransformationWorkspaces;

    public DefaultTransformerInvoker(WorkExecutor<UpToDateResult> workExecutor,
                                     FileSystemSnapshotter fileSystemSnapshotter,
                                     ArtifactTransformListener artifactTransformListener,
                                     CachingTransformationWorkspaceProvider immutableTransformationWorkspaceProvider,
                                     FileCollectionFingerprinter dependencyFingerprinter,
                                     OutputFileCollectionFingerprinter outputFileCollectionFingerprinter,
                                     ClassLoaderHierarchyHasher classLoaderHierarchyHasher,
                                     ProjectFinder projectFinder,
                                     boolean useTransformationWorkspaces) {
        this.workExecutor = workExecutor;
        this.fileSystemSnapshotter = fileSystemSnapshotter;
        this.artifactTransformListener = artifactTransformListener;
        this.immutableTransformationWorkspaceProvider = immutableTransformationWorkspaceProvider;
        this.dependencyFingerprinter = dependencyFingerprinter;
        this.outputFingerprinter = outputFileCollectionFingerprinter;
        this.classLoaderHierarchyHasher = classLoaderHierarchyHasher;
        this.projectFinder = projectFinder;
        this.useTransformationWorkspaces = useTransformationWorkspaces;
    }

    @Override
<<<<<<< HEAD
    public Try<ImmutableList<File>> invoke(Transformer transformer, File primaryInput, TransformationSubject subject, ArtifactTransformDependenciesProvider dependenciesProvider) {
=======
    public boolean hasCachedResult(Transformer transformer, File primaryInput, ArtifactTransformDependenciesInternal dependencies, TransformationSubject subject) {
        CurrentFileCollectionFingerprint dependenciesFingerprint = dependencies.fingerprint(dependencyFingerprinter);
        ProjectInternal producerProject = determineProducerProject(subject);
        FileSystemLocationSnapshot snapshot = fileSystemSnapshotter.snapshot(primaryInput);
        return determineWorkspaceProvider(producerProject).hasCachedResult(getTransformationIdentity(producerProject, snapshot, transformer, dependenciesFingerprint));
    }

    @Override
    public Try<ImmutableList<File>> invoke(Transformer transformer, File primaryInput, ArtifactTransformDependenciesInternal dependencies, TransformationSubject subject) {
        CurrentFileCollectionFingerprint dependenciesFingerprint = dependencies.fingerprint(dependencyFingerprinter);
>>>>>>> 5e9c73a0
        ProjectInternal producerProject = determineProducerProject(subject);
        CachingTransformationWorkspaceProvider workspaceProvider = determineWorkspaceProvider(producerProject);
        FileSystemLocationSnapshot primaryInputSnapshot = fileSystemSnapshotter.snapshot(primaryInput);
        TransformationIdentity identity = getTransformationIdentity(producerProject, primaryInputSnapshot, transformer, dependenciesFingerprint);
        return workspaceProvider.withWorkspace(identity, (identityString, workspace) -> {
            return fireTransformListeners(transformer, subject, () -> {
                CurrentFileCollectionFingerprint primaryInputFingerprint = DefaultCurrentFileCollectionFingerprint.from(ImmutableList.of(primaryInputSnapshot), AbsolutePathFingerprintingStrategy.INCLUDE_MISSING);
                ImplementationSnapshot implementationSnapshot = ImplementationSnapshot.of(transformer.getImplementationClass(), classLoaderHierarchyHasher);
                TransformerExecution execution = new TransformerExecution(
                    transformer,
                    implementationSnapshot,
                    workspace,
                    identityString,
                    workspaceProvider.getExecutionHistoryStore(),
                    primaryInput,
                    primaryInputFingerprint,
                    dependencies,
                    dependenciesFingerprint,
                    outputFingerprinter
                );
                UpToDateResult outcome = workExecutor.execute(execution);
                return execution.getResult(outcome);
            });
        }).mapFailure(e -> wrapInTransformInvocationException(transformer.getImplementationClass(), primaryInput, e));
    }

    private Exception wrapInTransformInvocationException(Class<? extends ArtifactTransform> transformerType, File primaryInput, Throwable originalFailure) {
        return new TransformationException(primaryInput.getAbsoluteFile(), transformerType, originalFailure);
    }

    private TransformationIdentity getTransformationIdentity(@Nullable ProjectInternal project, FileSystemLocationSnapshot primaryInputSnapshot, Transformer transformer, CurrentFileCollectionFingerprint dependenciesFingerprint) {
        return project == null
            ? getImmutableTransformationIdentity(primaryInputSnapshot, transformer, dependenciesFingerprint)
            : getMutableTransformationIdentity(primaryInputSnapshot, transformer, dependenciesFingerprint);
    }

    private TransformationIdentity getImmutableTransformationIdentity(FileSystemLocationSnapshot primaryInputSnapshot, Transformer transformer, CurrentFileCollectionFingerprint dependenciesFingerprint) {
        return new ImmutableTransformationIdentity(
            primaryInputSnapshot.getAbsolutePath(),
            primaryInputSnapshot.getHash(),
            transformer.getSecondaryInputHash(),
            dependenciesFingerprint.getHash()
        );
    }

    private TransformationIdentity getMutableTransformationIdentity(FileSystemLocationSnapshot primaryInputSnapshot, Transformer transformer, CurrentFileCollectionFingerprint dependenciesFingerprint) {
        return new MutableTransformationIdentity(
            primaryInputSnapshot.getAbsolutePath(),
            transformer.getSecondaryInputHash(),
            dependenciesFingerprint.getHash()
        );
    }

    private CachingTransformationWorkspaceProvider determineWorkspaceProvider(@Nullable ProjectInternal producerProject) {
        if (producerProject == null) {
            return immutableTransformationWorkspaceProvider;
        }
        return producerProject.getServices().get(CachingTransformationWorkspaceProvider.class);
    }

    @Nullable
    private ProjectInternal determineProducerProject(TransformationSubject subject) {
        if (!useTransformationWorkspaces || !subject.getProducer().isPresent()) {
            return null;
        }
        ProjectComponentIdentifier projectComponentIdentifier = subject.getProducer().get();
        return projectFinder.findProject(projectComponentIdentifier.getBuild(), projectComponentIdentifier.getProjectPath());
    }

    private Try<ImmutableList<File>> fireTransformListeners(Transformer transformer, TransformationSubject subject, Supplier<Try<ImmutableList<File>>> execution) {
        artifactTransformListener.beforeTransformerInvocation(transformer, subject);
        try {
            return execution.get();
        } finally {
            artifactTransformListener.afterTransformerInvocation(transformer, subject);
        }
    }

    private static class TransformerExecution implements UnitOfWork {
        private static final String PRIMARY_INPUT_PROPERTY_NAME = "primaryInput";
        private static final String DEPENDENCIES_PROPERTY_NAME = "dependencies";
        private static final String SECONDARY_INPUTS_HASH_PROPERTY_NAME = "inputPropertiesHash";
        private static final String OUTPUT_DIRECTORY_PROPERTY_NAME = "outputDirectory";
        private static final String RESULTS_FILE_PROPERTY_NAME = "resultsFile";
        private static final String INPUT_FILE_PATH_PREFIX = "i/";
        private static final String OUTPUT_FILE_PATH_PREFIX = "o/";

        private final Transformer transformer;
        private final ImplementationSnapshot implementationSnapshot;
        private final TransformationWorkspace workspace;
        private final File primaryInput;
        private final String identityString;
        private final ExecutionHistoryStore executionHistoryStore;
        private final ArtifactTransformDependenciesInternal dependencies;
        private final ImmutableSortedMap<String, ValueSnapshot> inputSnapshots;
        private final ImmutableSortedMap<String, CurrentFileCollectionFingerprint> inputFileFingerprints;
        private final OutputFileCollectionFingerprinter outputFingerprinter;

        public TransformerExecution(
            Transformer transformer,
            ImplementationSnapshot implementationSnapshot,
            TransformationWorkspace workspace,
            String identityString,
            ExecutionHistoryStore executionHistoryStore,
            File primaryInput,
            CurrentFileCollectionFingerprint primaryInputFingerprint,
            ArtifactTransformDependenciesInternal dependencies,
            CurrentFileCollectionFingerprint dependenciesFingerprint,
            OutputFileCollectionFingerprinter outputFingerprinter
        ) {
            this.implementationSnapshot = implementationSnapshot;
            this.primaryInput = primaryInput;
            this.transformer = transformer;
            this.workspace = workspace;
            this.identityString = "transform/" + identityString;
            this.executionHistoryStore = executionHistoryStore;
            this.dependencies = dependencies;
            this.inputSnapshots = ImmutableSortedMap.of(
                // Emulate secondary inputs as a single property for now
                SECONDARY_INPUTS_HASH_PROPERTY_NAME, ImplementationSnapshot.of("secondary inputs", transformer.getSecondaryInputHash())
            );
            this.inputFileFingerprints = createInputFileFingerprints(primaryInputFingerprint, dependenciesFingerprint);
            this.outputFingerprinter = outputFingerprinter;
        }

        private static ImmutableSortedMap<String, CurrentFileCollectionFingerprint> createInputFileFingerprints(
            CurrentFileCollectionFingerprint primaryInputFingerprint,
            CurrentFileCollectionFingerprint dependenciesFingerprint
        ) {
            ImmutableSortedMap.Builder<String, CurrentFileCollectionFingerprint> builder = ImmutableSortedMap.naturalOrder();
            builder.put(PRIMARY_INPUT_PROPERTY_NAME, primaryInputFingerprint);
            builder.put(DEPENDENCIES_PROPERTY_NAME, dependenciesFingerprint);
            return builder.build();
        }

        @Override
        public boolean execute() {
            File outputDir = workspace.getOutputDirectory();
            File resultsFile = workspace.getResultsFile();
            GFileUtils.cleanDirectory(outputDir);
            GFileUtils.deleteFileQuietly(resultsFile);
            ImmutableList<File> result = ImmutableList.copyOf(transformer.transform(primaryInput, outputDir, dependencies));
            writeResultsFile(outputDir, resultsFile, result);
            return true;
        }

        private void writeResultsFile(File outputDir, File resultsFile, ImmutableList<File> result) {
            String outputDirPrefix = outputDir.getPath() + File.separator;
            String inputFilePrefix = primaryInput.getPath() + File.separator;
            Stream<String> relativePaths = result.stream().map(file -> {
                if (file.equals(outputDir)) {
                    return OUTPUT_FILE_PATH_PREFIX;
                }
                if (file.equals(primaryInput)) {
                    return INPUT_FILE_PATH_PREFIX;
                }
                String absolutePath = file.getAbsolutePath();
                if (absolutePath.startsWith(outputDirPrefix)) {
                    return OUTPUT_FILE_PATH_PREFIX + RelativePath.parse(true, absolutePath.substring(outputDirPrefix.length())).getPathString();
                }
                if (absolutePath.startsWith(inputFilePrefix)) {
                    return INPUT_FILE_PATH_PREFIX + RelativePath.parse(true, absolutePath.substring(inputFilePrefix.length())).getPathString();
                }
                throw new IllegalStateException("Invalid result path: " + absolutePath);
            });
            UncheckedException.callUnchecked(() -> Files.write(resultsFile.toPath(), (Iterable<String>) relativePaths::iterator));
        }

        public Try<ImmutableList<File>> getResult(UpToDateResult outcome) {
            return outcome.getFailure() == null ? Try.successful(loadResultsFile()) : Try.failure(outcome.getFailure());
        }

        private ImmutableList<File> loadResultsFile() {
            Path transformerResultsPath = workspace.getResultsFile().toPath();
            try {
                ImmutableList.Builder<File> builder = ImmutableList.builder();
                List<String> paths = Files.readAllLines(transformerResultsPath, StandardCharsets.UTF_8);
                for (String path : paths) {
                    if (path.startsWith(OUTPUT_FILE_PATH_PREFIX)) {
                        builder.add(new File(workspace.getOutputDirectory(), path.substring(2)));
                    } else if (path.startsWith(INPUT_FILE_PATH_PREFIX)) {
                        builder.add(new File(primaryInput, path.substring(2)));
                    } else {
                        throw new IllegalStateException("Cannot parse result path string: " + path);
                    }
                }
                return builder.build();
            } catch (IOException e) {
                throw new UncheckedIOException(e);
            }
        }

        @Override
        public Optional<Duration> getTimeout() {
            return Optional.empty();
        }

        @Override
        public void visitOutputs(OutputVisitor outputVisitor) {
            outputVisitor.visitOutput(OUTPUT_DIRECTORY_PROPERTY_NAME, TreeType.DIRECTORY, ImmutableFileCollection.of(workspace.getOutputDirectory()));
            outputVisitor.visitOutput(RESULTS_FILE_PROPERTY_NAME, TreeType.FILE, ImmutableFileCollection.of(workspace.getResultsFile()));
        }

        @Override
        public long markExecutionTime() {
            // TODO Handle execution time
            return 0;
        }

        @Override
        public FileCollection getLocalState() {
            return ImmutableFileCollection.of();
        }

        @Override
        public void outputsRemovedAfterFailureToLoadFromCache() {
        }

        @Override
        public CacheHandler createCacheHandler() {
            return new CacheHandler() {
                @Override
                public <T> Optional<T> load(Function<BuildCacheKey, T> loader) {
                    return Optional.empty();
                }

                @Override
                public void store(Consumer<BuildCacheKey> storer) {
                }
            };
        }

        @Override
        public void persistResult(ImmutableSortedMap<String, CurrentFileCollectionFingerprint> finalOutputs, boolean successful, OriginMetadata originMetadata) {
            if (successful) {
                executionHistoryStore.store(
                    identityString,
                    originMetadata,
                    implementationSnapshot,
                    ImmutableList.of(),
                    inputSnapshots,
                    inputFileFingerprints,
                    finalOutputs,
                    successful
                );
            }
        }

        @Override
        public Optional<ExecutionStateChanges> getChangesSincePreviousExecution() {
            Optional<AfterPreviousExecutionState> previousExecution = Optional.ofNullable(executionHistoryStore.load(identityString));
            return previousExecution.map(previous -> {
                ImmutableSortedMap<String, CurrentFileCollectionFingerprint> outputsBeforeExecution = snapshotOutputs();
                InputFileChanges inputFileChanges = new InputFileChanges(previous.getInputFileProperties(), inputFileFingerprints);
                AllOutputFileChanges outputFileChanges = new AllOutputFileChanges(previous.getOutputFileProperties(), outputsBeforeExecution);
                return new TransformerExecutionStateChanges(inputFileChanges, outputFileChanges, previous);
            });
        }

        @Override
        public Optional<? extends Iterable<String>> getChangingOutputs() {
            return Optional.of(ImmutableList.of(workspace.getOutputDirectory().getAbsolutePath(), workspace.getResultsFile().getAbsolutePath()));
        }


        @Override
        public ImmutableSortedMap<String, CurrentFileCollectionFingerprint> snapshotAfterOutputsGenerated() {
            return snapshotOutputs();
        }

        private ImmutableSortedMap<String, CurrentFileCollectionFingerprint> snapshotOutputs() {
            CurrentFileCollectionFingerprint outputFingerprint = outputFingerprinter.fingerprint(ImmutableFileCollection.of(workspace.getOutputDirectory()));
            CurrentFileCollectionFingerprint resultsFileFingerprint = outputFingerprinter.fingerprint(ImmutableFileCollection.of(workspace.getResultsFile()));
            return ImmutableSortedMap.of(
                OUTPUT_DIRECTORY_PROPERTY_NAME, outputFingerprint,
                RESULTS_FILE_PROPERTY_NAME, resultsFileFingerprint);
        }

        @Override
        public String getIdentity() {
            return identityString;
        }

        @Override
        public void visitTrees(CacheableTreeVisitor visitor) {
            throw new UnsupportedOperationException("we don't cache yet");
        }

        @Override
        public String getDisplayName() {
            return transformer.getDisplayName() + ": " + primaryInput;
        }

        private class TransformerExecutionStateChanges implements ExecutionStateChanges {
            private final InputFileChanges inputFileChanges;
            private final AllOutputFileChanges outputFileChanges;
            private final AfterPreviousExecutionState afterPreviousExecutionState;

            public TransformerExecutionStateChanges(InputFileChanges inputFileChanges, AllOutputFileChanges outputFileChanges, AfterPreviousExecutionState afterPreviousExecutionState) {
                this.inputFileChanges = inputFileChanges;
                this.outputFileChanges = outputFileChanges;
                this.afterPreviousExecutionState = afterPreviousExecutionState;
            }

            @Override
            public Iterable<Change> getInputFilesChanges() {
                return ImmutableList.of();
            }

            @Override
            public void visitAllChanges(ChangeVisitor visitor) {
                new SummarizingChangeContainer(inputFileChanges, outputFileChanges).accept(visitor);
            }

            @Override
            public boolean isRebuildRequired() {
                return true;
            }

            @Override
            public AfterPreviousExecutionState getPreviousExecution() {
                return afterPreviousExecutionState;
            }
        }
    }

    private static class AllOutputFileChanges extends AbstractFingerprintChanges {

        public AllOutputFileChanges(ImmutableSortedMap<String, FileCollectionFingerprint> previous, ImmutableSortedMap<String, CurrentFileCollectionFingerprint> current) {
            super(previous, current, "Output");
        }

        @Override
        public boolean accept(ChangeVisitor visitor) {
            return accept(visitor, true);
        }
    }

    public static class ImmutableTransformationIdentity implements TransformationIdentity {
        private final String primaryInputAbsolutePath;
        private final HashCode primaryInputHash;
        private final HashCode secondaryInputHash;
        private final HashCode dependenciesHash;

        public ImmutableTransformationIdentity(String primaryInputAbsolutePath, HashCode primaryInputHash, HashCode secondaryInputHash, HashCode dependenciesHash) {
            this.primaryInputAbsolutePath = primaryInputAbsolutePath;
            this.primaryInputHash = primaryInputHash;
            this.secondaryInputHash = secondaryInputHash;
            this.dependenciesHash = dependenciesHash;
        }

        @Override
        public String getIdentity() {
            Hasher hasher = Hashing.newHasher();
            hasher.putHash(secondaryInputHash);
            hasher.putString(primaryInputAbsolutePath);
            hasher.putHash(primaryInputHash);
            hasher.putHash(dependenciesHash);
            return hasher.hash().toString();
        }

        @Override
        public boolean equals(Object o) {
            if (this == o) {
                return true;
            }
            if (o == null || getClass() != o.getClass()) {
                return false;
            }

            ImmutableTransformationIdentity that = (ImmutableTransformationIdentity) o;

            if (!primaryInputHash.equals(that.primaryInputHash)) {
                return false;
            }
            if (!secondaryInputHash.equals(that.secondaryInputHash)) {
                return false;
            }
            if (!dependenciesHash.equals(that.dependenciesHash)) {
                return false;
            }
            return primaryInputAbsolutePath.equals(that.primaryInputAbsolutePath);
        }

        @Override
        public int hashCode() {
            int result = primaryInputHash.hashCode();
            result = 31 * result + secondaryInputHash.hashCode();
            result = 31 * result + dependenciesHash.hashCode();
            return result;
        }
    }

    public static class MutableTransformationIdentity implements TransformationIdentity {
        private final String primaryInputAbsolutePath;
        private final HashCode secondaryInputsHash;
        private final HashCode dependenciesHash;

        public MutableTransformationIdentity(String primaryInputAbsolutePath, HashCode secondaryInputsHash, HashCode dependenciesHash) {
            this.primaryInputAbsolutePath = primaryInputAbsolutePath;
            this.secondaryInputsHash = secondaryInputsHash;
            this.dependenciesHash = dependenciesHash;
        }

        @Override
        public String getIdentity() {
            Hasher hasher = Hashing.newHasher();
            hasher.putString(primaryInputAbsolutePath);
            hasher.putHash(secondaryInputsHash);
            hasher.putHash(dependenciesHash);
            return hasher.hash().toString();
        }

        @Override
        public boolean equals(Object o) {
            if (this == o) {
                return true;
            }
            if (o == null || getClass() != o.getClass()) {
                return false;
            }

            MutableTransformationIdentity that = (MutableTransformationIdentity) o;

            if (!secondaryInputsHash.equals(that.secondaryInputsHash)) {
                return false;
            }
            if (!dependenciesHash.equals(that.dependenciesHash)) {
                return false;
            }
            return primaryInputAbsolutePath.equals(that.primaryInputAbsolutePath);
        }

        @Override
        public int hashCode() {
            int result = primaryInputAbsolutePath.hashCode();
            result = 31 * result + secondaryInputsHash.hashCode();
            result = 31 * result + dependenciesHash.hashCode();
            return result;
        }
    }
}<|MERGE_RESOLUTION|>--- conflicted
+++ resolved
@@ -108,20 +108,8 @@
     }
 
     @Override
-<<<<<<< HEAD
-    public Try<ImmutableList<File>> invoke(Transformer transformer, File primaryInput, TransformationSubject subject, ArtifactTransformDependenciesProvider dependenciesProvider) {
-=======
-    public boolean hasCachedResult(Transformer transformer, File primaryInput, ArtifactTransformDependenciesInternal dependencies, TransformationSubject subject) {
-        CurrentFileCollectionFingerprint dependenciesFingerprint = dependencies.fingerprint(dependencyFingerprinter);
-        ProjectInternal producerProject = determineProducerProject(subject);
-        FileSystemLocationSnapshot snapshot = fileSystemSnapshotter.snapshot(primaryInput);
-        return determineWorkspaceProvider(producerProject).hasCachedResult(getTransformationIdentity(producerProject, snapshot, transformer, dependenciesFingerprint));
-    }
-
-    @Override
     public Try<ImmutableList<File>> invoke(Transformer transformer, File primaryInput, ArtifactTransformDependenciesInternal dependencies, TransformationSubject subject) {
         CurrentFileCollectionFingerprint dependenciesFingerprint = dependencies.fingerprint(dependencyFingerprinter);
->>>>>>> 5e9c73a0
         ProjectInternal producerProject = determineProducerProject(subject);
         CachingTransformationWorkspaceProvider workspaceProvider = determineWorkspaceProvider(producerProject);
         FileSystemLocationSnapshot primaryInputSnapshot = fileSystemSnapshotter.snapshot(primaryInput);
