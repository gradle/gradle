--- conflicted
+++ resolved
@@ -453,6 +453,18 @@
                 configurations.conf.resolutionStrategy.dependencySubstitution {
                     substitute project(":api") with module("org.utils:api:1.5")
                 }
+
+                task check(dependsOn: configurations.conf) << {
+                    def deps = configurations.conf.incoming.resolutionResult.allDependencies as List
+                    assert deps.size() == 1
+                    assert deps[0] instanceof org.gradle.api.artifacts.result.ResolvedDependencyResult
+
+                    assert deps[0].requested.matchesStrictly(projectId(":api"))
+                    assert deps[0].selected.componentId == moduleId("org.utils", "api", "1.5")
+
+                    assert !deps[0].selected.selectionReason.forced
+                    assert deps[0].selected.selectionReason.selectedByRule
+                }
             }
 """
 
@@ -828,12 +840,7 @@
         }
     }
 
-<<<<<<< HEAD
-    @Unroll
-    void "project dependency (#apiProjectVersion) vs external dependency (2.0) resolved in favor of #winner"()
-=======
     void "project dependency substituted for an external dependency participates in conflict resolution"()
->>>>>>> bf906433
     {
         mavenRepo.module("org.utils", "dep1", '2.0').publish()
         mavenRepo.module("org.utils", "dep2", '2.0').publish()
@@ -859,15 +866,8 @@
                     conf "org.utils:dep1:1.5"
                     conf "org.utils:dep1:2.0"
 
-<<<<<<< HEAD
-                configurations.conf.resolutionStrategy{
-                    dependencySubstitution {
-                        substitute module("org.utils:api:1.5") with project(":api")
-                    }
-=======
                     conf "org.utils:dep2:1.5"
                     conf "org.utils:dep2:2.0"
->>>>>>> bf906433
                 }
 
                 configurations.conf.resolutionStrategy.dependencySubstitution {
@@ -876,15 +876,6 @@
                 }
             }
 """
-<<<<<<< HEAD
-        expect:
-        succeeds "impl:check"
-
-        where:
-        apiProjectVersion | winner                                | selectedByRule
-        "1.6"             | 'projectId(":api")'                   | true
-        "3.0"             | 'projectId(":api")'                   | true
-=======
 
         when:
         run ":impl:checkDeps"
@@ -902,7 +893,6 @@
 
             }
         }
->>>>>>> bf906433
     }
 
     void "can blacklist a version"()
@@ -922,21 +912,20 @@
             configurations.conf.resolutionStrategy.dependencySubstitution {
                 substitute module('org.utils:a:1.2') with module('org.utils:a:1.4')
             }
-"""
-
-        when:
-        run "checkDeps"
-
-        then:
-        resolve.expectGraph {
-            root(":", ":depsub:") {
-                module("org.utils:b:1.3") {
-                    edge("org.utils:a:1.3", "org.utils:a:1.4").selectedByRule().byConflictResolution()
-                }
-                edge("org.utils:a:1.2", "org.utils:a:1.4")
-
-            }
-        }
+
+            task check << {
+                def modules = configurations.conf.incoming.resolutionResult.allComponents.findAll { it.id instanceof ModuleComponentIdentifier } as List
+                def a = modules.find { it.id.module == 'a' }
+                assert a.id.version == '1.4'
+                assert a.selectionReason.conflictResolution
+                assert a.selectionReason.selectedByRule
+                assert !a.selectionReason.forced
+                assert a.selectionReason.description == 'selected by rule and conflict resolution'
+            }
+"""
+
+        expect:
+        succeeds "check"
     }
 
     void "can blacklist a version that is not used"()
@@ -955,20 +944,19 @@
             configurations.conf.resolutionStrategy.dependencySubstitution {
                 substitute module('org.utils:a:1.2') with module('org.utils:a:1.2.1')
             }
-"""
-
-        when:
-        run "checkDeps"
-
-        then:
-        resolve.expectGraph {
-            root(":", ":depsub:") {
-                module("org.utils:b:1.3") {
-                    module("org.utils:a:1.3")
-                }
-                edge("org.utils:a:1.2", "org.utils:a:1.3").byConflictResolution()
-            }
-        }
+
+            task check << {
+                def modules = configurations.conf.incoming.resolutionResult.allComponents.findAll { it.id instanceof ModuleComponentIdentifier } as List
+                def a = modules.find { it.id.module == 'a' }
+                assert a.id.version == '1.3'
+                assert a.selectionReason.conflictResolution
+                assert !a.selectionReason.selectedByRule
+                assert !a.selectionReason.forced
+            }
+"""
+
+        expect:
+        succeeds "check"
     }
 
     def "can use custom versioning scheme"()
@@ -987,17 +975,18 @@
                     it.useTarget group: it.requested.group, name: it.requested.module, version: '1.3'
                 }
             }
-"""
-
-        when:
-        run "checkDeps"
-
-        then:
-        resolve.expectGraph {
-            root(":", ":depsub:") {
-                edge("org.utils:api:default", "org.utils:api:1.3").selectedByRule()
-            }
-        }
+
+            task check << {
+                def deps = configurations.conf.incoming.resolutionResult.allDependencies as List
+                assert deps.size() == 1
+                deps[0].requested.version == 'default'
+                deps[0].selected.id.version == '1.3'
+                deps[0].selected.selectionReason.selectedByRule
+            }
+"""
+
+        expect:
+        succeeds "check"
     }
 
     def "can use custom versioning scheme for transitive dependencies"()
@@ -1017,19 +1006,19 @@
                     it.useTarget group: it.requested.group, name: it.requested.module, version: '1.3'
                 }
             }
-"""
-
-        when:
-        run "checkDeps"
-
-        then:
-        resolve.expectGraph {
-            root(":", ":depsub:") {
-                module("org.utils:impl:1.3") {
-                    edge("org.utils:api:default", "org.utils:api:1.3").selectedByRule()
-                }
-            }
-        }
+
+            task check << {
+                def deps = configurations.conf.incoming.resolutionResult.allDependencies as List
+                assert deps.size() == 2
+                def api = deps.find { it.requested.module == 'api' }
+                api.requested.version == 'default'
+                api.selected.id.version == '1.3'
+                api.selected.selectionReason.selectedByRule
+            }
+"""
+
+        expect:
+        succeeds "check"
     }
 
     void "rule selects unavailable version"()
@@ -1060,8 +1049,7 @@
 """
 
         when:
-        succeeds "check"
-        fails "checkDeps"
+        fails "check", "resolveConf"
 
         then:
         failure.assertResolutionFailure(":conf")
@@ -1144,7 +1132,7 @@
 """
 
         when:
-        fails "checkDeps"
+        fails "resolveConf"
 
         then:
         failure.assertResolutionFailure(":conf")
@@ -1170,7 +1158,7 @@
 """
 
         when:
-        fails "checkDeps"
+        fails "dependencies"
 
         then:
         failure.assertHasCause("Must specify version for target of dependency substitution")
@@ -1193,7 +1181,7 @@
 """
 
         when:
-        fails "checkDeps"
+        fails "dependencies"
 
         then:
         failure.assertHasCause("Cannot convert the provided notation to an object of type ComponentSelector: :foo:bar:baz:")
@@ -1219,7 +1207,7 @@
 """
 
         when:
-        fails "checkDeps"
+        fails "dependencies"
 
         then:
         failure.assertHasCause("Must specify version for target of dependency substitution")
@@ -1241,18 +1229,26 @@
             configurations.conf.resolutionStrategy.dependencySubstitution {
                 substitute module('org.utils:a:1.2') with module('org.utils:b:2.1')
             }
-"""
-
-        when:
-        run "checkDeps"
-
-        then:
-        resolve.expectGraph {
-            root(":", ":depsub:") {
-                edge("org.utils:a:1.2", "org.utils:b:2.1").selectedByRule().byConflictResolution()
-                edge("org.utils:b:2.0", "org.utils:b:2.1")
-            }
-        }
+
+            task check << {
+                def modules = configurations.conf.incoming.resolutionResult.allComponents.findAll { it.id instanceof ModuleComponentIdentifier } as List
+                assert !modules.find { it.id.module == 'a' }
+                def b = modules.find { it.id.module == 'b' }
+                assert b.id.version == '2.1'
+                assert b.selectionReason.conflictResolution
+                assert b.selectionReason.selectedByRule
+                assert !b.selectionReason.forced
+                assert b.selectionReason.description == 'selected by rule and conflict resolution'
+            }
+"""
+
+        when:
+        succeeds "check", "dependencies"
+
+        then:
+        output.contains """conf
++--- org.utils:a:1.2 -> org.utils:b:2.1
+\\--- org.utils:b:2.0 -> 2.1"""
     }
 
     def "can substitute module group"()
@@ -1279,21 +1275,14 @@
 """
 
         when:
-        run "checkDeps"
-
-        then:
-        resolve.expectGraph {
-            root(":", ":depsub:") {
-                edge("org:a:1.0", "org:a:2.0") {
-                    byConflictResolution()
-                    module("org:c:1.0")
-                }
-                edge("foo:b:1.0", "org:b:1.0") {
-                    selectedByRule()
-                    module("org:a:2.0")
-                }
-            }
-        }
+        succeeds "dependencies"
+
+        then:
+        output.contains """
++--- org:a:1.0 -> 2.0
+|    \\--- org:c:1.0
+\\--- foo:b:1.0 -> org:b:1.0
+     \\--- org:a:2.0 (*)"""
     }
 
     def "can substitute module group, name and version"()
@@ -1317,23 +1306,15 @@
             }
 """
 
-
-        when:
-        run "checkDeps"
-
-        then:
-        resolve.expectGraph {
-            root(":", ":depsub:") {
-                edge("org:a:1.0", "org:a:2.0") {
-                    byConflictResolution()
-                    module("org:c:1.0")
-                }
-                edge("foo:bar:baz", "org:b:1.0") {
-                    selectedByRule()
-                    module("org:a:2.0")
-                }
-            }
-        }
+        when:
+        succeeds "dependencies"
+
+        then:
+        output.contains """
++--- org:a:1.0 -> 2.0
+|    \\--- org:c:1.0
+\\--- foo:bar:baz -> org:b:1.0
+     \\--- org:a:2.0 (*)"""
     }
 
     def "provides decent feedback when target module incorrectly specified"()
@@ -1351,7 +1332,7 @@
 """
 
         when:
-        fails "checkDeps"
+        fails "dependencies"
 
         then:
         failure.assertResolutionFailure(":conf").assertHasCause("Invalid format: 'foobar'")
@@ -1375,23 +1356,17 @@
             }
 """
 
-
-        when:
-        run "checkDeps"
-
-        then:
-        resolve.expectGraph {
-            root(":", ":depsub:") {
-                edge("org:a:1.0", "org:c:2.0") {
-                    byConflictResolution()
-                }
-                module("org:a:2.0") {
-                    module("org:b:2.0") {
-                        module("org:c:2.0")
-                    }
-                }
-            }
-        }
+        when:
+        succeeds "dependencies"
+
+        then:
+        output.contains """
+conf
++--- org:a:1.0 -> org:c:2.0
+\\--- org:a:2.0
+     \\--- org:b:2.0
+          \\--- org:c:2.0
+"""
     }
 
     String getCommon() {
@@ -1408,7 +1383,12 @@
 
             task jar(type: Jar) { baseName = project.name }
             artifacts { conf jar }
-        }
+
+            task resolveConf(dependsOn: configurations.conf) << { configurations.conf.files }
+        }
+
+        //resolving the configuration at the end:
+        gradle.startParameter.taskNames += 'resolveConf'
 
         def moduleId(String group, String name, String version) {
             return org.gradle.internal.component.external.model.DefaultModuleComponentIdentifier.newId(group, name, version)
