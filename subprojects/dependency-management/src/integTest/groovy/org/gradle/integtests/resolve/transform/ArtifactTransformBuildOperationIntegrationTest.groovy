--- conflicted
+++ resolved
@@ -1000,11 +1000,7 @@
         def expectedTransformId2 = new PlannedTransformStepIdentityWithoutId([
             consumerBuildPath: ":",
             consumerProjectPath: ":consumer",
-<<<<<<< HEAD
-            componentId: [buildPath: "included", projectPath: ":nested-producer"],
-=======
             componentId: [buildPath: ":included", projectPath: ":nested-producer"],
->>>>>>> ebf78f26
             sourceAttributes: [color: "blue", artifactType: "jar"],
             targetAttributes: [color: "green", artifactType: "jar"],
             capabilities: [[group: "included", name: "nested-producer", version: "unspecified"]],
@@ -1091,11 +1087,7 @@
         def expectedTransformId = new PlannedTransformStepIdentityWithoutId([
             consumerBuildPath: ":included",
             consumerProjectPath: ":consumer",
-<<<<<<< HEAD
-            componentId: [buildPath: "included", projectPath: ":producer"],
-=======
             componentId: [buildPath: ":included", projectPath: ":producer"],
->>>>>>> ebf78f26
             sourceAttributes: [color: "blue", artifactType: "jar"],
             targetAttributes: [color: "green", artifactType: "jar"],
             capabilities: [[group: "colored", name: "producer", version: "unspecified"]],
