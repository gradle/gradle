{
    "acceptedApiChanges": [
        {
            "type": "org.gradle.api.AntBuilder",
            "member": "Class org.gradle.api.AntBuilder",
            "acceptation": "org.gradle.api.AntBuilder now extends groovy.ant.AntBuilder",
            "changes": [
                "Default method has been added in implemented interface"
            ]
        },
        {
            "type": "org.gradle.api.AntBuilder",
            "member": "Superclass [removed]",
            "acceptation": "org.gradle.api.AntBuilder now extends groovy.ant.AntBuilder",
            "changes": [
                "Superclass has been removed"
            ]
        },
        {
            "type": "org.gradle.api.DefaultTask",
            "member": "Class org.gradle.api.DefaultTask",
            "acceptation": "making this class abstract makes it easier to remove boilerplate",
            "changes": [
                "Class is now abstract"
            ]
        },
        {
            "type": "org.gradle.api.artifacts.ArtifactIdentifier",
            "member": "Method org.gradle.api.artifacts.ArtifactIdentifier.getClassifier()",
            "acceptation": "Method always could return null",
            "changes": [
                "From non-null returning to null returning breaking change"
            ]
        },
        {
            "type": "org.gradle.api.artifacts.ArtifactIdentifier",
            "member": "Method org.gradle.api.artifacts.ArtifactIdentifier.getExtension()",
            "acceptation": "Method always could return null",
            "changes": [
                "From non-null returning to null returning breaking change"
            ]
        },
        {
            "type": "org.gradle.api.artifacts.DependencyArtifact",
            "member": "Method org.gradle.api.artifacts.DependencyArtifact.getClassifier()",
            "acceptation": "Method always could return null",
            "changes": [
                "From non-null returning to null returning breaking change"
            ]
        },
        {
            "type": "org.gradle.api.artifacts.DependencyArtifact",
            "member": "Method org.gradle.api.artifacts.DependencyArtifact.getExtension()",
            "acceptation": "Method always could return null",
            "changes": [
                "From non-null returning to null returning breaking change"
            ]
        },
        {
            "type": "org.gradle.api.artifacts.DependencyArtifact",
            "member": "Method org.gradle.api.artifacts.DependencyArtifact.getUrl()",
            "acceptation": "Method always could return null",
            "changes": [
                "From non-null returning to null returning breaking change"
            ]
        },
        {
            "type": "org.gradle.api.artifacts.DependencySubstitutions$Substitution",
            "member": "Method org.gradle.api.artifacts.DependencySubstitutions$Substitution.with(org.gradle.api.artifacts.component.ComponentSelector)",
            "acceptation": "Deprecated method has been removed in Gradle 8.0",
            "changes": [
                "Method has been removed"
            ]
        },
        {
            "type": "org.gradle.api.artifacts.ExternalDependency",
            "member": "Method org.gradle.api.artifacts.ExternalDependency.setForce(boolean)",
            "acceptation": "Removal of deprecated methods in Gradle 8.0",
            "changes": [
                "Method has been removed"
            ]
        },
        {
            "type": "org.gradle.api.artifacts.ResolvedArtifact",
            "member": "Method org.gradle.api.artifacts.ResolvedArtifact.getExtension()",
            "acceptation": "Method always could return null",
            "changes": [
                "From non-null returning to null returning breaking change"
            ]
        },
        {
            "type": "org.gradle.api.artifacts.VersionCatalog",
            "member": "Method org.gradle.api.artifacts.VersionCatalog.findDependency(java.lang.String)",
            "acceptation": "Removing deprecated method in Gradle 8.0",
            "changes": [
                "Method has been removed"
            ]
        },
        {
            "type": "org.gradle.api.artifacts.VersionCatalog",
            "member": "Method org.gradle.api.artifacts.VersionCatalog.getDependencyAliases()",
            "acceptation": "Removing deprecated method in Gradle 8.0",
            "changes": [
                "Method has been removed"
            ]
        },
        {
            "type": "org.gradle.api.artifacts.dsl.DependencyHandler",
            "member": "Method org.gradle.api.artifacts.dsl.DependencyHandler.registerTransform(org.gradle.api.Action)",
            "acceptation": "Legacy ArtifactTransform API has been removed",
            "changes": [
                "Method has been removed"
            ]
        },
        {
            "type": "org.gradle.api.artifacts.result.ResolvedComponentResult",
            "member": "Method org.gradle.api.artifacts.result.ResolvedComponentResult.getVariant()",
            "acceptation": "Deprecated method removed in Gradle 8.0",
            "changes": [
                "Method has been removed"
            ]
        },
        {
            "type": "org.gradle.api.artifacts.transform.ArtifactTransform",
            "member": "Class org.gradle.api.artifacts.transform.ArtifactTransform",
            "acceptation": "Legacy ArtifactTransform API has been removed",
            "changes": [
                "Class has been removed"
            ]
        },
        {
            "type": "org.gradle.api.artifacts.transform.ArtifactTransform",
            "member": "Constructor org.gradle.api.artifacts.transform.ArtifactTransform()",
            "acceptation": "Legacy ArtifactTransform API has been removed",
            "changes": [
                "Constructor has been removed"
            ]
        },
        {
            "type": "org.gradle.api.artifacts.transform.ArtifactTransform",
            "member": "Method org.gradle.api.artifacts.transform.ArtifactTransform.getOutputDirectory()",
            "acceptation": "Legacy ArtifactTransform API has been removed",
            "changes": [
                "Method has been removed"
            ]
        },
        {
            "type": "org.gradle.api.artifacts.transform.ArtifactTransform",
            "member": "Method org.gradle.api.artifacts.transform.ArtifactTransform.setOutputDirectory(java.io.File)",
            "acceptation": "Legacy ArtifactTransform API has been removed",
            "changes": [
                "Method has been removed"
            ]
        },
        {
            "type": "org.gradle.api.artifacts.transform.ArtifactTransform",
            "member": "Method org.gradle.api.artifacts.transform.ArtifactTransform.transform(java.io.File)",
            "acceptation": "Legacy ArtifactTransform API has been removed",
            "changes": [
                "Method has been removed"
            ]
        },
        {
            "type": "org.gradle.api.artifacts.transform.ArtifactTransformException",
            "member": "Class org.gradle.api.artifacts.transform.ArtifactTransformException",
            "acceptation": "Legacy ArtifactTransform API has been removed",
            "changes": [
                "Class has been removed"
            ]
        },
        {
            "type": "org.gradle.api.artifacts.transform.ArtifactTransformException",
            "member": "Constructor org.gradle.api.artifacts.transform.ArtifactTransformException(java.io.File,org.gradle.api.attributes.AttributeContainer,java.lang.Class,java.lang.Throwable)",
            "acceptation": "Legacy ArtifactTransform API has been removed",
            "changes": [
                "Constructor has been removed"
            ]
        },
        {
            "type": "org.gradle.api.artifacts.transform.ArtifactTransformException",
            "member": "Constructor org.gradle.api.artifacts.transform.ArtifactTransformException(java.io.File,org.gradle.api.attributes.AttributeContainer,java.lang.Throwable)",
            "acceptation": "Legacy ArtifactTransform API has been removed",
            "changes": [
                "Constructor has been removed"
            ]
        },
        {
            "type": "org.gradle.api.artifacts.transform.ArtifactTransformException",
            "member": "Constructor org.gradle.api.artifacts.transform.ArtifactTransformException(org.gradle.api.artifacts.component.ComponentArtifactIdentifier,org.gradle.api.attributes.AttributeContainer,java.lang.Throwable)",
            "acceptation": "Legacy ArtifactTransform API has been removed",
            "changes": [
                "Constructor has been removed"
            ]
        },
        {
            "type": "org.gradle.api.artifacts.transform.VariantTransform",
            "member": "Class org.gradle.api.artifacts.transform.VariantTransform",
            "acceptation": "Legacy ArtifactTransform API has been removed",
            "changes": [
                "Class has been removed"
            ]
        },
        {
            "type": "org.gradle.api.artifacts.transform.VariantTransform",
            "member": "Method org.gradle.api.artifacts.transform.VariantTransform.artifactTransform(java.lang.Class)",
            "acceptation": "Legacy ArtifactTransform API has been removed",
            "changes": [
                "Method has been removed"
            ]
        },
        {
            "type": "org.gradle.api.artifacts.transform.VariantTransform",
            "member": "Method org.gradle.api.artifacts.transform.VariantTransform.artifactTransform(java.lang.Class,org.gradle.api.Action)",
            "acceptation": "Legacy ArtifactTransform API has been removed",
            "changes": [
                "Method has been removed"
            ]
        },
        {
            "type": "org.gradle.api.artifacts.transform.VariantTransform",
            "member": "Method org.gradle.api.artifacts.transform.VariantTransform.getFrom()",
            "acceptation": "Legacy ArtifactTransform API has been removed",
            "changes": [
                "Method has been removed"
            ]
        },
        {
            "type": "org.gradle.api.artifacts.transform.VariantTransform",
            "member": "Method org.gradle.api.artifacts.transform.VariantTransform.getTo()",
            "acceptation": "Legacy ArtifactTransform API has been removed",
            "changes": [
                "Method has been removed"
            ]
        },
        {
            "type": "org.gradle.api.distribution.plugins.DistributionPlugin",
            "member": "Class org.gradle.api.distribution.plugins.DistributionPlugin",
            "acceptation": "making this class abstract makes it easier to remove boilerplate",
            "changes": [
                "Class is now abstract"
            ]
        },
        {
            "type": "org.gradle.api.file.SourceDirectorySet",
            "member": "Method org.gradle.api.file.SourceDirectorySet.getOutputDir()",
            "acceptation": "Deprecated method removed",
            "changes": [
                "Method has been removed"
            ]
        },
        {
            "type": "org.gradle.api.file.SourceDirectorySet",
            "member": "Method org.gradle.api.file.SourceDirectorySet.setOutputDir(java.io.File)",
            "acceptation": "Deprecated method removed",
            "changes": [
                "Method has been removed"
            ]
        },
        {
            "type": "org.gradle.api.file.SourceDirectorySet",
            "member": "Method org.gradle.api.file.SourceDirectorySet.setOutputDir(org.gradle.api.provider.Provider)",
            "acceptation": "Deprecated method removed",
            "changes": [
                "Method has been removed"
            ]
        },
        {
            "type": "org.gradle.api.initialization.dsl.VersionCatalogBuilder",
            "member": "Method org.gradle.api.initialization.dsl.VersionCatalogBuilder.alias(java.lang.String)",
            "acceptation": "Removing deprecated method in Gradle 8.0",
            "changes": [
                "Method has been removed"
            ]
        },
        {
            "type": "org.gradle.api.plugins.ApplicationPlugin",
            "member": "Class org.gradle.api.plugins.ApplicationPlugin",
            "acceptation": "making this class abstract makes it easier to remove boilerplate",
            "changes": [
                "Class is now abstract"
            ]
        },
        {
            "type": "org.gradle.api.plugins.BasePlugin",
            "member": "Class org.gradle.api.plugins.BasePlugin",
            "acceptation": "making this class abstract makes it easier to remove boilerplate",
            "changes": [
                "Class is now abstract"
            ]
        },
        {
            "type": "org.gradle.api.plugins.GroovyBasePlugin",
            "member": "Class org.gradle.api.plugins.GroovyBasePlugin",
            "acceptation": "making this class abstract makes it easier to remove boilerplate",
            "changes": [
                "Class is now abstract"
            ]
        },
        {
            "type": "org.gradle.api.plugins.GroovyPlugin",
            "member": "Class org.gradle.api.plugins.GroovyPlugin",
            "acceptation": "making this class abstract makes it easier to remove boilerplate",
            "changes": [
                "Class is now abstract"
            ]
        },
        {
            "type": "org.gradle.api.plugins.HelpTasksPlugin",
            "member": "Class org.gradle.api.plugins.HelpTasksPlugin",
            "acceptation": "making this class abstract makes it easier to remove boilerplate",
            "changes": [
                "Class is now abstract"
            ]
        },
        {
            "type": "org.gradle.api.plugins.JavaApplication",
            "member": "Method org.gradle.api.plugins.JavaApplication.getMainClassName()",
            "acceptation": "Removing deprecated method in Gradle 8.0",
            "changes": [
                "Method has been removed"
            ]
        },
        {
            "type": "org.gradle.api.plugins.JavaApplication",
            "member": "Method org.gradle.api.plugins.JavaApplication.setMainClassName(java.lang.String)",
            "acceptation": "Removing deprecated method in Gradle 8.0",
            "changes": [
                "Method has been removed"
            ]
        },
        {
            "type": "org.gradle.api.plugins.JavaBasePlugin",
            "member": "Class org.gradle.api.plugins.JavaBasePlugin",
            "acceptation": "making this class abstract makes it easier to remove boilerplate",
            "changes": [
                "Class is now abstract"
            ]
        },
        {
            "type": "org.gradle.api.plugins.JavaLibraryDistributionPlugin",
            "member": "Class org.gradle.api.plugins.JavaLibraryDistributionPlugin",
            "acceptation": "making this class abstract makes it easier to remove boilerplate",
            "changes": [
                "Class is now abstract"
            ]
        },
        {
            "type": "org.gradle.api.plugins.JavaLibraryPlugin",
            "member": "Class org.gradle.api.plugins.JavaLibraryPlugin",
            "acceptation": "making this class abstract makes it easier to remove boilerplate",
            "changes": [
                "Class is now abstract"
            ]
        },
        {
            "type": "org.gradle.api.plugins.JavaPlatformPlugin",
            "member": "Class org.gradle.api.plugins.JavaPlatformPlugin",
            "acceptation": "making this class abstract makes it easier to remove boilerplate",
            "changes": [
                "Class is now abstract"
            ]
        },
        {
            "type": "org.gradle.api.plugins.JavaPlugin",
            "member": "Class org.gradle.api.plugins.JavaPlugin",
            "acceptation": "making this class abstract makes it easier to remove boilerplate",
            "changes": [
                "Class is now abstract"
            ]
        },
        {
            "type": "org.gradle.api.plugins.JavaTestFixturesPlugin",
            "member": "Class org.gradle.api.plugins.JavaTestFixturesPlugin",
            "acceptation": "making this class abstract makes it easier to remove boilerplate",
            "changes": [
                "Class is now abstract"
            ]
        },
        {
            "type": "org.gradle.api.plugins.JvmEcosystemPlugin",
            "member": "Class org.gradle.api.plugins.JvmEcosystemPlugin",
            "acceptation": "making this class abstract makes it easier to remove boilerplate",
            "changes": [
                "Class is now abstract"
            ]
        },
        {
            "type": "org.gradle.api.plugins.ProjectReportsPlugin",
            "member": "Class org.gradle.api.plugins.ProjectReportsPlugin",
            "acceptation": "making this class abstract makes it easier to remove boilerplate",
            "changes": [
                "Class is now abstract"
            ]
        },
        {
            "type": "org.gradle.api.plugins.ReportingBasePlugin",
            "member": "Class org.gradle.api.plugins.ReportingBasePlugin",
            "acceptation": "making this class abstract makes it easier to remove boilerplate",
            "changes": [
                "Class is now abstract"
            ]
        },
        {
            "type": "org.gradle.api.plugins.WarPlugin",
            "member": "Class org.gradle.api.plugins.WarPlugin",
            "acceptation": "making this class abstract makes it easier to remove boilerplate",
            "changes": [
                "Class is now abstract"
            ]
        },
        {
            "type": "org.gradle.api.plugins.antlr.AntlrPlugin",
            "member": "Class org.gradle.api.plugins.antlr.AntlrPlugin",
            "acceptation": "making this class abstract makes it easier to remove boilerplate",
            "changes": [
                "Class is now abstract"
            ]
        },
        {
            "type": "org.gradle.api.plugins.antlr.AntlrSourceVirtualDirectory",
            "member": "Class org.gradle.api.plugins.antlr.AntlrSourceVirtualDirectory",
            "acceptation": "Removed deprecated class in Gradle 8.0",
            "changes": [
                "Class has been removed"
            ]
        },
        {
            "type": "org.gradle.api.plugins.antlr.AntlrSourceVirtualDirectory",
            "member": "Field NAME",
            "acceptation": "Removed deprecated field in Gradle 8.0",
            "changes": [
                "Field has been removed"
            ]
        },
        {
            "type": "org.gradle.api.plugins.antlr.AntlrSourceVirtualDirectory",
            "member": "Method org.gradle.api.plugins.antlr.AntlrSourceVirtualDirectory.antlr(groovy.lang.Closure)",
            "acceptation": "Removed deprecated method in Gradle 8.0",
            "changes": [
                "Method has been removed"
            ]
        },
        {
            "type": "org.gradle.api.plugins.antlr.AntlrSourceVirtualDirectory",
            "member": "Method org.gradle.api.plugins.antlr.AntlrSourceVirtualDirectory.antlr(org.gradle.api.Action)",
            "acceptation": "Removed deprecated method in Gradle 8.0",
            "changes": [
                "Method has been removed"
            ]
        },
        {
            "type": "org.gradle.api.plugins.antlr.AntlrSourceVirtualDirectory",
            "member": "Method org.gradle.api.plugins.antlr.AntlrSourceVirtualDirectory.getAntlr()",
            "acceptation": "Removed deprecated method in Gradle 8.0",
            "changes": [
                "Method has been removed"
            ]
        },
        {
            "type": "org.gradle.api.plugins.antlr.AntlrTask",
            "member": "Class org.gradle.api.plugins.antlr.AntlrTask",
            "acceptation": "making this class abstract makes it easier to remove boilerplate",
            "changes": [
                "Class is now abstract"
            ]
        },
        {
            "type": "org.gradle.api.plugins.catalog.VersionCatalogPlugin",
            "member": "Class org.gradle.api.plugins.catalog.VersionCatalogPlugin",
            "acceptation": "making this class abstract makes it easier to remove boilerplate",
            "changes": [
                "Class is now abstract"
            ]
        },
        {
            "type": "org.gradle.api.plugins.quality.Checkstyle",
            "member": "Class org.gradle.api.plugins.quality.Checkstyle",
            "acceptation": "making this class abstract makes it easier to remove boilerplate",
            "changes": [
                "Class is now abstract"
            ]
        },
        {
            "type": "org.gradle.api.plugins.quality.Checkstyle",
            "member": "Method org.gradle.api.plugins.quality.Checkstyle.getAntBuilder()",
            "acceptation": "Deprecated method removed in Gradle 8.0",
            "changes": [
                "Method has been removed"
            ]
        },
        {
            "type": "org.gradle.api.plugins.quality.CheckstyleExtension",
            "member": "Class org.gradle.api.plugins.quality.CheckstyleExtension",
            "acceptation": "making this class abstract makes it easier to remove boilerplate",
            "changes": [
                "Class is now abstract"
            ]
        },
        {
            "type": "org.gradle.api.plugins.quality.CheckstylePlugin",
            "member": "Class org.gradle.api.plugins.quality.CheckstylePlugin",
            "acceptation": "Removed deprecated method in Gradle 8.0",
            "changes": [
                "org.gradle.api.plugins.quality.internal.AbstractCodeQualityPlugin.getJavaPluginConvention()"
            ]
        },
        {
            "type": "org.gradle.api.plugins.quality.CodeNarc",
            "member": "Class org.gradle.api.plugins.quality.CodeNarc",
            "acceptation": "making this class abstract makes it easier to remove boilerplate",
            "changes": [
                "Class is now abstract"
            ]
        },
        {
            "type": "org.gradle.api.plugins.quality.CodeNarc",
            "member": "Method org.gradle.api.plugins.quality.CodeNarc.getAntBuilder()",
            "acceptation": "Deprecated method removed in Gradle 8.0",
            "changes": [
                "Method has been removed"
            ]
        },
        {
            "type": "org.gradle.api.plugins.quality.CodeNarcExtension",
            "member": "Class org.gradle.api.plugins.quality.CodeNarcExtension",
            "acceptation": "making this class abstract makes it easier to remove boilerplate",
            "changes": [
                "Class is now abstract"
            ]
        },
        {
            "type": "org.gradle.api.plugins.quality.CodeNarcPlugin",
            "member": "Class org.gradle.api.plugins.quality.CodeNarcPlugin",
            "acceptation": "Removed deprecated method in Gradle 8.0",
            "changes": [
                "org.gradle.api.plugins.quality.internal.AbstractCodeQualityPlugin.getJavaPluginConvention()"
            ]
        },
        {
            "type": "org.gradle.api.plugins.quality.Pmd",
            "member": "Class org.gradle.api.plugins.quality.Pmd",
            "acceptation": "making this class abstract makes it easier to remove boilerplate",
            "changes": [
                "Class is now abstract"
            ]
        },
        {
            "type": "org.gradle.api.plugins.quality.Pmd",
            "member": "Method org.gradle.api.plugins.quality.Pmd.getAntBuilder()",
            "acceptation": "Deprecated method removed in Gradle 8.0",
            "changes": [
                "Method has been removed"
            ]
        },
        {
            "type": "org.gradle.api.plugins.quality.PmdExtension",
            "member": "Class org.gradle.api.plugins.quality.PmdExtension",
            "acceptation": "making this class abstract makes it easier to remove boilerplate",
            "changes": [
                "Class is now abstract"
            ]
        },
        {
            "type": "org.gradle.api.plugins.quality.PmdPlugin",
            "member": "Class org.gradle.api.plugins.quality.PmdPlugin",
            "acceptation": "Removed deprecated method in Gradle 8.0",
            "changes": [
                "org.gradle.api.plugins.quality.internal.AbstractCodeQualityPlugin.getJavaPluginConvention()"
            ]
        },
        {
            "type": "org.gradle.api.plugins.scala.ScalaBasePlugin",
            "member": "Class org.gradle.api.plugins.scala.ScalaBasePlugin",
            "acceptation": "making this class abstract makes it easier to remove boilerplate",
            "changes": [
                "Class is now abstract"
            ]
        },
        {
            "type": "org.gradle.api.plugins.scala.ScalaPlugin",
            "member": "Class org.gradle.api.plugins.scala.ScalaPlugin",
            "acceptation": "making this class abstract makes it easier to remove boilerplate",
            "changes": [
                "Class is now abstract"
            ]
        },
        {
            "type": "org.gradle.api.publish.ivy.plugins.IvyPublishPlugin",
            "member": "Class org.gradle.api.publish.ivy.plugins.IvyPublishPlugin",
            "acceptation": "making this class abstract makes it easier to remove boilerplate",
            "changes": [
                "Class is now abstract"
            ]
        },
        {
            "type": "org.gradle.api.publish.ivy.tasks.GenerateIvyDescriptor",
            "member": "Class org.gradle.api.publish.ivy.tasks.GenerateIvyDescriptor",
            "acceptation": "making this class abstract makes it easier to remove boilerplate",
            "changes": [
                "Class is now abstract"
            ]
        },
        {
            "type": "org.gradle.api.publish.ivy.tasks.PublishToIvyRepository",
            "member": "Class org.gradle.api.publish.ivy.tasks.PublishToIvyRepository",
            "acceptation": "making this class abstract makes it easier to remove boilerplate",
            "changes": [
                "Class is now abstract"
            ]
        },
        {
            "type": "org.gradle.api.publish.maven.plugins.MavenPublishPlugin",
            "member": "Class org.gradle.api.publish.maven.plugins.MavenPublishPlugin",
            "acceptation": "making this class abstract makes it easier to remove boilerplate",
            "changes": [
                "Class is now abstract"
            ]
        },
        {
            "type": "org.gradle.api.publish.maven.tasks.GenerateMavenPom",
            "member": "Class org.gradle.api.publish.maven.tasks.GenerateMavenPom",
            "acceptation": "making this class abstract makes it easier to remove boilerplate",
            "changes": [
                "Class is now abstract"
            ]
        },
        {
            "type": "org.gradle.api.publish.maven.tasks.PublishToMavenLocal",
            "member": "Class org.gradle.api.publish.maven.tasks.PublishToMavenLocal",
            "acceptation": "making this class abstract makes it easier to remove boilerplate",
            "changes": [
                "Class is now abstract"
            ]
        },
        {
            "type": "org.gradle.api.publish.maven.tasks.PublishToMavenRepository",
            "member": "Class org.gradle.api.publish.maven.tasks.PublishToMavenRepository",
            "acceptation": "making this class abstract makes it easier to remove boilerplate",
            "changes": [
                "Class is now abstract"
            ]
        },
        {
            "type": "org.gradle.api.publish.plugins.PublishingPlugin",
            "member": "Class org.gradle.api.publish.plugins.PublishingPlugin",
            "acceptation": "making this class abstract makes it easier to remove boilerplate",
            "changes": [
                "Class is now abstract"
            ]
        },
        {
            "type": "org.gradle.api.publish.tasks.GenerateModuleMetadata",
            "member": "Class org.gradle.api.publish.tasks.GenerateModuleMetadata",
            "acceptation": "making this class abstract makes it easier to remove boilerplate",
            "changes": [
                "Class is now abstract"
            ]
        },
        {
            "type": "org.gradle.api.reporting.ConfigurableReport",
            "member": "Method org.gradle.api.reporting.ConfigurableReport.setDestination(org.gradle.api.provider.Provider)",
            "acceptation": "Deprecated method removed",
            "changes": [
                "Method has been removed"
            ]
        },
        {
            "type": "org.gradle.api.reporting.ConfigurableReport",
            "member": "Method org.gradle.api.reporting.ConfigurableReport.setEnabled(org.gradle.api.provider.Provider)",
            "acceptation": "Deprecated method removed",
            "changes": [
                "Method has been removed"
            ]
        },
        {
            "type": "org.gradle.api.reporting.GenerateBuildDashboard",
            "member": "Class org.gradle.api.reporting.GenerateBuildDashboard",
            "acceptation": "making this class abstract makes it easier to remove boilerplate",
            "changes": [
                "Class is now abstract"
            ]
        },
        {
            "type": "org.gradle.api.reporting.Report",
            "member": "Method org.gradle.api.reporting.Report.getDestination()",
            "acceptation": "Deprecated method removed",
            "changes": [
                "Method has been removed"
            ]
        },
        {
            "type": "org.gradle.api.reporting.Report",
            "member": "Method org.gradle.api.reporting.Report.isEnabled()",
            "acceptation": "Deprecated method removed",
            "changes": [
                "Method has been removed"
            ]
        },
        {
            "type": "org.gradle.api.reporting.Report",
            "member": "Method org.gradle.api.reporting.Report.setEnabled(boolean)",
            "acceptation": "Deprecated method removed",
            "changes": [
                "Method has been removed"
            ]
        },
        {
            "type": "org.gradle.api.reporting.ReportingExtension",
            "member": "Class org.gradle.api.reporting.ReportingExtension",
            "acceptation": "making this class abstract makes it easier to remove boilerplate",
            "changes": [
                "Class is now abstract"
            ]
        },
        {
            "type": "org.gradle.api.reporting.components.ComponentReport",
            "member": "Class org.gradle.api.reporting.components.ComponentReport",
            "acceptation": "making this class abstract makes it easier to remove boilerplate",
            "changes": [
                "Class is now abstract"
            ]
        },
        {
            "type": "org.gradle.api.reporting.dependencies.HtmlDependencyReportTask",
            "member": "Class org.gradle.api.reporting.dependencies.HtmlDependencyReportTask",
            "acceptation": "making this class abstract makes it easier to remove boilerplate",
            "changes": [
                "Class is now abstract"
            ]
        },
        {
            "type": "org.gradle.api.reporting.dependents.DependentComponentsReport",
            "member": "Class org.gradle.api.reporting.dependents.DependentComponentsReport",
            "acceptation": "making this class abstract makes it easier to remove boilerplate",
            "changes": [
                "Class is now abstract"
            ]
        },
        {
            "type": "org.gradle.api.reporting.model.ModelReport",
            "member": "Class org.gradle.api.reporting.model.ModelReport",
            "acceptation": "making this class abstract makes it easier to remove boilerplate",
            "changes": [
                "Class is now abstract"
            ]
        },
        {
            "type": "org.gradle.api.reporting.plugins.BuildDashboardPlugin",
            "member": "Class org.gradle.api.reporting.plugins.BuildDashboardPlugin",
            "acceptation": "making this class abstract makes it easier to remove boilerplate",
            "changes": [
                "Class is now abstract"
            ]
        },
        {
            "type": "org.gradle.api.tasks.AbstractExecTask",
            "member": "Method org.gradle.api.tasks.AbstractExecTask.getExecResult()",
            "acceptation": "Removed for Gradle 8.0",
            "changes": [
                "Method has been removed"
            ]
        },
        {
            "type": "org.gradle.api.tasks.Copy",
            "member": "Class org.gradle.api.tasks.Copy",
            "acceptation": "making this class abstract makes it easier to remove boilerplate",
            "changes": [
                "Class is now abstract"
            ]
        },
        {
            "type": "org.gradle.api.tasks.Delete",
            "member": "Class org.gradle.api.tasks.Delete",
            "acceptation": "making this class abstract makes it easier to remove boilerplate",
            "changes": [
                "Class is now abstract"
            ]
        },
        {
            "type": "org.gradle.api.tasks.GradleBuild",
            "member": "Class org.gradle.api.tasks.GradleBuild",
            "acceptation": "making this class abstract makes it easier to remove boilerplate",
            "changes": [
                "Class is now abstract"
            ]
        },
        {
            "type": "org.gradle.api.tasks.GroovyRuntime",
            "member": "Class org.gradle.api.tasks.GroovyRuntime",
            "acceptation": "making this class abstract makes it easier to remove boilerplate",
            "changes": [
                "Class is now abstract"
            ]
        },
        {
            "type": "org.gradle.api.tasks.JavaExec",
            "member": "Class org.gradle.api.tasks.JavaExec",
            "acceptation": "making this class abstract makes it easier to remove boilerplate",
            "changes": [
                "Class is now abstract"
            ]
        },
        {
            "type": "org.gradle.api.tasks.JavaExec",
            "member": "Method org.gradle.api.tasks.JavaExec.setMain(java.lang.String)",
            "acceptation": "Removed for Gradle 8.0",
            "changes": [
                "Method has been removed"
            ]
        },
        {
            "type": "org.gradle.api.tasks.ScalaRuntime",
            "member": "Class org.gradle.api.tasks.ScalaRuntime",
            "acceptation": "making this class abstract makes it easier to remove boilerplate",
            "changes": [
                "Class is now abstract"
            ]
        },
        {
            "type": "org.gradle.api.tasks.SourceTask",
            "member": "Class org.gradle.api.tasks.SourceTask",
            "acceptation": "making this class abstract makes it easier to remove boilerplate",
            "changes": [
                "Class is now abstract"
            ]
        },
        {
            "type": "org.gradle.api.tasks.Sync",
            "member": "Class org.gradle.api.tasks.Sync",
            "acceptation": "making this class abstract makes it easier to remove boilerplate",
            "changes": [
                "Class is now abstract"
            ]
        },
        {
            "type": "org.gradle.api.tasks.Upload",
            "member": "Class org.gradle.api.tasks.Upload",
            "acceptation": "Class was previously deprecated and is being removed in Gradle 8.0",
            "changes": [
                "Class is now abstract"
            ]
        },
        {
            "type": "org.gradle.api.tasks.Upload",
            "member": "Method org.gradle.api.tasks.Upload.getConfiguration()",
            "acceptation": "Class to be removed, functionality deleted",
            "changes": [
                "From non-null returning to null returning breaking change"
            ]
        },
        {
            "type": "org.gradle.api.tasks.Upload",
            "member": "Method org.gradle.api.tasks.Upload.getDescriptorDestination()",
            "acceptation": "Class to be removed, functionality deleted",
            "changes": [
                "From non-null returning to null returning breaking change"
            ]
        },
        {
            "type": "org.gradle.api.tasks.Upload",
            "member": "Method org.gradle.api.tasks.Upload.getPublicationServices()",
            "acceptation": "Class to be removed, functionality deleted",
            "changes": [
                "Method has been removed"
            ]
        },
        {
            "type": "org.gradle.api.tasks.Upload",
            "member": "Method org.gradle.api.tasks.Upload.getRepositories()",
            "acceptation": "Class to be removed, functionality deleted",
            "changes": [
                "From non-null returning to null returning breaking change"
            ]
        },
        {
            "type": "org.gradle.api.tasks.Upload",
            "member": "Method org.gradle.api.tasks.Upload.repositories(groovy.lang.Closure)",
            "acceptation": "Class to be removed, functionality deleted",
            "changes": [
                "From non-null returning to null returning breaking change"
            ]
        },
        {
            "type": "org.gradle.api.tasks.Upload",
            "member": "Method org.gradle.api.tasks.Upload.repositories(org.gradle.api.Action)",
            "acceptation": "Class to be removed, functionality deleted",
            "changes": [
                "From non-null returning to null returning breaking change"
            ]
        },
        {
            "type": "org.gradle.api.tasks.WriteProperties",
            "member": "Class org.gradle.api.tasks.WriteProperties",
            "acceptation": "making this class abstract makes it easier to remove boilerplate",
            "changes": [
                "Class is now abstract"
            ]
        },
        {
            "type": "org.gradle.api.tasks.ant.AntTarget",
            "member": "Class org.gradle.api.tasks.ant.AntTarget",
            "acceptation": "making this class abstract makes it easier to remove boilerplate",
            "changes": [
                "Class is now abstract"
            ]
        },
        {
            "type": "org.gradle.api.tasks.application.CreateStartScripts",
            "member": "Class org.gradle.api.tasks.application.CreateStartScripts",
            "acceptation": "making this class abstract makes it easier to remove boilerplate",
            "changes": [
                "Class is now abstract"
            ]
        },
        {
            "type": "org.gradle.api.tasks.bundling.AbstractArchiveTask",
            "member": "Method org.gradle.api.tasks.bundling.AbstractArchiveTask.getAppendix()",
            "acceptation": "Deprecated method removed",
            "changes": [
                "Method has been removed"
            ]
        },
        {
            "type": "org.gradle.api.tasks.bundling.AbstractArchiveTask",
            "member": "Method org.gradle.api.tasks.bundling.AbstractArchiveTask.getArchiveName()",
            "acceptation": "Deprecated method removed",
            "changes": [
                "Method has been removed"
            ]
        },
        {
            "type": "org.gradle.api.tasks.bundling.AbstractArchiveTask",
            "member": "Method org.gradle.api.tasks.bundling.AbstractArchiveTask.getBaseName()",
            "acceptation": "Deprecated method removed",
            "changes": [
                "Method has been removed"
            ]
        },
        {
            "type": "org.gradle.api.tasks.bundling.AbstractArchiveTask",
            "member": "Method org.gradle.api.tasks.bundling.AbstractArchiveTask.getClassifier()",
            "acceptation": "Deprecated method removed",
            "changes": [
                "Method has been removed"
            ]
        },
        {
            "type": "org.gradle.api.tasks.bundling.AbstractArchiveTask",
            "member": "Method org.gradle.api.tasks.bundling.AbstractArchiveTask.getDestinationDir()",
            "acceptation": "Deprecated method removed",
            "changes": [
                "Method has been removed"
            ]
        },
        {
            "type": "org.gradle.api.tasks.bundling.AbstractArchiveTask",
            "member": "Method org.gradle.api.tasks.bundling.AbstractArchiveTask.getExtension()",
            "acceptation": "Deprecated method removed",
            "changes": [
                "Method has been removed"
            ]
        },
        {
            "type": "org.gradle.api.tasks.bundling.AbstractArchiveTask",
            "member": "Method org.gradle.api.tasks.bundling.AbstractArchiveTask.getVersion()",
            "acceptation": "Deprecated method removed",
            "changes": [
                "Method has been removed"
            ]
        },
        {
            "type": "org.gradle.api.tasks.bundling.AbstractArchiveTask",
            "member": "Method org.gradle.api.tasks.bundling.AbstractArchiveTask.setAppendix(java.lang.String)",
            "acceptation": "Deprecated method removed",
            "changes": [
                "Method has been removed"
            ]
        },
        {
            "type": "org.gradle.api.tasks.bundling.AbstractArchiveTask",
            "member": "Method org.gradle.api.tasks.bundling.AbstractArchiveTask.setArchiveName(java.lang.String)",
            "acceptation": "Deprecated method removed",
            "changes": [
                "Method has been removed"
            ]
        },
        {
            "type": "org.gradle.api.tasks.bundling.AbstractArchiveTask",
            "member": "Method org.gradle.api.tasks.bundling.AbstractArchiveTask.setBaseName(java.lang.String)",
            "acceptation": "Deprecated method removed",
            "changes": [
                "Method has been removed"
            ]
        },
        {
            "type": "org.gradle.api.tasks.bundling.AbstractArchiveTask",
            "member": "Method org.gradle.api.tasks.bundling.AbstractArchiveTask.setClassifier(java.lang.String)",
            "acceptation": "Deprecated method removed",
            "changes": [
                "Method has been removed"
            ]
        },
        {
            "type": "org.gradle.api.tasks.bundling.AbstractArchiveTask",
            "member": "Method org.gradle.api.tasks.bundling.AbstractArchiveTask.setDestinationDir(java.io.File)",
            "acceptation": "Deprecated method removed",
            "changes": [
                "Method has been removed"
            ]
        },
        {
            "type": "org.gradle.api.tasks.bundling.AbstractArchiveTask",
            "member": "Method org.gradle.api.tasks.bundling.AbstractArchiveTask.setExtension(java.lang.String)",
            "acceptation": "Deprecated method removed",
            "changes": [
                "Method has been removed"
            ]
        },
        {
            "type": "org.gradle.api.tasks.bundling.AbstractArchiveTask",
            "member": "Method org.gradle.api.tasks.bundling.AbstractArchiveTask.setVersion(java.lang.String)",
            "acceptation": "Deprecated method removed",
            "changes": [
                "Method has been removed"
            ]
        },
        {
            "type": "org.gradle.api.tasks.compile.CompileOptions",
            "member": "Class org.gradle.api.tasks.compile.CompileOptions",
            "acceptation": "making this class abstract makes it easier to remove boilerplate",
            "changes": [
                "Class is now abstract"
            ]
        },
        {
            "type": "org.gradle.api.tasks.compile.ForkOptions",
            "member": "Class org.gradle.api.tasks.compile.ForkOptions",
            "acceptation": "making this class abstract makes it easier to remove boilerplate",
            "changes": [
                "Class is now abstract"
            ]
        },
        {
            "type": "org.gradle.api.tasks.compile.GroovyCompile",
            "member": "Class org.gradle.api.tasks.compile.GroovyCompile",
            "acceptation": "making this class abstract makes it easier to remove boilerplate",
            "changes": [
                "Class is now abstract"
            ]
        },
        {
            "type": "org.gradle.api.tasks.compile.GroovyCompile",
            "member": "Method org.gradle.api.tasks.compile.GroovyCompile.getFeaturePreviews()",
            "acceptation": "Changed type of injected property",
            "changes": [
                "Method has been removed"
            ]
        },
        {
            "type": "org.gradle.api.tasks.compile.GroovyCompileOptions",
            "member": "Class org.gradle.api.tasks.compile.GroovyCompileOptions",
            "acceptation": "making this class abstract makes it easier to remove boilerplate",
            "changes": [
                "Class is now abstract"
            ]
        },
        {
            "type": "org.gradle.api.tasks.compile.GroovyForkOptions",
            "member": "Class org.gradle.api.tasks.compile.GroovyForkOptions",
            "acceptation": "making this class abstract makes it easier to remove boilerplate",
            "changes": [
                "Class is now abstract"
            ]
        },
        {
            "type": "org.gradle.api.tasks.compile.JavaCompile",
            "member": "Class org.gradle.api.tasks.compile.JavaCompile",
            "acceptation": "making this class abstract makes it easier to remove boilerplate",
            "changes": [
                "Class is now abstract"
            ]
        },
        {
            "type": "org.gradle.api.tasks.diagnostics.BuildEnvironmentReportTask",
            "member": "Class org.gradle.api.tasks.diagnostics.BuildEnvironmentReportTask",
            "acceptation": "making this class abstract makes it easier to remove boilerplate",
            "changes": [
                "Class is now abstract"
            ]
        },
        {
            "type": "org.gradle.api.tasks.diagnostics.DependencyInsightReportTask",
            "member": "Class org.gradle.api.tasks.diagnostics.DependencyInsightReportTask",
            "acceptation": "making this class abstract makes it easier to remove boilerplate",
            "changes": [
                "Class is now abstract"
            ]
        },
        {
            "type": "org.gradle.api.tasks.diagnostics.DependencyInsightReportTask",
            "member": "Method org.gradle.api.tasks.diagnostics.DependencyInsightReportTask.setLegacyShowSinglePathToDependency(boolean)",
            "acceptation": "Deprecated method removed in Gradle 8.0",
            "changes": [
                "Method has been removed"
            ]
        },
        {
            "type": "org.gradle.api.tasks.diagnostics.DependencyReportTask",
            "member": "Class org.gradle.api.tasks.diagnostics.DependencyReportTask",
            "acceptation": "making this class abstract makes it easier to remove boilerplate",
            "changes": [
                "Class is now abstract"
            ]
        },
        {
            "type": "org.gradle.api.tasks.diagnostics.ProjectReportTask",
            "member": "Class org.gradle.api.tasks.diagnostics.ProjectReportTask",
            "acceptation": "making this class abstract makes it easier to remove boilerplate",
            "changes": [
                "Class is now abstract"
            ]
        },
        {
            "type": "org.gradle.api.tasks.diagnostics.PropertyReportTask",
            "member": "Class org.gradle.api.tasks.diagnostics.PropertyReportTask",
            "acceptation": "making this class abstract makes it easier to remove boilerplate",
            "changes": [
                "Class is now abstract"
            ]
        },
        {
            "type": "org.gradle.api.tasks.diagnostics.TaskReportTask",
            "member": "Class org.gradle.api.tasks.diagnostics.TaskReportTask",
            "acceptation": "making this class abstract makes it easier to remove boilerplate",
            "changes": [
                "Class is now abstract"
            ]
        },
        {
            "type": "org.gradle.api.tasks.incremental.IncrementalTaskInputs",
            "member": "Class org.gradle.api.tasks.incremental.IncrementalTaskInputs",
            "acceptation": "Removed with 8.0",
            "changes": [
                "Class has been removed"
            ]
        },
        {
            "type": "org.gradle.api.tasks.incremental.IncrementalTaskInputs",
            "member": "Method org.gradle.api.tasks.incremental.IncrementalTaskInputs.isIncremental()",
            "acceptation": "Removed IncrementalTaskInputs with 8.0",
            "changes": [
                "Method has been removed"
            ]
        },
        {
            "type": "org.gradle.api.tasks.incremental.IncrementalTaskInputs",
            "member": "Method org.gradle.api.tasks.incremental.IncrementalTaskInputs.outOfDate(org.gradle.api.Action)",
            "acceptation": "Removed IncrementalTaskInputs with 8.0",
            "changes": [
                "Method has been removed"
            ]
        },
        {
            "type": "org.gradle.api.tasks.incremental.IncrementalTaskInputs",
            "member": "Method org.gradle.api.tasks.incremental.IncrementalTaskInputs.removed(org.gradle.api.Action)",
            "acceptation": "Removed IncrementalTaskInputs with 8.0",
            "changes": [
                "Method has been removed"
            ]
        },
        {
            "type": "org.gradle.api.tasks.javadoc.Groovydoc",
            "member": "Class org.gradle.api.tasks.javadoc.Groovydoc",
            "acceptation": "making this class abstract makes it easier to remove boilerplate",
            "changes": [
                "Class is now abstract"
            ]
        },
        {
            "type": "org.gradle.api.tasks.javadoc.Groovydoc",
            "member": "Method org.gradle.api.tasks.javadoc.Groovydoc.isIncludePrivate()",
            "acceptation": "Deprecated method removed in Gradle 8.0",
            "changes": [
                "Method has been removed"
            ]
        },
        {
            "type": "org.gradle.api.tasks.javadoc.Groovydoc",
            "member": "Method org.gradle.api.tasks.javadoc.Groovydoc.setIncludePrivate(boolean)",
            "acceptation": "Deprecated method removed in Gradle 8.0",
            "changes": [
                "Method has been removed"
            ]
        },
        {
            "type": "org.gradle.api.tasks.javadoc.Javadoc",
            "member": "Class org.gradle.api.tasks.javadoc.Javadoc",
            "acceptation": "making this class abstract makes it easier to remove boilerplate",
            "changes": [
                "Class is now abstract"
            ]
        },
        {
            "type": "org.gradle.api.tasks.javadoc.Javadoc",
            "member": "Method org.gradle.api.tasks.javadoc.Javadoc.getExecActionFactory()",
            "acceptation": "Removed unused injected property with 8.0",
            "changes": [
                "Method has been removed"
            ]
        },
        {
            "type": "org.gradle.api.tasks.scala.IncrementalCompileOptions",
            "member": "Class org.gradle.api.tasks.scala.IncrementalCompileOptions",
            "acceptation": "making this class abstract makes it easier to remove boilerplate",
            "changes": [
                "Class is now abstract"
            ]
        },
        {
            "type": "org.gradle.api.tasks.scala.ScalaCompile",
            "member": "Class org.gradle.api.tasks.scala.ScalaCompile",
            "acceptation": "making this class abstract makes it easier to remove boilerplate",
            "changes": [
                "Class is now abstract"
            ]
        },
        {
            "type": "org.gradle.api.tasks.scala.ScalaCompileOptions",
            "member": "Class org.gradle.api.tasks.scala.ScalaCompileOptions",
            "acceptation": "making this class abstract makes it easier to remove boilerplate",
            "changes": [
                "Class is now abstract"
            ]
        },
        {
            "type": "org.gradle.api.tasks.scala.ScalaDoc",
            "member": "Class org.gradle.api.tasks.scala.ScalaDoc",
            "acceptation": "making this class abstract makes it easier to remove boilerplate",
            "changes": [
                "Class is now abstract"
            ]
        },
        {
            "type": "org.gradle.api.tasks.scala.ScalaDocOptions",
            "member": "Class org.gradle.api.tasks.scala.ScalaDocOptions",
            "acceptation": "making this class abstract makes it easier to remove boilerplate",
            "changes": [
                "Class is now abstract"
            ]
        },
        {
            "type": "org.gradle.api.tasks.scala.ScalaForkOptions",
            "member": "Class org.gradle.api.tasks.scala.ScalaForkOptions",
            "acceptation": "making this class abstract makes it easier to remove boilerplate",
            "changes": [
                "Class is now abstract"
            ]
        },
        {
            "type": "org.gradle.api.tasks.testing.AbstractTestTask",
            "member": "Method org.gradle.api.tasks.testing.AbstractTestTask.getBinResultsDir()",
            "acceptation": "Deprecated method removed",
            "changes": [
                "Method has been removed"
            ]
        },
        {
            "type": "org.gradle.api.tasks.testing.AbstractTestTask",
            "member": "Method org.gradle.api.tasks.testing.AbstractTestTask.getBinResultsDir()",
            "acceptation": "Deprecated method removed",
            "changes": [
                "Method has been removed"
            ]
        },
        {
            "type": "org.gradle.api.tasks.testing.AbstractTestTask",
            "member": "Method org.gradle.api.tasks.testing.AbstractTestTask.setBinResultsDir(java.io.File)",
            "acceptation": "Deprecated method removed",
            "changes": [
                "Method has been removed"
            ]
        },
        {
            "type": "org.gradle.api.tasks.testing.TestReport",
            "member": "Class org.gradle.api.tasks.testing.TestReport",
            "acceptation": "making this class abstract makes it easier to remove boilerplate",
            "changes": [
                "Class is now abstract"
            ]
        },
        {
            "type": "org.gradle.api.tasks.testing.TestReport",
            "member": "Method org.gradle.api.tasks.testing.TestReport.getTestResultDirs()",
            "acceptation": "Removing deprecated method in Gradle 8.0",
            "changes": [
                "Method has been removed"
            ]
        },
        {
            "type": "org.gradle.api.tasks.testing.TestReport",
            "member": "Method org.gradle.api.tasks.testing.TestReport.setTestResultDirs(java.lang.Iterable)",
            "acceptation": "Removing deprecated method in Gradle 8.0",
            "changes": [
                "Method has been removed"
            ]
        },
        {
            "type": "org.gradle.api.tasks.testing.junit.JUnitOptions",
            "member": "Method org.gradle.api.tasks.testing.junit.JUnitOptions.copyFrom(org.gradle.api.tasks.testing.junit.JUnitOptions)",
            "acceptation": "JUnitOptions offers being copied in Gradle 8.0",
            "changes": [
                "Method added to public class"
            ]
        },
        {
            "type": "org.gradle.api.tasks.testing.junitplatform.JUnitPlatformOptions",
            "member": "Method org.gradle.api.tasks.testing.junitplatform.JUnitPlatformOptions.copyFrom(org.gradle.api.tasks.testing.junitplatform.JUnitPlatformOptions)",
            "acceptation": "JUnitPlatformOptions offers being copied in Gradle 8.0",
            "changes": [
                "Method added to public class"
            ]
        },
        {
            "type": "org.gradle.api.tasks.testing.testng.TestNGOptions",
            "member": "Class org.gradle.api.tasks.testing.testng.TestNGOptions",
            "acceptation": "making this class abstract makes it easier to remove boilerplate",
            "changes": [
                "Class is now abstract"
            ]
        },
        {
            "type": "org.gradle.api.tasks.testing.testng.TestNGOptions",
            "member": "Method org.gradle.api.tasks.testing.testng.TestNGOptions.copyFrom(org.gradle.api.tasks.testing.testng.TestNGOptions)",
            "acceptation": "TestNGOptions offers being copied in Gradle 8.0",
            "changes": [
                "Method added to public class"
            ]
        },
        {
            "type": "org.gradle.api.tasks.wrapper.Wrapper",
            "member": "Class org.gradle.api.tasks.wrapper.Wrapper",
            "acceptation": "making this class abstract makes it easier to remove boilerplate",
            "changes": [
                "Class is now abstract"
            ]
        },
        {
            "type": "org.gradle.buildinit.plugins.BuildInitPlugin",
            "member": "Class org.gradle.buildinit.plugins.BuildInitPlugin",
            "acceptation": "making this class abstract makes it easier to remove boilerplate",
            "changes": [
                "Class is now abstract"
            ]
        },
        {
            "type": "org.gradle.buildinit.plugins.WrapperPlugin",
            "member": "Class org.gradle.buildinit.plugins.WrapperPlugin",
            "acceptation": "making this class abstract makes it easier to remove boilerplate",
            "changes": [
                "Class is now abstract"
            ]
        },
        {
            "type": "org.gradle.buildinit.tasks.InitBuild",
            "member": "Class org.gradle.buildinit.tasks.InitBuild",
            "acceptation": "making this class abstract makes it easier to remove boilerplate",
            "changes": [
                "Class is now abstract"
            ]
        },
        {
            "type": "org.gradle.caching.http.HttpBuildCache",
            "member": "Class org.gradle.caching.http.HttpBuildCache",
            "acceptation": "making this class abstract makes it easier to remove boilerplate",
            "changes": [
                "Class is now abstract"
            ]
        },
        {
            "type": "org.gradle.caching.local.DirectoryBuildCache",
            "member": "Class org.gradle.caching.local.DirectoryBuildCache",
            "acceptation": "making this class abstract makes it easier to remove boilerplate",
            "changes": [
                "Class is now abstract"
            ]
        },
        {
            "type": "org.gradle.ide.visualstudio.plugins.VisualStudioPlugin",
            "member": "Class org.gradle.ide.visualstudio.plugins.VisualStudioPlugin",
            "acceptation": "making this class abstract makes it easier to remove boilerplate",
            "changes": [
                "Class is now abstract"
            ]
        },
        {
            "type": "org.gradle.ide.xcode.plugins.XcodePlugin",
            "member": "Class org.gradle.ide.xcode.plugins.XcodePlugin",
            "acceptation": "making this class abstract makes it easier to remove boilerplate",
            "changes": [
                "Class is now abstract"
            ]
        },
        {
            "type": "org.gradle.jvm.application.tasks.CreateStartScripts",
            "member": "Class org.gradle.jvm.application.tasks.CreateStartScripts",
            "acceptation": "making this class abstract makes it easier to remove boilerplate",
            "changes": [
                "Class is now abstract"
            ]
        },
        {
            "type": "org.gradle.kotlin.dsl.ConfigurationDeprecatedExtensionsKt",
            "member": "Method org.gradle.kotlin.dsl.ConfigurationDeprecatedExtensionsKt.getUploadTaskName$annotations(org.gradle.api.NamedDomainObjectProvider)",
            "acceptation": "Class to be removed, functionality deleted",
            "changes": [
                "Method has been removed"
            ]
        },
        {
            "type": "org.gradle.kotlin.dsl.ConfigurationDeprecatedExtensionsKt",
            "member": "Method org.gradle.kotlin.dsl.ConfigurationDeprecatedExtensionsKt.getUploadTaskName(org.gradle.api.NamedDomainObjectProvider)",
            "acceptation": "Class to be removed, functionality deleted",
            "changes": [
                "Method has been removed"
            ]
        },
        {
            "type": "org.gradle.kotlin.dsl.DependencyHandlerScope",
            "member": "Class org.gradle.kotlin.dsl.DependencyHandlerScope",
            "acceptation": "Legacy ArtifactTransform API has been removed",
            "changes": [
                "org.gradle.kotlin.dsl.support.delegates.DependencyHandlerDelegate.registerTransform(org.gradle.api.Action)"
            ]
        },
        {
            "type": "org.gradle.kotlin.dsl.NamedDomainObjectContainerExtensionsKt",
            "member": "Method org.gradle.kotlin.dsl.NamedDomainObjectContainerExtensionsKt.invoke(org.gradle.api.NamedDomainObjectContainer,kotlin.jvm.functions.Function1)",
            "acceptation": "Removed deprecated method in Gradle 8.0",
            "changes": [
                "Method has been removed"
            ]
        },
        {
            "type": "org.gradle.language.base.plugins.LifecycleBasePlugin",
            "member": "Class org.gradle.language.base.plugins.LifecycleBasePlugin",
            "acceptation": "making this class abstract makes it easier to remove boilerplate",
            "changes": [
                "Class is now abstract"
            ]
        },
        {
            "type": "org.gradle.language.c.tasks.CPreCompiledHeaderCompile",
            "member": "Class org.gradle.language.c.tasks.CPreCompiledHeaderCompile",
            "acceptation": "making this class abstract makes it easier to remove boilerplate",
            "changes": [
                "Class is now abstract"
            ]
        },
        {
            "type": "org.gradle.language.cpp.plugins.CppApplicationPlugin",
            "member": "Class org.gradle.language.cpp.plugins.CppApplicationPlugin",
            "acceptation": "making this class abstract makes it easier to remove boilerplate",
            "changes": [
                "Class is now abstract"
            ]
        },
        {
            "type": "org.gradle.language.cpp.plugins.CppBasePlugin",
            "member": "Class org.gradle.language.cpp.plugins.CppBasePlugin",
            "acceptation": "making this class abstract makes it easier to remove boilerplate",
            "changes": [
                "Class is now abstract"
            ]
        },
        {
            "type": "org.gradle.language.cpp.plugins.CppLibraryPlugin",
            "member": "Class org.gradle.language.cpp.plugins.CppLibraryPlugin",
            "acceptation": "making this class abstract makes it easier to remove boilerplate",
            "changes": [
                "Class is now abstract"
            ]
        },
        {
            "type": "org.gradle.language.cpp.tasks.CppCompile",
            "member": "Class org.gradle.language.cpp.tasks.CppCompile",
            "acceptation": "making this class abstract makes it easier to remove boilerplate",
            "changes": [
                "Class is now abstract"
            ]
        },
        {
            "type": "org.gradle.language.cpp.tasks.CppPreCompiledHeaderCompile",
            "member": "Class org.gradle.language.cpp.tasks.CppPreCompiledHeaderCompile",
            "acceptation": "making this class abstract makes it easier to remove boilerplate",
            "changes": [
                "Class is now abstract"
            ]
        },
        {
            "type": "org.gradle.language.jvm.tasks.ProcessResources",
            "member": "Class org.gradle.language.jvm.tasks.ProcessResources",
            "acceptation": "making this class abstract makes it easier to remove boilerplate",
            "changes": [
                "Class is now abstract"
            ]
        },
        {
            "type": "org.gradle.language.nativeplatform.tasks.UnexportMainSymbol",
            "member": "Class org.gradle.language.nativeplatform.tasks.UnexportMainSymbol",
            "acceptation": "making this class abstract makes it easier to remove boilerplate",
            "changes": [
                "Class is now abstract"
            ]
        },
        {
            "type": "org.gradle.language.objectivec.tasks.ObjectiveCPreCompiledHeaderCompile",
            "member": "Class org.gradle.language.objectivec.tasks.ObjectiveCPreCompiledHeaderCompile",
            "acceptation": "making this class abstract makes it easier to remove boilerplate",
            "changes": [
                "Class is now abstract"
            ]
        },
        {
            "type": "org.gradle.language.objectivecpp.tasks.ObjectiveCppPreCompiledHeaderCompile",
            "member": "Class org.gradle.language.objectivecpp.tasks.ObjectiveCppPreCompiledHeaderCompile",
            "acceptation": "making this class abstract makes it easier to remove boilerplate",
            "changes": [
                "Class is now abstract"
            ]
        },
        {
            "type": "org.gradle.language.scala.tasks.BaseScalaCompileOptions",
            "member": "Class org.gradle.language.scala.tasks.BaseScalaCompileOptions",
            "acceptation": "making this class abstract makes it easier to remove boilerplate",
            "changes": [
                "Class is now abstract"
            ]
        },
        {
            "type": "org.gradle.language.swift.plugins.SwiftApplicationPlugin",
            "member": "Class org.gradle.language.swift.plugins.SwiftApplicationPlugin",
            "acceptation": "making this class abstract makes it easier to remove boilerplate",
            "changes": [
                "Class is now abstract"
            ]
        },
        {
            "type": "org.gradle.language.swift.plugins.SwiftBasePlugin",
            "member": "Class org.gradle.language.swift.plugins.SwiftBasePlugin",
            "acceptation": "making this class abstract makes it easier to remove boilerplate",
            "changes": [
                "Class is now abstract"
            ]
        },
        {
            "type": "org.gradle.language.swift.plugins.SwiftLibraryPlugin",
            "member": "Class org.gradle.language.swift.plugins.SwiftLibraryPlugin",
            "acceptation": "making this class abstract makes it easier to remove boilerplate",
            "changes": [
                "Class is now abstract"
            ]
        },
        {
            "type": "org.gradle.language.swift.tasks.SwiftCompile",
            "member": "Class org.gradle.language.swift.tasks.SwiftCompile",
            "acceptation": "making this class abstract makes it easier to remove boilerplate",
            "changes": [
                "Class is now abstract"
            ]
        },
        {
            "type": "org.gradle.nativeplatform.tasks.CreateStaticLibrary",
            "member": "Class org.gradle.nativeplatform.tasks.CreateStaticLibrary",
            "acceptation": "making this class abstract makes it easier to remove boilerplate",
            "changes": [
                "Class is now abstract"
            ]
        },
        {
            "type": "org.gradle.nativeplatform.tasks.ExtractSymbols",
            "member": "Class org.gradle.nativeplatform.tasks.ExtractSymbols",
            "acceptation": "making this class abstract makes it easier to remove boilerplate",
            "changes": [
                "Class is now abstract"
            ]
        },
        {
            "type": "org.gradle.nativeplatform.tasks.InstallExecutable",
            "member": "Class org.gradle.nativeplatform.tasks.InstallExecutable",
            "acceptation": "making this class abstract makes it easier to remove boilerplate",
            "changes": [
                "Class is now abstract"
            ]
        },
        {
            "type": "org.gradle.nativeplatform.tasks.LinkExecutable",
            "member": "Class org.gradle.nativeplatform.tasks.LinkExecutable",
            "acceptation": "making this class abstract makes it easier to remove boilerplate",
            "changes": [
                "Class is now abstract"
            ]
        },
        {
            "type": "org.gradle.nativeplatform.tasks.LinkMachOBundle",
            "member": "Class org.gradle.nativeplatform.tasks.LinkMachOBundle",
            "acceptation": "making this class abstract makes it easier to remove boilerplate",
            "changes": [
                "Class is now abstract"
            ]
        },
        {
            "type": "org.gradle.nativeplatform.tasks.LinkSharedLibrary",
            "member": "Class org.gradle.nativeplatform.tasks.LinkSharedLibrary",
            "acceptation": "making this class abstract makes it easier to remove boilerplate",
            "changes": [
                "Class is now abstract"
            ]
        },
        {
            "type": "org.gradle.nativeplatform.tasks.StripSymbols",
            "member": "Class org.gradle.nativeplatform.tasks.StripSymbols",
            "acceptation": "making this class abstract makes it easier to remove boilerplate",
            "changes": [
                "Class is now abstract"
            ]
        },
        {
            "type": "org.gradle.nativeplatform.test.cpp.plugins.CppUnitTestPlugin",
            "member": "Class org.gradle.nativeplatform.test.cpp.plugins.CppUnitTestPlugin",
            "acceptation": "making this class abstract makes it easier to remove boilerplate",
            "changes": [
                "Class is now abstract"
            ]
        },
        {
            "type": "org.gradle.nativeplatform.test.cunit.tasks.GenerateCUnitLauncher",
            "member": "Class org.gradle.nativeplatform.test.cunit.tasks.GenerateCUnitLauncher",
            "acceptation": "making this class abstract makes it easier to remove boilerplate",
            "changes": [
                "Class is now abstract"
            ]
        },
        {
            "type": "org.gradle.nativeplatform.test.xctest.plugins.XCTestConventionPlugin",
            "member": "Class org.gradle.nativeplatform.test.xctest.plugins.XCTestConventionPlugin",
            "acceptation": "making this class abstract makes it easier to remove boilerplate",
            "changes": [
                "Class is now abstract"
            ]
        },
        {
            "type": "org.gradle.nativeplatform.test.xctest.tasks.InstallXCTestBundle",
            "member": "Class org.gradle.nativeplatform.test.xctest.tasks.InstallXCTestBundle",
            "acceptation": "making this class abstract makes it easier to remove boilerplate",
            "changes": [
                "Class is now abstract"
            ]
        },
        {
            "type": "org.gradle.plugin.devel.GradlePluginDevelopmentExtension",
            "member": "Class org.gradle.plugin.devel.GradlePluginDevelopmentExtension",
            "acceptation": "making this class abstract makes it easier to remove boilerplate",
            "changes": [
                "Class is now abstract"
            ]
        },
        {
            "type": "org.gradle.plugin.devel.plugins.JavaGradlePluginPlugin",
            "member": "Class org.gradle.plugin.devel.plugins.JavaGradlePluginPlugin",
            "acceptation": "making this class abstract makes it easier to remove boilerplate",
            "changes": [
                "Class is now abstract"
            ]
        },
        {
            "type": "org.gradle.plugin.devel.tasks.GeneratePluginDescriptors",
            "member": "Class org.gradle.plugin.devel.tasks.GeneratePluginDescriptors",
            "acceptation": "making this class abstract makes it easier to remove boilerplate",
            "changes": [
                "Class is now abstract"
            ]
        },
        {
            "type": "org.gradle.plugin.devel.tasks.PluginUnderTestMetadata",
            "member": "Class org.gradle.plugin.devel.tasks.PluginUnderTestMetadata",
            "acceptation": "making this class abstract makes it easier to remove boilerplate",
            "changes": [
                "Class is now abstract"
            ]
        },
        {
            "type": "org.gradle.plugins.ear.EarPlugin",
            "member": "Class org.gradle.plugins.ear.EarPlugin",
            "acceptation": "making this class abstract makes it easier to remove boilerplate",
            "changes": [
                "Class is now abstract"
            ]
        },
        {
            "type": "org.gradle.plugins.ide.eclipse.EclipsePlugin",
            "member": "Class org.gradle.plugins.ide.eclipse.EclipsePlugin",
            "acceptation": "making this class abstract makes it easier to remove boilerplate",
            "changes": [
                "Class is now abstract"
            ]
        },
        {
            "type": "org.gradle.plugins.ide.eclipse.EclipseWtpPlugin",
            "member": "Class org.gradle.plugins.ide.eclipse.EclipseWtpPlugin",
            "acceptation": "making this class abstract makes it easier to remove boilerplate",
            "changes": [
                "Class is now abstract"
            ]
        },
        {
<<<<<<< HEAD
            "type": "org.gradle.kotlin.dsl.ClientModuleScope",
            "member": "Class org.gradle.kotlin.dsl.ClientModuleScope",
            "acceptation": "Removal of deprecated methods in Gradle 8.0",
            "changes": [
                "org.gradle.kotlin.dsl.support.delegates.ClientModuleDelegate.setForce(boolean)"
            ]
        },
        {
            "type": "org.gradle.kotlin.dsl.ConfigurationDeprecatedExtensionsKt",
            "member": "Method org.gradle.kotlin.dsl.ConfigurationDeprecatedExtensionsKt.getUploadTaskName$annotations(org.gradle.api.NamedDomainObjectProvider)",
            "acceptation": "Class to be removed, functionality deleted",
=======
            "type": "org.gradle.plugins.ide.eclipse.GenerateEclipseClasspath",
            "member": "Class org.gradle.plugins.ide.eclipse.GenerateEclipseClasspath",
            "acceptation": "making this class abstract makes it easier to remove boilerplate",
>>>>>>> a2858e1a
            "changes": [
                "Class is now abstract"
            ]
        },
        {
            "type": "org.gradle.plugins.ide.eclipse.GenerateEclipseJdt",
            "member": "Class org.gradle.plugins.ide.eclipse.GenerateEclipseJdt",
            "acceptation": "making this class abstract makes it easier to remove boilerplate",
            "changes": [
                "Class is now abstract"
            ]
        },
        {
            "type": "org.gradle.plugins.ide.eclipse.GenerateEclipseProject",
            "member": "Class org.gradle.plugins.ide.eclipse.GenerateEclipseProject",
            "acceptation": "making this class abstract makes it easier to remove boilerplate",
            "changes": [
                "Class is now abstract"
            ]
        },
        {
            "type": "org.gradle.plugins.ide.eclipse.GenerateEclipseWtpComponent",
            "member": "Class org.gradle.plugins.ide.eclipse.GenerateEclipseWtpComponent",
            "acceptation": "making this class abstract makes it easier to remove boilerplate",
            "changes": [
                "Class is now abstract"
            ]
        },
        {
            "type": "org.gradle.plugins.ide.eclipse.GenerateEclipseWtpFacet",
            "member": "Class org.gradle.plugins.ide.eclipse.GenerateEclipseWtpFacet",
            "acceptation": "making this class abstract makes it easier to remove boilerplate",
            "changes": [
                "Class is now abstract"
            ]
        },
        {
            "type": "org.gradle.plugins.ide.eclipse.model.EclipseClasspath",
            "member": "Class org.gradle.plugins.ide.eclipse.model.EclipseClasspath",
            "acceptation": "making this class abstract makes it easier to remove boilerplate",
            "changes": [
                "Class is now abstract"
            ]
        },
        {
            "type": "org.gradle.plugins.ide.eclipse.model.EclipseJdt",
            "member": "Class org.gradle.plugins.ide.eclipse.model.EclipseJdt",
            "acceptation": "making this class abstract makes it easier to remove boilerplate",
            "changes": [
                "Class is now abstract"
            ]
        },
        {
            "type": "org.gradle.plugins.ide.eclipse.model.EclipseModel",
            "member": "Class org.gradle.plugins.ide.eclipse.model.EclipseModel",
            "acceptation": "making this class abstract makes it easier to remove boilerplate",
            "changes": [
                "Class is now abstract"
            ]
        },
        {
            "type": "org.gradle.plugins.ide.eclipse.model.EclipseProject",
            "member": "Class org.gradle.plugins.ide.eclipse.model.EclipseProject",
            "acceptation": "making this class abstract makes it easier to remove boilerplate",
            "changes": [
                "Class is now abstract"
            ]
        },
        {
            "type": "org.gradle.plugins.ide.eclipse.model.EclipseWtp",
            "member": "Class org.gradle.plugins.ide.eclipse.model.EclipseWtp",
            "acceptation": "making this class abstract makes it easier to remove boilerplate",
            "changes": [
                "Class is now abstract"
            ]
        },
        {
            "type": "org.gradle.plugins.ide.eclipse.model.EclipseWtpComponent",
            "member": "Class org.gradle.plugins.ide.eclipse.model.EclipseWtpComponent",
            "acceptation": "making this class abstract makes it easier to remove boilerplate",
            "changes": [
                "Class is now abstract"
            ]
        },
        {
            "type": "org.gradle.plugins.ide.eclipse.model.EclipseWtpFacet",
            "member": "Class org.gradle.plugins.ide.eclipse.model.EclipseWtpFacet",
            "acceptation": "making this class abstract makes it easier to remove boilerplate",
            "changes": [
                "Class is now abstract"
            ]
        },
        {
            "type": "org.gradle.plugins.ide.idea.GenerateIdeaModule",
            "member": "Class org.gradle.plugins.ide.idea.GenerateIdeaModule",
            "acceptation": "making this class abstract makes it easier to remove boilerplate",
            "changes": [
                "Class is now abstract"
            ]
        },
        {
            "type": "org.gradle.plugins.ide.idea.GenerateIdeaProject",
            "member": "Class org.gradle.plugins.ide.idea.GenerateIdeaProject",
            "acceptation": "making this class abstract makes it easier to remove boilerplate",
            "changes": [
                "Class is now abstract"
            ]
        },
        {
            "type": "org.gradle.plugins.ide.idea.GenerateIdeaWorkspace",
            "member": "Class org.gradle.plugins.ide.idea.GenerateIdeaWorkspace",
            "acceptation": "making this class abstract makes it easier to remove boilerplate",
            "changes": [
                "Class is now abstract"
            ]
        },
        {
            "type": "org.gradle.plugins.ide.idea.IdeaPlugin",
            "member": "Class org.gradle.plugins.ide.idea.IdeaPlugin",
            "acceptation": "making this class abstract makes it easier to remove boilerplate",
            "changes": [
                "Class is now abstract"
            ]
        },
        {
            "type": "org.gradle.plugins.ide.idea.model.IdeaModel",
            "member": "Class org.gradle.plugins.ide.idea.model.IdeaModel",
            "acceptation": "making this class abstract makes it easier to remove boilerplate",
            "changes": [
                "Class is now abstract"
            ]
        },
        {
            "type": "org.gradle.plugins.ide.idea.model.IdeaModule",
            "member": "Class org.gradle.plugins.ide.idea.model.IdeaModule",
            "acceptation": "making this class abstract makes it easier to remove boilerplate",
            "changes": [
                "Class is now abstract"
            ]
        },
        {
            "type": "org.gradle.plugins.ide.idea.model.IdeaProject",
            "member": "Class org.gradle.plugins.ide.idea.model.IdeaProject",
            "acceptation": "making this class abstract makes it easier to remove boilerplate",
            "changes": [
                "Class is now abstract"
            ]
        },
        {
            "type": "org.gradle.plugins.ide.idea.model.IdeaWorkspace",
            "member": "Class org.gradle.plugins.ide.idea.model.IdeaWorkspace",
            "acceptation": "making this class abstract makes it easier to remove boilerplate",
            "changes": [
                "Class is now abstract"
            ]
        },
        {
            "type": "org.gradle.plugins.signing.Sign",
            "member": "Class org.gradle.plugins.signing.Sign",
            "acceptation": "making this class abstract makes it easier to remove boilerplate",
            "changes": [
                "Class is now abstract"
            ]
        },
        {
            "type": "org.gradle.plugins.signing.SigningExtension",
            "member": "Class org.gradle.plugins.signing.SigningExtension",
            "acceptation": "making this class abstract makes it easier to remove boilerplate",
            "changes": [
                "Class is now abstract"
            ]
        },
        {
            "type": "org.gradle.plugins.signing.SigningPlugin",
            "member": "Class org.gradle.plugins.signing.SigningPlugin",
            "acceptation": "making this class abstract makes it easier to remove boilerplate",
            "changes": [
                "Class is now abstract"
            ]
        },
        {
            "type": "org.gradle.process.JavaExecSpec",
            "member": "Method org.gradle.process.JavaExecSpec.getMain()",
            "acceptation": "Removed for Gradle 8.0",
            "changes": [
                "Method has been removed"
            ]
        },
        {
            "type": "org.gradle.process.JavaExecSpec",
            "member": "Method org.gradle.process.JavaExecSpec.setMain(java.lang.String)",
            "acceptation": "Default implementation added to spec for Gradle 8.0",
            "changes": [
                "Abstract method is now default method"
            ]
        },
        {
            "type": "org.gradle.swiftpm.plugins.SwiftPackageManagerExportPlugin",
            "member": "Class org.gradle.swiftpm.plugins.SwiftPackageManagerExportPlugin",
            "acceptation": "making this class abstract makes it easier to remove boilerplate",
            "changes": [
                "Class is now abstract"
            ]
        },
        {
            "type": "org.gradle.swiftpm.tasks.GenerateSwiftPackageManagerManifest",
            "member": "Class org.gradle.swiftpm.tasks.GenerateSwiftPackageManagerManifest",
            "acceptation": "making this class abstract makes it easier to remove boilerplate",
            "changes": [
                "Class is now abstract"
            ]
        },
        {
            "type": "org.gradle.testing.base.plugins.TestingBasePlugin",
            "member": "Class org.gradle.testing.base.plugins.TestingBasePlugin",
            "acceptation": "making this class abstract makes it easier to remove boilerplate",
            "changes": [
                "Class is now abstract"
            ]
        },
        {
            "type": "org.gradle.testing.jacoco.plugins.JacocoPlugin",
            "member": "Class org.gradle.testing.jacoco.plugins.JacocoPlugin",
            "acceptation": "making this class abstract makes it easier to remove boilerplate",
            "changes": [
                "Class is now abstract"
            ]
        },
        {
            "type": "org.gradle.testing.jacoco.plugins.JacocoPluginExtension",
            "member": "Class org.gradle.testing.jacoco.plugins.JacocoPluginExtension",
            "acceptation": "making this class abstract makes it easier to remove boilerplate",
            "changes": [
                "Class is now abstract"
            ]
        },
        {
            "type": "org.gradle.testing.jacoco.plugins.JacocoPluginExtension",
            "member": "Field project",
            "acceptation": "Removing deprecated field in Gradle 8.0",
            "changes": [
                "Field has been removed"
            ]
        },
        {
            "type": "org.gradle.testing.jacoco.plugins.JacocoPluginExtension",
            "member": "Method org.gradle.testing.jacoco.plugins.JacocoPluginExtension.getReportsDir()",
            "acceptation": "Removing deprecated method in Gradle 8.0",
            "changes": [
                "Method has been removed"
            ]
        },
        {
            "type": "org.gradle.testing.jacoco.plugins.JacocoPluginExtension",
            "member": "Method org.gradle.testing.jacoco.plugins.JacocoPluginExtension.setReportsDir(java.io.File)",
            "acceptation": "Removing deprecated method in Gradle 8.0",
            "changes": [
                "Method has been removed"
            ]
        },
        {
            "type": "org.gradle.testing.jacoco.plugins.JacocoPluginExtension",
            "member": "Method org.gradle.testing.jacoco.plugins.JacocoPluginExtension.setReportsDir(org.gradle.api.provider.Provider)",
            "acceptation": "Removing deprecated method in Gradle 8.0",
            "changes": [
                "Method has been removed"
            ]
        },
        {
            "type": "org.gradle.testing.jacoco.plugins.JacocoTaskExtension",
            "member": "Class org.gradle.testing.jacoco.plugins.JacocoTaskExtension",
            "acceptation": "making this class abstract makes it easier to remove boilerplate",
            "changes": [
                "Class is now abstract"
            ]
        },
        {
            "type": "org.gradle.testing.jacoco.tasks.JacocoCoverageVerification",
            "member": "Class org.gradle.testing.jacoco.tasks.JacocoCoverageVerification",
            "acceptation": "making this class abstract makes it easier to remove boilerplate",
            "changes": [
                "Class is now abstract"
            ]
        },
        {
            "type": "org.gradle.testing.jacoco.tasks.JacocoMerge",
            "member": "Class org.gradle.testing.jacoco.tasks.JacocoMerge",
            "acceptation": "Removing deprecated class in Gradle 8.0",
            "changes": [
                "Class has been removed"
            ]
        },
        {
            "type": "org.gradle.testing.jacoco.tasks.JacocoMerge",
            "member": "Constructor org.gradle.testing.jacoco.tasks.JacocoMerge()",
            "acceptation": "Removing deprecated class in Gradle 8.0",
            "changes": [
                "Constructor has been removed"
            ]
        },
        {
            "type": "org.gradle.testing.jacoco.tasks.JacocoMerge",
            "member": "Method org.gradle.testing.jacoco.tasks.JacocoMerge.executionData(java.lang.Object[])",
            "acceptation": "Removing deprecated class in Gradle 8.0",
            "changes": [
                "Method has been removed"
            ]
        },
        {
            "type": "org.gradle.testing.jacoco.tasks.JacocoMerge",
            "member": "Method org.gradle.testing.jacoco.tasks.JacocoMerge.executionData(org.gradle.api.Task[])",
            "acceptation": "Removing deprecated class in Gradle 8.0",
            "changes": [
                "Method has been removed"
            ]
        },
        {
            "type": "org.gradle.testing.jacoco.tasks.JacocoMerge",
            "member": "Method org.gradle.testing.jacoco.tasks.JacocoMerge.executionData(org.gradle.api.tasks.TaskCollection)",
            "acceptation": "Removing deprecated class in Gradle 8.0",
            "changes": [
                "Method has been removed"
            ]
        },
        {
            "type": "org.gradle.testing.jacoco.tasks.JacocoMerge",
            "member": "Method org.gradle.testing.jacoco.tasks.JacocoMerge.getAntBuilder()",
            "acceptation": "Removing deprecated class in Gradle 8.0",
            "changes": [
                "Method has been removed"
            ]
        },
        {
            "type": "org.gradle.testing.jacoco.tasks.JacocoMerge",
            "member": "Method org.gradle.testing.jacoco.tasks.JacocoMerge.getDestinationFile()",
            "acceptation": "Removing deprecated class in Gradle 8.0",
            "changes": [
                "Method has been removed"
            ]
        },
        {
            "type": "org.gradle.testing.jacoco.tasks.JacocoMerge",
            "member": "Method org.gradle.testing.jacoco.tasks.JacocoMerge.getExecutionData()",
            "acceptation": "Removing deprecated class in Gradle 8.0",
            "changes": [
                "Method has been removed"
            ]
        },
        {
            "type": "org.gradle.testing.jacoco.tasks.JacocoMerge",
            "member": "Method org.gradle.testing.jacoco.tasks.JacocoMerge.merge()",
            "acceptation": "Removing deprecated class in Gradle 8.0",
            "changes": [
                "Method has been removed"
            ]
        },
        {
            "type": "org.gradle.testing.jacoco.tasks.JacocoMerge",
            "member": "Method org.gradle.testing.jacoco.tasks.JacocoMerge.setDestinationFile(java.io.File)",
            "acceptation": "Removing deprecated class in Gradle 8.0",
            "changes": [
                "Method has been removed"
            ]
        },
        {
            "type": "org.gradle.testing.jacoco.tasks.JacocoMerge",
            "member": "Method org.gradle.testing.jacoco.tasks.JacocoMerge.setDestinationFile(org.gradle.api.provider.Provider)",
            "acceptation": "Removing deprecated class in Gradle 8.0",
            "changes": [
                "Method has been removed"
            ]
        },
        {
            "type": "org.gradle.testing.jacoco.tasks.JacocoMerge",
            "member": "Method org.gradle.testing.jacoco.tasks.JacocoMerge.setExecutionData(org.gradle.api.file.FileCollection)",
            "acceptation": "Removing deprecated class in Gradle 8.0",
            "changes": [
                "Method has been removed"
            ]
        },
        {
            "type": "org.gradle.testing.jacoco.tasks.JacocoReport",
            "member": "Class org.gradle.testing.jacoco.tasks.JacocoReport",
            "acceptation": "making this class abstract makes it easier to remove boilerplate",
            "changes": [
                "Class is now abstract"
            ]
        },
        {
            "type": "org.gradle.workers.WorkerExecutor",
            "member": "Method org.gradle.workers.WorkerExecutor.submit(java.lang.Class,org.gradle.api.Action)",
            "acceptation": "Removed deprecated method in Gradle 8.0",
            "changes": [
                "Method has been removed"
            ]
        }
    ]
}<|MERGE_RESOLUTION|>--- conflicted
+++ resolved
@@ -75,7 +75,7 @@
         {
             "type": "org.gradle.api.artifacts.ExternalDependency",
             "member": "Method org.gradle.api.artifacts.ExternalDependency.setForce(boolean)",
-            "acceptation": "Removal of deprecated methods in Gradle 8.0",
+            "acceptation": "Removed deprecated components in Gradle 8.0",
             "changes": [
                 "Method has been removed"
             ]
@@ -1266,14 +1266,6 @@
         },
         {
             "type": "org.gradle.api.tasks.testing.AbstractTestTask",
-            "member": "Method org.gradle.api.tasks.testing.AbstractTestTask.getBinResultsDir()",
-            "acceptation": "Deprecated method removed",
-            "changes": [
-                "Method has been removed"
-            ]
-        },
-        {
-            "type": "org.gradle.api.tasks.testing.AbstractTestTask",
             "member": "Method org.gradle.api.tasks.testing.AbstractTestTask.setBinResultsDir(java.io.File)",
             "acceptation": "Deprecated method removed",
             "changes": [
@@ -1409,6 +1401,14 @@
             ]
         },
         {
+            "type": "org.gradle.kotlin.dsl.ClientModuleScope",
+            "member": "Class org.gradle.kotlin.dsl.ClientModuleScope",
+            "acceptation": "Removed deprecated components in Gradle 8.0",
+            "changes": [
+                "org.gradle.kotlin.dsl.support.delegates.ClientModuleDelegate.setForce(boolean)"
+            ]
+        },
+        {
             "type": "org.gradle.kotlin.dsl.ConfigurationDeprecatedExtensionsKt",
             "member": "Method org.gradle.kotlin.dsl.ConfigurationDeprecatedExtensionsKt.getUploadTaskName$annotations(org.gradle.api.NamedDomainObjectProvider)",
             "acceptation": "Class to be removed, functionality deleted",
@@ -1713,23 +1713,9 @@
             ]
         },
         {
-<<<<<<< HEAD
-            "type": "org.gradle.kotlin.dsl.ClientModuleScope",
-            "member": "Class org.gradle.kotlin.dsl.ClientModuleScope",
-            "acceptation": "Removal of deprecated methods in Gradle 8.0",
-            "changes": [
-                "org.gradle.kotlin.dsl.support.delegates.ClientModuleDelegate.setForce(boolean)"
-            ]
-        },
-        {
-            "type": "org.gradle.kotlin.dsl.ConfigurationDeprecatedExtensionsKt",
-            "member": "Method org.gradle.kotlin.dsl.ConfigurationDeprecatedExtensionsKt.getUploadTaskName$annotations(org.gradle.api.NamedDomainObjectProvider)",
-            "acceptation": "Class to be removed, functionality deleted",
-=======
             "type": "org.gradle.plugins.ide.eclipse.GenerateEclipseClasspath",
             "member": "Class org.gradle.plugins.ide.eclipse.GenerateEclipseClasspath",
             "acceptation": "making this class abstract makes it easier to remove boilerplate",
->>>>>>> a2858e1a
             "changes": [
                 "Class is now abstract"
             ]
