--- conflicted
+++ resolved
@@ -512,7 +512,15 @@
                 "Method has been removed"
             ]
         },
-<<<<<<< HEAD
+
+        {
+            "type": "org.gradle.api.tasks.diagnostics.DependencyInsightReportTask",
+            "member": "Method org.gradle.api.tasks.diagnostics.DependencyInsightReportTask.setLegacyShowSinglePathToDependency(boolean)",
+            "acceptation": "Deprecated method removed in Gradle 8.0",
+            "changes": [
+                "Method has been removed"
+            ]
+        },
         {
             "type": "org.gradle.api.tasks.javadoc.Groovydoc",
             "member": "Method org.gradle.api.tasks.javadoc.Groovydoc.isIncludePrivate()",
@@ -524,12 +532,6 @@
         {
             "type": "org.gradle.api.tasks.javadoc.Groovydoc",
             "member": "Method org.gradle.api.tasks.javadoc.Groovydoc.setIncludePrivate(boolean)",
-=======
-
-        {
-            "type": "org.gradle.api.tasks.diagnostics.DependencyInsightReportTask",
-            "member": "Method org.gradle.api.tasks.diagnostics.DependencyInsightReportTask.setLegacyShowSinglePathToDependency(boolean)",
->>>>>>> 561ceea5
             "acceptation": "Deprecated method removed in Gradle 8.0",
             "changes": [
                 "Method has been removed"
