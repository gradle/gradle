{
    "acceptedApiChanges": [
        {
            "type": "org.gradle.kotlin.dsl.DependencyHandlerScope",
            "member": "Method org.gradle.kotlin.dsl.DependencyHandlerScope.invoke(org.gradle.api.artifacts.Configuration,org.gradle.api.provider.Provider,kotlin.jvm.functions.Function1)",
            "acceptation": "Bug in the binary compatiblity checker: https://github.com/gradle/gradle/issues/15448",
            "changes": [
                "METHOD_ADDED_TO_PUBLIC_CLASS"
            ]
        },
        {
            "type": "org.gradle.kotlin.dsl.DependencyHandlerScope",
            "member": "Method org.gradle.kotlin.dsl.DependencyHandlerScope.invoke(org.gradle.api.artifacts.Configuration,org.gradle.api.provider.Provider)",
            "acceptation": "Bug in the binary compatiblity checker: https://github.com/gradle/gradle/issues/15448",
            "changes": [
                "METHOD_ADDED_TO_PUBLIC_CLASS"
            ]
        },{
            "type": "org.gradle.kotlin.dsl.DependencyHandlerScope",
            "member": "Method org.gradle.kotlin.dsl.DependencyHandlerScope.invoke(java.lang.String,org.gradle.api.provider.Provider,kotlin.jvm.functions.Function1)",
            "acceptation": "Bug in the binary compatiblity checker: https://github.com/gradle/gradle/issues/15448",
            "changes": [
                "METHOD_ADDED_TO_PUBLIC_CLASS"
            ]
        },
        {
            "type": "org.gradle.kotlin.dsl.DependencyHandlerScope",
            "member": "Method org.gradle.kotlin.dsl.DependencyHandlerScope.invoke(java.lang.String,org.gradle.api.provider.Provider)",
            "acceptation": "Bug in the binary compatiblity checker: https://github.com/gradle/gradle/issues/15448",
            "changes": [
                "METHOD_ADDED_TO_PUBLIC_CLASS"
            ]
        },


        {
            "type": "org.gradle.api.tasks.SourceSet",
            "member": "Method org.gradle.api.tasks.SourceSet.getCompileConfigurationName()",
            "acceptation": "Configuration 'compile' was removed",
            "changes": [
                "Method has been removed"
            ]
        },
        {
            "type": "org.gradle.api.tasks.SourceSet",
            "member": "Method org.gradle.api.tasks.SourceSet.getRuntimeConfigurationName()",
            "acceptation": "Configuration 'runtime' was removed",
            "changes": [
                "Method has been removed"
            ]
        },
        {
            "type": "org.gradle.api.plugins.JavaPlugin",
            "member": "Field COMPILE_CONFIGURATION_NAME",
            "acceptation": "Configuration 'compile' was removed",
            "changes": [
                "Field has been removed"
            ]
        },
        {
            "type": "org.gradle.api.plugins.JavaPlugin",
            "member": "Field RUNTIME_CONFIGURATION_NAME",
            "acceptation": "Configuration 'runtime' was removed",
            "changes": [
                "Field has been removed"
            ]
        },
        {
            "type": "org.gradle.api.plugins.JavaPlugin",
            "member": "Field TEST_COMPILE_CONFIGURATION_NAME",
            "acceptation": "Configuration 'test compile' was removed",
            "changes": [
                "Field has been removed"
            ]
        },
        {
            "type": "org.gradle.api.plugins.JavaPlugin",
            "member": "Field TEST_RUNTIME_CONFIGURATION_NAME",
            "acceptation": "Configuration 'test runtime' was removed",
            "changes": [
                "Field has been removed"
            ]
        },

        {
            "type": "org.gradle.api.artifacts.repositories.IvyArtifactRepository",
            "member": "Method org.gradle.api.artifacts.repositories.IvyArtifactRepository.layout(java.lang.String,org.gradle.api.Action)",
            "acceptation": "Removal of deprecated method",
            "changes": [
                "Method has been removed"
            ]
        },
        {
            "type": "org.gradle.api.artifacts.repositories.IvyArtifactRepository",
            "member": "Method org.gradle.api.artifacts.repositories.IvyArtifactRepository.layout(java.lang.String,groovy.lang.Closure)",
            "acceptation": "Removal of deprecated method",
            "changes": [
                "Method has been removed"
            ]
        },
        {
            "type": "org.gradle.api.file.ProjectLayout",
            "member": "Method org.gradle.api.file.ProjectLayout.configurableFiles(java.lang.Object[])",
            "acceptation": "Removal of deprecated method",
            "changes": [
                "Method has been removed"
            ]
        },
        {
            "type": "org.gradle.api.DefaultTask",
            "member": "Class org.gradle.api.DefaultTask",
            "acceptation": "Removal of unused internal method",
            "changes": [
                "org.gradle.api.internal.AbstractTask.setLoggerMessageRewriter(org.gradle.internal.logging.slf4j.ContextAwareTaskLogger$MessageRewriter)"
            ]
        },
        {
            "type": "org.gradle.api.plugins.quality.Pmd",
            "member": "Method org.gradle.api.plugins.quality.Pmd.getRulePriority()",
            "acceptation": "Removal of deprecated method",
            "changes": [
                "Method has been removed"
            ]
        },
        {
            "type": "org.gradle.api.plugins.quality.Pmd",
            "member": "Method org.gradle.api.plugins.quality.Pmd.setRulePriority(int)",
            "acceptation": "Removal of deprecated method",
            "changes": [
                "Method has been removed"
            ]
        },
        {
            "type": "org.gradle.api.plugins.quality.PmdExtension",
            "member": "Method org.gradle.api.plugins.quality.PmdExtension.getRulePriority()",
            "acceptation": "Removal of deprecated method",
            "changes": [
                "Method has been removed"
            ]
        },
        {
            "type": "org.gradle.api.plugins.quality.PmdExtension",
            "member": "Method org.gradle.api.plugins.quality.PmdExtension.setRulePriority(int)",
            "acceptation": "Removal of deprecated method",
            "changes": [
                "Method has been removed"
            ]
        },
        {
            "type": "org.gradle.api.plugins.quality.Checkstyle",
            "member": "Method org.gradle.api.plugins.quality.Checkstyle.getConfigDir()",
            "acceptation": "Removal of deprecated method",
            "changes": [
                "Method has been removed"
            ]
        },
        {
            "type": "org.gradle.api.plugins.quality.Checkstyle",
            "member": "Method org.gradle.api.plugins.quality.Checkstyle.setConfigDir(org.gradle.api.provider.Provider)",
            "acceptation": "Removal of deprecated method",
            "changes": [
                "Method has been removed"
            ]
        },
        {
            "type": "org.gradle.api.plugins.quality.CheckstyleExtension",
            "member": "Method org.gradle.api.plugins.quality.CheckstyleExtension.getConfigDir()",
            "acceptation": "Removal of deprecated method",
            "changes": [
                "Method has been removed"
            ]
        },
        {
            "type": "org.gradle.api.plugins.quality.CheckstyleExtension",
            "member": "Method org.gradle.api.plugins.quality.CheckstyleExtension.setConfigDir(java.io.File)",
            "acceptation": "Removal of deprecated method",
            "changes": [
                "Method has been removed"
            ]
        },


        {
            "type": "org.gradle.api.plugins.MavenPlugin",
            "member": "Class org.gradle.api.plugins.MavenPlugin",
            "acceptation": "Legacy 'maven' plugin was removed",
            "changes": [
                "Class is now abstract"
            ]
        },        {
            "type": "org.gradle.api.plugins.MavenPlugin",
            "member": "Field COMPILE_PRIORITY",
            "acceptation": "Legacy 'maven' plugin was removed",
            "changes": [
                "Field has been removed"
            ]
        },
        {
            "type": "org.gradle.api.plugins.MavenPlugin",
            "member": "Field TEST_RUNTIME_PRIORITY",
            "acceptation": "Legacy 'maven' plugin was removed",
            "changes": [
                "Field has been removed"
            ]
        },
        {
            "type": "org.gradle.api.plugins.MavenPlugin",
            "member": "Field INSTALL_TASK_NAME",
            "acceptation": "Legacy 'maven' plugin was removed",
            "changes": [
                "Field has been removed"
            ]
        },
        {
            "type": "org.gradle.api.plugins.MavenPlugin",
            "member": "Field TEST_COMPILE_PRIORITY",
            "acceptation": "Legacy 'maven' plugin was removed",
            "changes": [
                "Field has been removed"
            ]
        },
        {
            "type": "org.gradle.api.plugins.MavenPlugin",
            "member": "Field PROVIDED_COMPILE_PRIORITY",
            "acceptation": "Legacy 'maven' plugin was removed",
            "changes": [
                "Field has been removed"
            ]
        },
        {
            "type": "org.gradle.api.plugins.MavenPlugin",
            "member": "Field RUNTIME_PRIORITY",
            "acceptation": "Legacy 'maven' plugin was removed",
            "changes": [
                "Field has been removed"
            ]
        },
        {
            "type": "org.gradle.api.plugins.MavenPlugin",
            "member": "Field PROVIDED_RUNTIME_PRIORITY",
            "acceptation": "Legacy 'maven' plugin was removed",
            "changes": [
                "Field has been removed"
            ]
        },
        {
            "type": "org.gradle.api.plugins.MavenPlugin",
            "member": "Method org.gradle.api.plugins.MavenPlugin.apply(org.gradle.api.internal.project.ProjectInternal)",
            "acceptation": "Legacy 'maven' plugin was removed",
            "changes": [
                "Method has been removed"
            ]
        },
        {
            "type": "org.gradle.api.plugins.MavenPluginConvention",
            "member": "Class org.gradle.api.plugins.MavenPluginConvention",
            "acceptation": "Legacy 'maven' plugin was removed",
            "changes": [
                "Class has been removed"
            ]
        },
        {
            "type": "org.gradle.api.plugins.MavenPluginConvention",
            "member": "Method org.gradle.api.plugins.MavenPluginConvention.getConf2ScopeMappings()",
            "acceptation": "Legacy 'maven' plugin was removed",
            "changes": [
                "Method has been removed"
            ]
        },
        {
            "type": "org.gradle.api.plugins.MavenPluginConvention",
            "member": "Method org.gradle.api.plugins.MavenPluginConvention.pom()",
            "acceptation": "Legacy 'maven' plugin was removed",
            "changes": [
                "Method has been removed"
            ]
        },
        {
            "type": "org.gradle.api.plugins.MavenPluginConvention",
            "member": "Method org.gradle.api.plugins.MavenPluginConvention.pom(groovy.lang.Closure)",
            "acceptation": "Legacy 'maven' plugin was removed",
            "changes": [
                "Method has been removed"
            ]
        },
        {
            "type": "org.gradle.api.plugins.MavenPluginConvention",
            "member": "Method org.gradle.api.plugins.MavenPluginConvention.pom(org.gradle.api.Action)",
            "acceptation": "Legacy 'maven' plugin was removed",
            "changes": [
                "Method has been removed"
            ]
        },
        {
            "type": "org.gradle.api.plugins.MavenPluginConvention",
            "member": "Method org.gradle.api.plugins.MavenPluginConvention.setConf2ScopeMappings(org.gradle.api.artifacts.maven.Conf2ScopeMappingContainer)",
            "acceptation": "Legacy 'maven' plugin was removed",
            "changes": [
                "Method has been removed"
            ]
        },
        {
            "type": "org.gradle.api.plugins.MavenPluginConvention",
            "member": "Method org.gradle.api.plugins.MavenPluginConvention.setMavenPomDir(java.io.File)",
            "acceptation": "Legacy 'maven' plugin was removed",
            "changes": [
                "Method has been removed"
            ]
        },
        {
            "type": "org.gradle.api.plugins.MavenPluginConvention",
            "member": "Method org.gradle.api.plugins.MavenPluginConvention.setMavenPomDir(java.lang.Object)",
            "acceptation": "Legacy 'maven' plugin was removed",
            "changes": [
                "Method has been removed"
            ]
        },
        {
            "type": "org.gradle.api.plugins.MavenPluginConvention",
            "member": "Constructor org.gradle.api.plugins.MavenPluginConvention(org.gradle.api.internal.project.ProjectInternal,org.gradle.api.publication.maven.internal.MavenFactory)",
            "acceptation": "Legacy 'maven' plugin was removed",
            "changes": [
                "Constructor has been removed"
            ]
        },
        {
            "type": "org.gradle.plugins.signing.SigningExtension",
            "member": "Method org.gradle.plugins.signing.SigningExtension.signPom(org.gradle.api.artifacts.maven.MavenDeployment,groovy.lang.Closure)",
            "acceptation": "Legacy 'maven' plugin was removed",
            "changes": [
                "Method has been removed"
            ]
        },
        {
            "type": "org.gradle.plugins.signing.SigningExtension",
            "member": "Method org.gradle.plugins.signing.SigningExtension.signPom(org.gradle.api.artifacts.maven.MavenDeployment)",
            "acceptation": "Legacy 'maven' plugin was removed",
            "changes": [
                "Method has been removed"
            ]
        },
        {
<<<<<<< HEAD
            "type": "org.gradle.tooling.model.idea.IdeaContentRoot",
            "member": "Method org.gradle.tooling.model.idea.IdeaContentRoot.getGeneratedSourceDirectories()",
            "acceptation": "Deprecated API marked for removal in Gradle 7.0",
=======
            "type": "org.gradle.api.distribution.Distribution",
            "member": "Method org.gradle.api.distribution.Distribution.getBaseName()",
            "acceptation": "Removal of deprecated method",
>>>>>>> 85f89bf0
            "changes": [
                "Method has been removed"
            ]
        },
        {
<<<<<<< HEAD
            "type": "org.gradle.tooling.model.idea.IdeaContentRoot",
            "member": "Method org.gradle.tooling.model.idea.IdeaContentRoot.getGeneratedTestDirectories()",
            "acceptation": "Deprecated API marked for removal in Gradle 7.0",
=======
            "type": "org.gradle.api.distribution.Distribution",
            "member": "Method org.gradle.api.distribution.Distribution.setBaseName(java.lang.String)",
            "acceptation": "Removal of deprecated method",
>>>>>>> 85f89bf0
            "changes": [
                "Method has been removed"
            ]
        }
    ]
}<|MERGE_RESOLUTION|>--- conflicted
+++ resolved
@@ -340,29 +340,33 @@
             ]
         },
         {
-<<<<<<< HEAD
+            "type": "org.gradle.api.distribution.Distribution",
+            "member": "Method org.gradle.api.distribution.Distribution.getBaseName()",
+            "acceptation": "Removal of deprecated method",
+            "changes": [
+                "Method has been removed"
+            ]
+        },
+        {
+            "type": "org.gradle.api.distribution.Distribution",
+            "member": "Method org.gradle.api.distribution.Distribution.setBaseName(java.lang.String)",
+            "acceptation": "Removal of deprecated method",
+            "changes": [
+                "Method has been removed"
+            ]
+        },
+        {
             "type": "org.gradle.tooling.model.idea.IdeaContentRoot",
             "member": "Method org.gradle.tooling.model.idea.IdeaContentRoot.getGeneratedSourceDirectories()",
             "acceptation": "Deprecated API marked for removal in Gradle 7.0",
-=======
-            "type": "org.gradle.api.distribution.Distribution",
-            "member": "Method org.gradle.api.distribution.Distribution.getBaseName()",
-            "acceptation": "Removal of deprecated method",
->>>>>>> 85f89bf0
-            "changes": [
-                "Method has been removed"
-            ]
-        },
-        {
-<<<<<<< HEAD
+            "changes": [
+                "Method has been removed"
+            ]
+        },
+        {
             "type": "org.gradle.tooling.model.idea.IdeaContentRoot",
             "member": "Method org.gradle.tooling.model.idea.IdeaContentRoot.getGeneratedTestDirectories()",
             "acceptation": "Deprecated API marked for removal in Gradle 7.0",
-=======
-            "type": "org.gradle.api.distribution.Distribution",
-            "member": "Method org.gradle.api.distribution.Distribution.setBaseName(java.lang.String)",
-            "acceptation": "Removal of deprecated method",
->>>>>>> 85f89bf0
             "changes": [
                 "Method has been removed"
             ]
