--- conflicted
+++ resolved
@@ -538,19 +538,12 @@
             ]
         },
         {
-<<<<<<< HEAD
-            "type": "org.gradle.api.artifacts.DependencySubstitutions$Substitution",
-            "member": "Method org.gradle.api.artifacts.DependencySubstitutions$Substitution.with(org.gradle.api.artifacts.component.ComponentSelector)",
-=======
             "type": "org.gradle.api.tasks.testing.TestReport",
             "member": "Method org.gradle.api.tasks.testing.TestReport.getDestinationDir()",
->>>>>>> 7f868692
-            "acceptation": "Removing deprecated method in Gradle 8.0",
-            "changes": [
-                "Method has been removed"
-            ]
-<<<<<<< HEAD
-=======
+            "acceptation": "Removing deprecated method in Gradle 8.0",
+            "changes": [
+                "Method has been removed"
+            ]
         },
         {
             "type": "org.gradle.api.tasks.testing.TestReport",
@@ -615,7 +608,14 @@
             "changes": [
                 "Method has been removed"
             ]
->>>>>>> 7f868692
+        },
+        {
+            "type": "org.gradle.api.artifacts.DependencySubstitutions$Substitution",
+            "member": "Method org.gradle.api.artifacts.DependencySubstitutions$Substitution.with(org.gradle.api.artifacts.component.ComponentSelector)",
+            "acceptation": "Removing deprecated method in Gradle 8.0",
+            "changes": [
+                "Method has been removed"
+            ]
         }
     ]
 }