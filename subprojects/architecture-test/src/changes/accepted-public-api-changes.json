--- conflicted
+++ resolved
@@ -340,7 +340,71 @@
             ]
         },
         {
-<<<<<<< HEAD
+            "type": "org.gradle.api.distribution.Distribution",
+            "member": "Method org.gradle.api.distribution.Distribution.getBaseName()",
+            "acceptation": "Removal of deprecated method",
+            "changes": [
+                "Method has been removed"
+            ]
+        },
+        {
+            "type": "org.gradle.api.distribution.Distribution",
+            "member": "Method org.gradle.api.distribution.Distribution.setBaseName(java.lang.String)",
+            "acceptation": "Removal of deprecated method",
+            "changes": [
+                "Method has been removed"
+            ]
+        },
+        {
+            "type": "org.gradle.tooling.model.idea.IdeaContentRoot",
+            "member": "Method org.gradle.tooling.model.idea.IdeaContentRoot.getGeneratedSourceDirectories()",
+            "acceptation": "Deprecated API marked for removal in Gradle 7.0",
+            "changes": [
+                "Method has been removed"
+            ]
+        },
+        {
+            "type": "org.gradle.tooling.model.idea.IdeaContentRoot",
+            "member": "Method org.gradle.tooling.model.idea.IdeaContentRoot.getGeneratedTestDirectories()",
+            "acceptation": "Deprecated API marked for removal in Gradle 7.0",
+            "changes": [
+                "Method has been removed"
+            ]
+        },
+        {
+            "type": "org.gradle.api.invocation.Gradle",
+            "member": "Method org.gradle.api.invocation.Gradle.buildStarted(groovy.lang.Closure)",
+            "acceptation": "Removal of deprecated method",
+            "changes": [
+                "Method has been removed"
+            ]
+        },
+        {
+            "type": "org.gradle.api.invocation.Gradle",
+            "member": "Method org.gradle.api.invocation.Gradle.buildStarted(org.gradle.api.Action)",
+            "acceptation": "Removal of deprecated method",
+            "changes": [
+                "Method has been removed"
+            ]
+        },
+        {
+            "type": "org.gradle.BuildListener",
+            "member": "Method org.gradle.BuildListener.buildStarted(org.gradle.api.invocation.Gradle)",
+            "acceptation": "Removal of deprecated method",
+            "changes": [
+                "Method has been removed"
+            ]
+        },
+        {
+            "type": "org.gradle.kotlin.dsl.InitScriptApi",
+            "member": "Class org.gradle.kotlin.dsl.InitScriptApi",
+            "acceptation": "Removal of deprecated method",
+            "changes": [
+                "org.gradle.kotlin.dsl.support.delegates.GradleDelegate.buildStarted(groovy.lang.Closure)",
+                "org.gradle.kotlin.dsl.support.delegates.GradleDelegate.buildStarted(org.gradle.api.Action)"
+            ]
+        },
+        {
             "type": "org.gradle.api.file.UnableToDeleteFileException",
             "member": "Class org.gradle.api.file.UnableToDeleteFileException",
             "acceptation": "Removal of deprecated class",
@@ -351,78 +415,17 @@
         {
             "type": "org.gradle.api.file.UnableToDeleteFileException",
             "member": "Method org.gradle.api.file.UnableToDeleteFileException.getFile()",
-=======
-            "type": "org.gradle.api.distribution.Distribution",
-            "member": "Method org.gradle.api.distribution.Distribution.getBaseName()",
-            "acceptation": "Removal of deprecated method",
-            "changes": [
-                "Method has been removed"
-            ]
-        },
-        {
-            "type": "org.gradle.api.distribution.Distribution",
-            "member": "Method org.gradle.api.distribution.Distribution.setBaseName(java.lang.String)",
-            "acceptation": "Removal of deprecated method",
-            "changes": [
-                "Method has been removed"
-            ]
-        },
-        {
-            "type": "org.gradle.tooling.model.idea.IdeaContentRoot",
-            "member": "Method org.gradle.tooling.model.idea.IdeaContentRoot.getGeneratedSourceDirectories()",
-            "acceptation": "Deprecated API marked for removal in Gradle 7.0",
-            "changes": [
-                "Method has been removed"
-            ]
-        },
-        {
-            "type": "org.gradle.tooling.model.idea.IdeaContentRoot",
-            "member": "Method org.gradle.tooling.model.idea.IdeaContentRoot.getGeneratedTestDirectories()",
-            "acceptation": "Deprecated API marked for removal in Gradle 7.0",
-            "changes": [
-                "Method has been removed"
-            ]
-        },
-        {
-            "type": "org.gradle.api.invocation.Gradle",
-            "member": "Method org.gradle.api.invocation.Gradle.buildStarted(groovy.lang.Closure)",
-            "acceptation": "Removal of deprecated method",
-            "changes": [
-                "Method has been removed"
-            ]
-        },
-        {
-            "type": "org.gradle.api.invocation.Gradle",
-            "member": "Method org.gradle.api.invocation.Gradle.buildStarted(org.gradle.api.Action)",
-            "acceptation": "Removal of deprecated method",
-            "changes": [
-                "Method has been removed"
-            ]
-        },
-        {
-            "type": "org.gradle.BuildListener",
-            "member": "Method org.gradle.BuildListener.buildStarted(org.gradle.api.invocation.Gradle)",
->>>>>>> 03deb55d
-            "acceptation": "Removal of deprecated method",
-            "changes": [
-                "Method has been removed"
-            ]
-        },
-        {
-<<<<<<< HEAD
+            "acceptation": "Removal of deprecated method",
+            "changes": [
+                "Method has been removed"
+            ]
+        },
+        {
             "type": "org.gradle.api.file.UnableToDeleteFileException",
             "member": "Constructor org.gradle.api.file.UnableToDeleteFileException(java.io.File)",
             "acceptation": "Removal of deprecated method",
             "changes": [
                 "Constructor has been removed"
-=======
-            "type": "org.gradle.kotlin.dsl.InitScriptApi",
-            "member": "Class org.gradle.kotlin.dsl.InitScriptApi",
-            "acceptation": "Removal of deprecated method",
-            "changes": [
-                "org.gradle.kotlin.dsl.support.delegates.GradleDelegate.buildStarted(groovy.lang.Closure)",
-                "org.gradle.kotlin.dsl.support.delegates.GradleDelegate.buildStarted(org.gradle.api.Action)"
->>>>>>> 03deb55d
             ]
         }
     ]
