/*
 * Copyright 2010 the original author or authors.
 *
 * Licensed under the Apache License, Version 2.0 (the "License");
 * you may not use this file except in compliance with the License.
 * You may obtain a copy of the License at
 *
 *      http://www.apache.org/licenses/LICENSE-2.0
 *
 * Unless required by applicable law or agreed to in writing, software
 * distributed under the License is distributed on an "AS IS" BASIS,
 * WITHOUT WARRANTIES OR CONDITIONS OF ANY KIND, either express or implied.
 * See the License for the specific language governing permissions and
 * limitations under the License.
 */
package org.gradle.launcher.cli;

import groovy.lang.GroovySystem;
import org.apache.commons.io.IOUtils;
import org.apache.tools.ant.Main;
import org.gradle.api.Action;
import org.gradle.api.UncheckedIOException;
import org.gradle.api.internal.file.IdentityFileResolver;
import org.gradle.api.logging.configuration.LoggingConfiguration;
import org.gradle.cli.CommandLineArgumentException;
import org.gradle.cli.CommandLineConverter;
import org.gradle.cli.CommandLineParser;
import org.gradle.cli.ParsedCommandLine;
import org.gradle.cli.SystemPropertiesCommandLineConverter;
import org.gradle.concurrent.ParallelismConfiguration;
import org.gradle.configuration.GradleLauncherMetaData;
import org.gradle.initialization.BuildLayoutParameters;
import org.gradle.initialization.LayoutCommandLineConverter;
import org.gradle.initialization.ParallelismConfigurationCommandLineConverter;
import org.gradle.initialization.layout.BuildLayoutFactory;
import org.gradle.internal.Actions;
import org.gradle.internal.buildevents.BuildExceptionReporter;
import org.gradle.internal.concurrent.DefaultParallelismConfiguration;
import org.gradle.internal.jvm.Jvm;
import org.gradle.internal.jvm.inspection.CachingJvmVersionDetector;
import org.gradle.internal.jvm.inspection.DefaultJvmVersionDetector;
import org.gradle.internal.logging.DefaultLoggingConfiguration;
import org.gradle.internal.logging.LoggingCommandLineConverter;
import org.gradle.internal.logging.LoggingManagerInternal;
import org.gradle.internal.logging.services.LoggingServiceRegistry;
import org.gradle.internal.logging.text.StyledTextOutputFactory;
import org.gradle.internal.nativeintegration.services.NativeServices;
import org.gradle.internal.os.OperatingSystem;
import org.gradle.internal.service.ServiceRegistry;
import org.gradle.launcher.bootstrap.ExecutionListener;
import org.gradle.launcher.cli.converter.LayoutToPropertiesConverter;
import org.gradle.launcher.cli.converter.PropertiesToLogLevelConfigurationConverter;
import org.gradle.launcher.cli.converter.PropertiesToParallelismConfigurationConverter;
import org.gradle.process.internal.DefaultExecActionFactory;
import org.gradle.util.GFileUtils;
import org.gradle.util.GradleVersion;

import java.io.File;
import java.io.IOException;
import java.io.InputStream;
import java.io.PrintStream;
import java.io.StringWriter;
import java.util.ArrayList;
import java.util.Collection;
import java.util.HashMap;
import java.util.List;
import java.util.Map;

/**
 * <p>Responsible for converting a set of command-line arguments into a {@link Runnable} action.</p>
 */
public class CommandLineActionFactory {
    private static final String HELP = "h";
    private static final String VERSION = "v";

    private final BuildLayoutFactory buildLayoutFactory = new BuildLayoutFactory();

    /**
     * <p>Converts the given command-line arguments to an {@link Action} which performs the action requested by the
     * command-line args.
     *
     * @param args The command-line arguments.
     * @return The action to execute.
     */
    public Action<ExecutionListener> convert(List<String> args) {
        ServiceRegistry loggingServices = createLoggingServices();

        LoggingConfiguration loggingConfiguration = new DefaultLoggingConfiguration();

        return new WithLogging(loggingServices,
            buildLayoutFactory,
            args,
            loggingConfiguration,
            new ParseAndBuildAction(loggingServices, args),
            new BuildExceptionReporter(loggingServices.get(StyledTextOutputFactory.class), loggingConfiguration, clientMetaData()));
    }

    protected void createActionFactories(ServiceRegistry loggingServices, Collection<CommandLineAction> actions) {
        actions.add(new BuildActionsFactory(loggingServices, new ParametersConverter(buildLayoutFactory), new CachingJvmVersionDetector(new DefaultJvmVersionDetector(new DefaultExecActionFactory(new IdentityFileResolver())))));
    }

    private static GradleLauncherMetaData clientMetaData() {
        return new GradleLauncherMetaData();
    }

    public ServiceRegistry createLoggingServices() {
        return LoggingServiceRegistry.newCommandLineProcessLogging();
    }

    private static void showUsage(PrintStream out, CommandLineParser parser) {
        out.println();
        out.print("USAGE: ");
        clientMetaData().describeCommand(out, "[option...]", "[task...]");
        out.println();
        out.println();
        parser.printUsage(out);
        out.println();
    }

    private static class WelcomeMessageAction implements Action<PrintStream> {
        private final BuildLayoutParameters buildLayoutParameters;

        public WelcomeMessageAction(BuildLayoutParameters buildLayoutParameters) {
            this.buildLayoutParameters = buildLayoutParameters;
        }

        @Override
        public void execute(PrintStream out) {
            GradleVersion currentVersion = GradleVersion.current();
            File gradleUserHomeDir = buildLayoutParameters.getGradleUserHomeDir();
            File notificationsDir = new File(gradleUserHomeDir, "notifications/" + currentVersion.getVersion());
            File markerFile = new File(notificationsDir, "release-features.rendered");

            if (!markerFile.exists()) {
                out.println();
                out.print("Welcome to Gradle " + currentVersion.getVersion() + "!");

                String featureList = readReleaseFeatures();

                if (featureList != null) {
                    out.println();
                    out.println();
                    out.print("Here is what's new:");
                    out.println();
                    out.print(featureList);
                }

                if (!currentVersion.isSnapshot()) {
                    out.println();
                    out.print("For more details see https://gradle.org/releases/#" + currentVersion.getVersion());
                    out.println();
                }

                out.println();

                writeMarkerFile(markerFile);
            }
        }

        private String readReleaseFeatures() {
            InputStream inputStream = getClass().getClassLoader().getResourceAsStream("release-features.txt");

            if (inputStream != null) {
                StringWriter writer = new StringWriter();

                try {
                    IOUtils.copy(inputStream, writer, "UTF-8");
                    return writer.toString();
                } catch (IOException e) {
                    throw new UncheckedIOException(e);
                }
            }

            return null;
        }

        private void writeMarkerFile(File markerFile) {
            GFileUtils.mkdirs(markerFile.getParentFile());
            GFileUtils.touch(markerFile);
        }
    }

    private static class BuiltInActions implements CommandLineAction {
        public void configureCommandLineParser(CommandLineParser parser) {
            parser.option(HELP, "?", "help").hasDescription("Shows this help message.");
            parser.option(VERSION, "version").hasDescription("Print version info.");
        }

        public Runnable createAction(CommandLineParser parser, ParsedCommandLine commandLine) {
            if (commandLine.hasOption(HELP)) {
                return new ShowUsageAction(parser);
            }
            if (commandLine.hasOption(VERSION)) {
                return new ShowVersionAction();
            }
            return null;
        }
    }

    private static class CommandLineParseFailureAction implements Action<ExecutionListener> {
        private final Exception e;
        private final CommandLineParser parser;

        public CommandLineParseFailureAction(CommandLineParser parser, Exception e) {
            this.parser = parser;
            this.e = e;
        }

        public void execute(ExecutionListener executionListener) {
            System.err.println();
            System.err.println(e.getMessage());
            showUsage(System.err, parser);
            executionListener.onFailure(e);
        }
    }

    private static class ShowUsageAction implements Runnable {
        private final CommandLineParser parser;

        public ShowUsageAction(CommandLineParser parser) {
            this.parser = parser;
        }

        public void run() {
            showUsage(System.out, parser);
        }
    }

    private static class ShowVersionAction implements Runnable {
        public void run() {
            GradleVersion currentVersion = GradleVersion.current();

            final StringBuilder sb = new StringBuilder();
            sb.append("%n------------------------------------------------------------%nGradle ");
            sb.append(currentVersion.getVersion());
            sb.append("%n------------------------------------------------------------%n%nBuild time:   ");
            sb.append(currentVersion.getBuildTime());
            sb.append("%nRevision:     ");
            sb.append(currentVersion.getRevision());
            sb.append("%n%nGroovy:       ");
            sb.append(GroovySystem.getVersion());
            sb.append("%nAnt:          ");
            sb.append(Main.getAntVersion());
            sb.append("%nJVM:          ");
            sb.append(Jvm.current());
            sb.append("%nOS:           ");
            sb.append(OperatingSystem.current());
            sb.append("%n");

            System.out.println(String.format(sb.toString()));
        }
    }

    private static class WithLogging implements Action<ExecutionListener> {
        private final ServiceRegistry loggingServices;
        private final BuildLayoutFactory buildLayoutFactory;
        private final List<String> args;
        private final LoggingConfiguration loggingConfiguration;
        private final Action<ExecutionListener> action;
        private final Action<Throwable> reporter;

        WithLogging(ServiceRegistry loggingServices, BuildLayoutFactory buildLayoutFactory, List<String> args, LoggingConfiguration loggingConfiguration, Action<ExecutionListener> action, Action<Throwable> reporter) {
            this.loggingServices = loggingServices;
            this.buildLayoutFactory = buildLayoutFactory;
            this.args = args;
            this.loggingConfiguration = loggingConfiguration;
            this.action = action;
            this.reporter = reporter;
        }

        public void execute(ExecutionListener executionListener) {
            CommandLineConverter<LoggingConfiguration> loggingConfigurationConverter = new LoggingCommandLineConverter();
            CommandLineConverter<BuildLayoutParameters> buildLayoutConverter = new LayoutCommandLineConverter();
            CommandLineConverter<ParallelismConfiguration> parallelConverter = new ParallelismConfigurationCommandLineConverter();
            CommandLineConverter<Map<String, String>> systemPropertiesCommandLineConverter = new SystemPropertiesCommandLineConverter();
            LayoutToPropertiesConverter layoutToPropertiesConverter = new LayoutToPropertiesConverter(buildLayoutFactory);

            BuildLayoutParameters buildLayout = new BuildLayoutParameters();
            ParallelismConfiguration parallelismConfiguration = new DefaultParallelismConfiguration();

            CommandLineParser parser = new CommandLineParser();
            loggingConfigurationConverter.configure(parser);
            buildLayoutConverter.configure(parser);
            parallelConverter.configure(parser);
            systemPropertiesCommandLineConverter.configure(parser);

            parser.allowUnknownOptions();
            parser.allowMixedSubcommandsAndOptions();

            try {
                ParsedCommandLine parsedCommandLine = parser.parse(args);

                buildLayoutConverter.convert(parsedCommandLine, buildLayout);


                Map<String, String> properties = new HashMap<String, String>();
                // Read *.properties files
                layoutToPropertiesConverter.convert(buildLayout, properties);
                // Read -D command line flags
                systemPropertiesCommandLineConverter.convert(parsedCommandLine, properties);

                // Convert properties for logging  object
                PropertiesToLogLevelConfigurationConverter propertiesToLogLevelConfigurationConverter = new PropertiesToLogLevelConfigurationConverter();
                propertiesToLogLevelConfigurationConverter.convert(properties, loggingConfiguration);
                loggingConfigurationConverter.convert(parsedCommandLine, loggingConfiguration);

                // Convert properties to ParallelismConfiguration object
                PropertiesToParallelismConfigurationConverter propertiesToParallelismConfigurationConverter = new PropertiesToParallelismConfigurationConverter();
                propertiesToParallelismConfigurationConverter.convert(properties, parallelismConfiguration);
                // Parse parallelism flags
                parallelConverter.convert(parsedCommandLine, parallelismConfiguration);
            } catch (CommandLineArgumentException e) {
                // Ignore, deal with this problem later
            }

            LoggingManagerInternal loggingManager = loggingServices.getFactory(LoggingManagerInternal.class).create();
            loggingManager.setLevelInternal(loggingConfiguration.getLogLevel());
            loggingManager.start();
            Action<ExecutionListener> exceptionReportingAction = new ExceptionReportingAction(action, reporter, loggingManager);
            try {
                NativeServices.initialize(buildLayout.getGradleUserHomeDir());
                loggingManager.attachProcessConsole(loggingConfiguration.getConsoleOutput());
<<<<<<< HEAD
                new WelcomeMessageAction(buildLayout).execute(System.out);
                action.execute(executionListener);
=======
                exceptionReportingAction.execute(executionListener);
>>>>>>> 07c211a0
            } finally {
                loggingManager.stop();
            }
        }
    }

    private class ParseAndBuildAction implements Action<ExecutionListener> {
        private final ServiceRegistry loggingServices;
        private final List<String> args;

        private ParseAndBuildAction(ServiceRegistry loggingServices, List<String> args) {
            this.loggingServices = loggingServices;
            this.args = args;
        }

        public void execute(ExecutionListener executionListener) {
            List<CommandLineAction> actions = new ArrayList<CommandLineAction>();
            actions.add(new BuiltInActions());
            createActionFactories(loggingServices, actions);

            CommandLineParser parser = new CommandLineParser();
            for (CommandLineAction action : actions) {
                action.configureCommandLineParser(parser);
            }

            Action<? super ExecutionListener> action;
            try {
                ParsedCommandLine commandLine = parser.parse(args);
                action = createAction(actions, parser, commandLine);
            } catch (CommandLineArgumentException e) {
                action = new CommandLineParseFailureAction(parser, e);
            }

            action.execute(executionListener);
        }

        private Action<? super ExecutionListener> createAction(Iterable<CommandLineAction> factories, CommandLineParser parser, ParsedCommandLine commandLine) {
            for (CommandLineAction factory : factories) {
                Runnable action = factory.createAction(parser, commandLine);
                if (action != null) {
                    return Actions.toAction(action);
                }
            }
            throw new UnsupportedOperationException("No action factory for specified command-line arguments.");
        }
    }
}<|MERGE_RESOLUTION|>--- conflicted
+++ resolved
@@ -320,12 +320,8 @@
             try {
                 NativeServices.initialize(buildLayout.getGradleUserHomeDir());
                 loggingManager.attachProcessConsole(loggingConfiguration.getConsoleOutput());
-<<<<<<< HEAD
                 new WelcomeMessageAction(buildLayout).execute(System.out);
-                action.execute(executionListener);
-=======
                 exceptionReportingAction.execute(executionListener);
->>>>>>> 07c211a0
             } finally {
                 loggingManager.stop();
             }
