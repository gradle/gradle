--- conflicted
+++ resolved
@@ -423,7 +423,6 @@
         return new DefaultAuthenticationSchemeRegistry();
     }
 
-<<<<<<< HEAD
     protected BuildOutputDeleter createBuildOutputDeleter() {
         return new DefaultBuildOutputDeleter();
     }
@@ -435,10 +434,8 @@
     protected BuildOutputCleanupListener createBuildOutputCleanupListener(BuildOutputCleanupCache buildOutputCleanupCache) {
         return new BuildOutputCleanupListener(buildOutputCleanupCache);
     }
-=======
+
     BuildScanRequest createBuildScanRequest() {
         return new DefaultBuildScanRequest();
     }
-
->>>>>>> fd9fffff
 }