--- conflicted
+++ resolved
@@ -124,12 +124,11 @@
         return new DefaultGeneratedGradleJarCache(cacheRepository, gradleVersion);
     }
 
-<<<<<<< HEAD
     BuildOutputCleanupRegistry createBuildOutputCleanupRegistry() {
         return new DefaultBuildOutputCleanupRegistry();
-=======
+    }
+
     ImmutableAttributesFactory createImmutableAttributesFactory() {
         return new DefaultImmutableAttributesFactory();
->>>>>>> fd9fffff
     }
 }