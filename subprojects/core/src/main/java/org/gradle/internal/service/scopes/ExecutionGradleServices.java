--- conflicted
+++ resolved
@@ -32,10 +32,7 @@
 import org.gradle.internal.concurrent.ParallelismConfigurationManager;
 import org.gradle.internal.event.ListenerManager;
 import org.gradle.internal.execution.CachingResult;
-<<<<<<< HEAD
-=======
 import org.gradle.internal.execution.ExecutionRequestContext;
->>>>>>> 52ebe0f5
 import org.gradle.internal.execution.OutputChangeListener;
 import org.gradle.internal.execution.WorkExecutor;
 import org.gradle.internal.execution.history.ExecutionHistoryCacheAccess;
@@ -139,43 +136,6 @@
         TimeoutHandler timeoutHandler,
         ValueSnapshotter valueSnapshotter
     ) {
-<<<<<<< HEAD
-        return new DefaultWorkExecutor<>(
-            new CaptureStateBeforeExecutionStep(classLoaderHierarchyHasher, valueSnapshotter,
-                new ResolveCachingStateStep(buildCacheController, buildScanPlugin.isBuildScanPluginApplied(),
-                    new MarkSnapshottingInputsFinishedStep<>(
-                        new ResolveChangesStep<>(changeDetector,
-                            new SkipUpToDateStep<>(
-                                new RecordOutputsStep<>(outputFilesRepository,
-                                    new StoreSnapshotsStep<>(
-                                        new BroadcastChangingOutputsStep<>(outputChangeListener,
-                                            new CacheStep(buildCacheController, buildCacheCommandFactory,
-                                                new SnapshotOutputsStep<>(buildInvocationScopeId.getId(),
-                                                    new CreateOutputsStep<>(
-                                                        new CatchExceptionStep<>(
-                                                            new TimeoutStep<>(timeoutHandler,
-                                                                new CancelExecutionStep<>(cancellationToken,
-                                                                    new ResolveInputChangesStep<>(
-                                                                        new CleanupOutputsStep<>(
-                                                                            new ExecuteStep<>()
-                                                                        )
-                                                                    )
-                                                                )
-                                                            )
-                                                        )
-                                                    )
-                                                )
-                                            )
-                                        )
-                                    )
-                                )
-                            )
-                        )
-                    )
-                )
-            )
-        );
-=======
         // @formatter:off
         return new DefaultWorkExecutor<>(
             new LoadPreviousExecutionStateStep<>(
@@ -201,6 +161,5 @@
             new ExecuteStep<>()
         )))))))))))))))))))));
         // @formatter:on
->>>>>>> 52ebe0f5
     }
 }