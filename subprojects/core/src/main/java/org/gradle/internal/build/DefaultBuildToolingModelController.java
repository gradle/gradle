--- conflicted
+++ resolved
@@ -72,7 +72,6 @@
         }
 
         // Force configuration of the containing build and then locate the builder for target project
-<<<<<<< HEAD
         Try<Void> buildConfiguration = configureBuild();
         Try<ToolingModelScope> toolingModelScope = doLocate(target, modelName, param, buildConfiguration);
         return checkNotNull(toolingModelScope.get());
@@ -80,18 +79,10 @@
 
     protected Try<Void> configureBuild() {
         return tryRunConfiguration(buildController::configureProjects);
-=======
-        configureProjectsForModel(target, modelName);
-        return doLocate(target, modelName, param);
     }
 
-    protected void configureProjectsForModel(ProjectState target, String modelName) {
-        buildController.configureProjects();
->>>>>>> 50bfd968
-    }
-
-    protected Try<ToolingModelScope> doLocate(ProjectState target, String modelName, boolean param, Try<Void> buildConfiguration) {
-        return buildConfiguration.map(__ -> new ProjectToolingScope(target, modelName, param));
+    protected Try<ToolingModelScope> doLocate(ProjectState targetProject, String modelName, boolean param, Try<Void> buildConfiguration) {
+        return buildConfiguration.map(__ -> new ProjectToolingScope(targetProject, modelName, param));
     }
 
     protected static Try<Void> tryRunConfiguration(Runnable configuration) {
