/*
 * Copyright 2016 the original author or authors.
 *
 * Licensed under the Apache License, Version 2.0 (the "License");
 * you may not use this file except in compliance with the License.
 * You may obtain a copy of the License at
 *
 *      http://www.apache.org/licenses/LICENSE-2.0
 *
 * Unless required by applicable law or agreed to in writing, software
 * distributed under the License is distributed on an "AS IS" BASIS,
 * WITHOUT WARRANTIES OR CONDITIONS OF ANY KIND, either express or implied.
 * See the License for the specific language governing permissions and
 * limitations under the License.
 */

package org.gradle.internal.cleanup;

import com.google.common.base.Predicate;
import com.google.common.collect.Collections2;
import org.gradle.api.UncheckedIOException;
import org.gradle.api.internal.DocumentationRegistry;
import org.gradle.api.internal.file.delete.Deleter;
import org.gradle.api.logging.Logger;
import org.gradle.api.logging.Logging;
import org.gradle.internal.FileUtils;

import java.io.File;
import java.util.Collection;

public class DefaultBuildOutputDeleter implements BuildOutputDeleter {
    private final Logger logger = Logging.getLogger(DefaultBuildOutputDeleter.class);

    private final DocumentationRegistry documentationRegistry;
    private final Deleter deleter;

    public DefaultBuildOutputDeleter(DocumentationRegistry documentationRegistry, Deleter deleter) {
        this.documentationRegistry = documentationRegistry;
        this.deleter = deleter;
    }

    @Override
    public void delete(final Iterable<File> outputs) {
        Collection<? extends File> roots = Collections2.filter(FileUtils.calculateRoots(outputs), new Predicate<File>() {
            @Override
            public boolean apply(File file) {
                return file.exists();
            }
        });

        if (!roots.isEmpty()) {
            logger.warn("Gradle is removing stale outputs from a previous version of Gradle, for more information about stale outputs see {}.", documentationRegistry.getDocumentationFor("more_about_tasks", "sec:stale_task_outputs"));
            for (File output : roots) {
                deleteOutput(output);
            }
        }
    }

    private void deleteOutput(final File output) {
        try {
            if (output.isDirectory()) {
                deleter.delete(output);
<<<<<<< HEAD
                logger.lifecycle("Cleaned up directory '{}'", output);
            } else if (output.isFile()) {
                deleter.delete(output);
                logger.lifecycle("Cleaned up file '{}'", output);
=======
                logger.quiet("Deleting directory '{}'", output);
            } else if (output.isFile()) {
                deleter.delete(output);
                logger.quiet("Deleting file '{}'", output);
>>>>>>> a1a32e58
            }
        } catch (UncheckedIOException e) {
            logger.warn("Unable to delete '{}'", output);
        }
    }
}<|MERGE_RESOLUTION|>--- conflicted
+++ resolved
@@ -60,17 +60,10 @@
         try {
             if (output.isDirectory()) {
                 deleter.delete(output);
-<<<<<<< HEAD
-                logger.lifecycle("Cleaned up directory '{}'", output);
+                logger.lifecycle("Deleting directory '{}'", output);
             } else if (output.isFile()) {
                 deleter.delete(output);
-                logger.lifecycle("Cleaned up file '{}'", output);
-=======
-                logger.quiet("Deleting directory '{}'", output);
-            } else if (output.isFile()) {
-                deleter.delete(output);
-                logger.quiet("Deleting file '{}'", output);
->>>>>>> a1a32e58
+                logger.lifecycle("Deleting file '{}'", output);
             }
         } catch (UncheckedIOException e) {
             logger.warn("Unable to delete '{}'", output);
