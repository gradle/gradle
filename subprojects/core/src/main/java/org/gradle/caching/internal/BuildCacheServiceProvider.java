/*
 * Copyright 2017 the original author or authors.
 *
 * Licensed under the Apache License, Version 2.0 (the "License");
 * you may not use this file except in compliance with the License.
 * You may obtain a copy of the License at
 *
 *      http://www.apache.org/licenses/LICENSE-2.0
 *
 * Unless required by applicable law or agreed to in writing, software
 * distributed under the License is distributed on an "AS IS" BASIS,
 * WITHOUT WARRANTIES OR CONDITIONS OF ANY KIND, either express or implied.
 * See the License for the specific language governing permissions and
 * limitations under the License.
 */

package org.gradle.caching.internal;

import com.google.common.base.Function;
import com.google.common.base.Joiner;
import com.google.common.collect.Iterables;
import org.gradle.StartParameter;
import org.gradle.api.internal.file.TemporaryFileProvider;
<<<<<<< HEAD
import org.gradle.api.logging.Logger;
import org.gradle.api.logging.Logging;
=======
import org.gradle.api.internal.tasks.GeneratedSubclasses;
>>>>>>> b916e934
import org.gradle.caching.BuildCacheService;
import org.gradle.caching.BuildCacheServiceFactory;
import org.gradle.caching.configuration.BuildCache;
import org.gradle.caching.configuration.internal.BuildCacheConfigurationInternal;
import org.gradle.internal.Cast;
import org.gradle.internal.operations.BuildOperationContext;
import org.gradle.internal.operations.BuildOperationExecutor;
import org.gradle.internal.operations.CallableBuildOperation;
import org.gradle.internal.progress.BuildOperationDescriptor;
import org.gradle.internal.reflect.Instantiator;
import org.gradle.util.SingleMessageLogger;

import javax.inject.Inject;
import java.util.Collections;
import java.util.HashMap;
import java.util.Map;
import java.util.SortedMap;
import java.util.TreeMap;

public class BuildCacheServiceProvider {
    private static final Logger LOGGER = Logging.getLogger(BuildCacheServiceProvider.class);
    private static final int MAX_ERROR_COUNT_FOR_BUILD_CACHE = 3;

    private final BuildCacheConfigurationInternal buildCacheConfiguration;
    private final BuildOperationExecutor buildOperationExecutor;
    private final Instantiator instantiator;
    private final StartParameter startParameter;
    private final TemporaryFileProvider temporaryFileProvider;

    @Inject
    public BuildCacheServiceProvider(BuildCacheConfigurationInternal buildCacheConfiguration, StartParameter startParameter, Instantiator instantiator, BuildOperationExecutor buildOperationExecutor, TemporaryFileProvider temporaryFileProvider) {
        this.buildCacheConfiguration = buildCacheConfiguration;
        this.startParameter = startParameter;
        this.instantiator = instantiator;
        this.buildOperationExecutor = buildOperationExecutor;
        this.temporaryFileProvider = temporaryFileProvider;
    }

    public BuildCacheService createBuildCacheService() {
        return buildOperationExecutor.call(new CallableBuildOperation<BuildCacheService>() {
            @Override
            public BuildCacheService call(BuildOperationContext context) {
                if (!startParameter.isBuildCacheEnabled()) {
                    context.setResult(new FinalizeBuildCacheConfigurationDetails.Result(null, null));
                    return new NoOpBuildCacheService();
                }

                SingleMessageLogger.incubatingFeatureUsed("Build cache");

                BuildCache local = buildCacheConfiguration.getLocal();
                BuildCache remote = buildCacheConfiguration.getRemote();

                boolean localEnabled = local != null && local.isEnabled();
                boolean remoteEnabled = remote != null && remote.isEnabled();

                if (remoteEnabled && startParameter.isOffline()) {
                    remoteEnabled = false;
                    LOGGER.warn("Remote build cache is disabled when running with --offline.");
                }

                DescribedBuildCacheService localDescribedService = localEnabled
                    ? createRawBuildCacheService(local, "local")
                    : null;

                DescribedBuildCacheService remoteDescribedService = remoteEnabled
                    ? createRawBuildCacheService(remote, "local")
                    : null;

                context.setResult(new FinalizeBuildCacheConfigurationDetails.Result(
                    localDescribedService == null ? null : localDescribedService.description,
                    remoteDescribedService == null ? null : remoteDescribedService.description
                ));

                //noinspection ConstantConditions
                RoleAwareBuildCacheService localRoleAware = localEnabled
                    ? decorate(localDescribedService.service, "local")
                    : null;

                //noinspection ConstantConditions
                RoleAwareBuildCacheService remoteRoleAware = remoteEnabled
                    ? decorate(remoteDescribedService.service, "remote")
                    : null;

                if (localEnabled && remoteEnabled) {
                    return new DispatchingBuildCacheService(localRoleAware, local.isPush(), remoteRoleAware, remote.isPush(), temporaryFileProvider);
                } else if (localEnabled) {
                    return preventPushIfNecessary(localRoleAware, local.isPush());
                } else if (remoteEnabled) {
                    return preventPushIfNecessary(remoteRoleAware, remote.isPush());
                } else {
                    LOGGER.warn("Task output caching is enabled, but no build caches are configured or enabled.");
                    return new NoOpBuildCacheService();
                }
            }

            @Override
            public BuildOperationDescriptor.Builder description() {
                return BuildOperationDescriptor.displayName("Finalize build cache configuration")
                    .details(new FinalizeBuildCacheConfigurationDetails());
            }
        });
    }


    private static RoleAwareBuildCacheService preventPushIfNecessary(RoleAwareBuildCacheService buildCacheService, boolean pushEnabled) {
        return pushEnabled ? buildCacheService : preventPush(buildCacheService);
    }

    private static PushOrPullPreventingBuildCacheServiceDecorator preventPush(RoleAwareBuildCacheService buildCacheService) {
        return new PushOrPullPreventingBuildCacheServiceDecorator(true, false, buildCacheService);
    }

    private RoleAwareBuildCacheService decorate(BuildCacheService rawService, String role) {
        RoleAwareBuildCacheService decoratedService = new BuildCacheServiceWithRole(role, rawService);
        decoratedService = new BuildOperationFiringBuildCacheServiceDecorator(buildOperationExecutor, decoratedService);
        decoratedService = new ShortCircuitingErrorHandlerBuildCacheServiceDecorator(MAX_ERROR_COUNT_FOR_BUILD_CACHE, decoratedService);
        return decoratedService;
    }

<<<<<<< HEAD
    @VisibleForTesting
    RoleAwareBuildCacheService createDecoratedBuildCacheService(String role, BuildCache buildCache) {
        RoleAwareBuildCacheService buildCacheService = new BuildCacheServiceWithRole(role, createRawBuildCacheService(buildCache));
        LOGGER.lifecycle("Using {} as {} build cache, push is {}.", buildCacheService.getDescription(), role, buildCache.isPush() ? "enabled" : "disabled");
        buildCacheService = new BuildOperationFiringBuildCacheServiceDecorator(buildOperationExecutor, buildCacheService);
        buildCacheService = new ShortCircuitingErrorHandlerBuildCacheServiceDecorator(MAX_ERROR_COUNT_FOR_BUILD_CACHE, buildCacheService);
        return buildCacheService;
=======
    private <T extends BuildCache> DescribedBuildCacheService createRawBuildCacheService(final T configuration, String role) {
        Class<? extends BuildCacheServiceFactory<T>> castFactoryType = Cast.uncheckedCast(
            buildCacheConfiguration.getBuildCacheServiceFactoryType(configuration.getClass())
        );

        BuildCacheServiceFactory<T> factory = instantiator.newInstance(castFactoryType);
        Describer describer = new Describer();
        BuildCacheService service = factory.createBuildCacheService(configuration, describer);
        BuildCacheDescription description = new BuildCacheDescription(configuration, describer.type, describer.configParams);

        logConfig(configuration, role, description);

        return new DescribedBuildCacheService(service, description);
>>>>>>> b916e934
    }

    private static void logConfig(BuildCache configuration, String role, BuildCacheDescription description) {
        if (LOGGER.isWarnEnabled()) {
            String config = "";
            if (!description.config.isEmpty()) {
                StringBuilder sb = new StringBuilder();
                sb.append(" (");
                Joiner.on(", ").appendTo(sb, Iterables.transform(description.config.entrySet(), new Function<Map.Entry<String, String>, String>() {
                    @Override
                    public String apply(Map.Entry<String, String> input) {
                        if (input.getValue() == null) {
                            return input.getKey();
                        } else {
                            return input.getKey() + " = " + input.getValue();
                        }
                    }
                }));
                sb.append(")");
                config = sb.toString();
            }

            LOGGER.warn("Using {} {} build cache{}, push is {}.",
                role,
                description.type == null ? description.className : description.type,
                config,
                configuration.isPush() ? "enabled" : "disabled"
            );
        }
    }

    private static class BuildCacheServiceWithRole extends ForwardingBuildCacheService implements RoleAwareBuildCacheService {
        private final String role;
        private final BuildCacheService delegate;

        private BuildCacheServiceWithRole(String role, BuildCacheService delegate) {
            this.role = role;
            this.delegate = delegate;
        }

        @Override
        protected BuildCacheService delegate() {
            return delegate;
        }

        @Override
        public String getRole() {
            return role;
        }
    }

    private static final class BuildCacheDescription implements FinalizeBuildCacheConfigurationDetails.Result.BuildCacheDescription {

        private final String className;
        private final boolean enabled;
        private final boolean push;
        private final String type;
        private final SortedMap<String, String> config;

        private BuildCacheDescription(BuildCache buildCache, String type, Map<String, String> config) {
            this(
                GeneratedSubclasses.unpack(buildCache.getClass()).getName(),
                buildCache.isEnabled(),
                buildCache.isPush(),
                type,
                Collections.unmodifiableSortedMap(new TreeMap<String, String>(config))
            );
        }

        private BuildCacheDescription(String className, boolean enabled, boolean push, String type, SortedMap<String, String> config) {
            this.className = className;
            this.enabled = enabled;
            this.push = push;
            this.type = type;
            this.config = config;
        }

        public String getClassName() {
            return className;
        }

        public boolean isEnabled() {
            return enabled;
        }

        public boolean isPush() {
            return push;
        }

        public String getType() {
            return type;
        }

        public SortedMap<String, String> getConfig() {
            return config;
        }
    }

    private static class Describer implements BuildCacheServiceFactory.Describer {
        private String type;
        private Map<String, String> configParams = new HashMap<String, String>();

        @Override
        public BuildCacheServiceFactory.Describer type(String type) {
            this.type = type;
            return this;
        }

        @Override
        public BuildCacheServiceFactory.Describer config(String name, String value) {
            configParams.put(name, value);
            return this;
        }
    }

    private static class DescribedBuildCacheService {
        private final BuildCacheService service;
        private final BuildCacheDescription description;

        private DescribedBuildCacheService(BuildCacheService service, BuildCacheDescription description) {
            this.service = service;
            this.description = description;
        }
    }

}<|MERGE_RESOLUTION|>--- conflicted
+++ resolved
@@ -21,12 +21,9 @@
 import com.google.common.collect.Iterables;
 import org.gradle.StartParameter;
 import org.gradle.api.internal.file.TemporaryFileProvider;
-<<<<<<< HEAD
+import org.gradle.api.internal.tasks.GeneratedSubclasses;
 import org.gradle.api.logging.Logger;
 import org.gradle.api.logging.Logging;
-=======
-import org.gradle.api.internal.tasks.GeneratedSubclasses;
->>>>>>> b916e934
 import org.gradle.caching.BuildCacheService;
 import org.gradle.caching.BuildCacheServiceFactory;
 import org.gradle.caching.configuration.BuildCache;
@@ -146,15 +143,6 @@
         return decoratedService;
     }
 
-<<<<<<< HEAD
-    @VisibleForTesting
-    RoleAwareBuildCacheService createDecoratedBuildCacheService(String role, BuildCache buildCache) {
-        RoleAwareBuildCacheService buildCacheService = new BuildCacheServiceWithRole(role, createRawBuildCacheService(buildCache));
-        LOGGER.lifecycle("Using {} as {} build cache, push is {}.", buildCacheService.getDescription(), role, buildCache.isPush() ? "enabled" : "disabled");
-        buildCacheService = new BuildOperationFiringBuildCacheServiceDecorator(buildOperationExecutor, buildCacheService);
-        buildCacheService = new ShortCircuitingErrorHandlerBuildCacheServiceDecorator(MAX_ERROR_COUNT_FOR_BUILD_CACHE, buildCacheService);
-        return buildCacheService;
-=======
     private <T extends BuildCache> DescribedBuildCacheService createRawBuildCacheService(final T configuration, String role) {
         Class<? extends BuildCacheServiceFactory<T>> castFactoryType = Cast.uncheckedCast(
             buildCacheConfiguration.getBuildCacheServiceFactoryType(configuration.getClass())
@@ -168,7 +156,6 @@
         logConfig(configuration, role, description);
 
         return new DescribedBuildCacheService(service, description);
->>>>>>> b916e934
     }
 
     private static void logConfig(BuildCache configuration, String role, BuildCacheDescription description) {
