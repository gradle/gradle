/*
 * Copyright 2010 the original author or authors.
 *
 * Licensed under the Apache License, Version 2.0 (the "License");
 * you may not use this file except in compliance with the License.
 * You may obtain a copy of the License at
 *
 *      http://www.apache.org/licenses/LICENSE-2.0
 *
 * Unless required by applicable law or agreed to in writing, software
 * distributed under the License is distributed on an "AS IS" BASIS,
 * WITHOUT WARRANTIES OR CONDITIONS OF ANY KIND, either express or implied.
 * See the License for the specific language governing permissions and
 * limitations under the License.
 */

package org.gradle.execution.taskgraph;

import com.google.common.collect.Sets;
import groovy.lang.Closure;
import org.gradle.api.Action;
import org.gradle.api.Task;
import org.gradle.api.execution.TaskExecutionAdapter;
import org.gradle.api.execution.TaskExecutionGraph;
import org.gradle.api.execution.TaskExecutionGraphListener;
import org.gradle.api.execution.TaskExecutionListener;
import org.gradle.api.execution.internal.ExecuteTaskBuildOperationDetails;
import org.gradle.api.execution.internal.ExecuteTaskBuildOperationResult;
import org.gradle.api.internal.TaskInternal;
import org.gradle.api.internal.tasks.TaskExecuter;
import org.gradle.api.internal.tasks.TaskExecutionContext;
import org.gradle.api.internal.tasks.TaskStateInternal;
import org.gradle.api.internal.tasks.execution.DefaultTaskExecutionContext;
import org.gradle.api.specs.Spec;
import org.gradle.api.specs.Specs;
import org.gradle.api.tasks.TaskState;
import org.gradle.execution.TaskFailureHandler;
import org.gradle.execution.TaskGraphExecuter;
import org.gradle.initialization.BuildCancellationToken;
import org.gradle.internal.Factory;
import org.gradle.internal.event.ListenerBroadcast;
import org.gradle.internal.event.ListenerManager;
import org.gradle.internal.operations.BuildOperationContext;
import org.gradle.internal.operations.BuildOperationExecutor;
import org.gradle.internal.operations.RunnableBuildOperation;
import org.gradle.internal.progress.BuildOperationCategory;
import org.gradle.internal.progress.BuildOperationDescriptor;
import org.gradle.internal.progress.BuildOperationState;
import org.gradle.internal.resources.ResourceLockCoordinationService;
import org.gradle.internal.time.Timer;
import org.gradle.internal.time.Timers;
import org.gradle.internal.work.WorkerLeaseService;
import org.gradle.listener.ClosureBackedMethodInvocationDispatch;
import org.slf4j.Logger;
import org.slf4j.LoggerFactory;

import java.util.LinkedHashSet;
import java.util.List;
import java.util.Set;

public class DefaultTaskGraphExecuter implements TaskGraphExecuter {
    private static final Logger LOGGER = LoggerFactory.getLogger(DefaultTaskGraphExecuter.class);

    private enum TaskGraphState {
        EMPTY, DIRTY, POPULATED
    }

    private final TaskPlanExecutor taskPlanExecutor;
    // This currently needs to be lazy, as it uses state that is not available when the graph is created
    private final Factory<? extends TaskExecuter> taskExecuter;
    private final ListenerBroadcast<TaskExecutionGraphListener> graphListeners;
    private final ListenerBroadcast<TaskExecutionListener> taskListeners;
    private final DefaultTaskExecutionPlan taskExecutionPlan;
    private final BuildOperationExecutor buildOperationExecutor;
    private TaskGraphState taskGraphState = TaskGraphState.EMPTY;

    private final Set<Task> requestedTasks = Sets.newTreeSet();
    private Spec<? super Task> filter = Specs.SATISFIES_ALL;

    public DefaultTaskGraphExecuter(ListenerManager listenerManager, TaskPlanExecutor taskPlanExecutor, Factory<? extends TaskExecuter> taskExecuter, BuildCancellationToken cancellationToken, BuildOperationExecutor buildOperationExecutor, WorkerLeaseService workerLeaseService, ResourceLockCoordinationService coordinationService) {
        this.taskPlanExecutor = taskPlanExecutor;
        this.taskExecuter = taskExecuter;
        this.buildOperationExecutor = buildOperationExecutor;
        graphListeners = listenerManager.createAnonymousBroadcaster(TaskExecutionGraphListener.class);
        taskListeners = listenerManager.createAnonymousBroadcaster(TaskExecutionListener.class);
        taskExecutionPlan = new DefaultTaskExecutionPlan(cancellationToken, coordinationService, workerLeaseService);
    }

    public void useFailureHandler(TaskFailureHandler handler) {
        taskExecutionPlan.useFailureHandler(handler);
    }

    public void useFilter(Spec<? super Task> filter) {
        this.filter = (Spec<? super Task>) (filter != null ? filter : Specs.SATISFIES_ALL);
        taskExecutionPlan.useFilter(this.filter);
        taskGraphState = TaskGraphState.DIRTY;
    }

    public void addTasks(Iterable<? extends Task> tasks) {
        assert tasks != null;

        final Timer clock = Timers.startTimer();

        Set<Task> taskSet = new LinkedHashSet<Task>();
        for (Task task : tasks) {
            taskSet.add(task);
            requestedTasks.add(task);
        }

        taskExecutionPlan.addToTaskGraph(taskSet);
        taskGraphState = TaskGraphState.DIRTY;

        LOGGER.debug("Timing: Creating the DAG took " + clock.getElapsed());
    }

    public void execute() {
        Timer clock = Timers.startTimer();
        ensurePopulated();

        graphListeners.getSource().graphPopulated(this);
        try {
            taskPlanExecutor.process(taskExecutionPlan, new EventFiringTaskWorker(taskExecuter.create(), buildOperationExecutor.getCurrentOperation()));
            LOGGER.debug("Timing: Executing the DAG took " + clock.getElapsed());
        } finally {
            taskExecutionPlan.clear();
        }
    }

    public void addTaskExecutionGraphListener(TaskExecutionGraphListener listener) {
        graphListeners.add(listener);
    }

    public void removeTaskExecutionGraphListener(TaskExecutionGraphListener listener) {
        graphListeners.remove(listener);
    }

    public void whenReady(final Closure closure) {
        graphListeners.add(new ClosureBackedMethodInvocationDispatch("graphPopulated", closure));
    }

    public void whenReady(final Action<TaskExecutionGraph> action) {
        graphListeners.add(new TaskExecutionGraphListener() {
            @Override
            public void graphPopulated(TaskExecutionGraph graph) {
                action.execute(graph);
            }
        });
    }

    public void addTaskExecutionListener(TaskExecutionListener listener) {
        taskListeners.add(listener);
    }

    public void removeTaskExecutionListener(TaskExecutionListener listener) {
        taskListeners.remove(listener);
    }

    public void beforeTask(final Closure closure) {
        taskListeners.add(new ClosureBackedMethodInvocationDispatch("beforeExecute", closure));
    }

    public void beforeTask(final Action<Task> action) {
        taskListeners.add(new TaskExecutionAdapter() {
            @Override
            public void beforeExecute(Task task) {
                action.execute(task);
            }
        });
    }

    public void afterTask(final Closure closure) {
        taskListeners.add(new ClosureBackedMethodInvocationDispatch("afterExecute", closure));
    }

    public void afterTask(final Action<Task> action) {
        taskListeners.add(new TaskExecutionAdapter() {
            @Override
            public void afterExecute(Task task, TaskState state) {
                action.execute(task);
            }
        });
    }

    public boolean hasTask(Task task) {
        ensurePopulated();
        return taskExecutionPlan.getTasks().contains(task);
    }

    public boolean hasTask(String path) {
        ensurePopulated();
        assert path != null && path.length() > 0;
        for (Task task : taskExecutionPlan.getTasks()) {
            if (task.getPath().equals(path)) {
                return true;
            }
        }
        return false;
    }

    public List<Task> getAllTasks() {
        ensurePopulated();
        return taskExecutionPlan.getTasks();
    }

    private void ensurePopulated() {
        switch (taskGraphState) {
            case EMPTY:
                throw new IllegalStateException(
                    "Task information is not available, as this task execution graph has not been populated.");
            case DIRTY:
                taskExecutionPlan.determineExecutionPlan();
                taskGraphState = TaskGraphState.POPULATED;
                return;
            case POPULATED:
        }
    }

    /**
     * This action will set the start and end times on the internal task state, and will make sure
     * that when a task is started, the public listeners are executed after the internal listeners
     * are executed and when a task is finished, the public listeners are executed before the internal
     * listeners are executed. Basically the internal listeners embrace the public listeners.
     */
    private class EventFiringTaskWorker implements Action<TaskInternal> {
        private final TaskExecuter taskExecuter;
        private final BuildOperationState parentOperation;

        EventFiringTaskWorker(TaskExecuter taskExecuter, BuildOperationState parentOperation) {
            this.taskExecuter = taskExecuter;
            this.parentOperation = parentOperation;
        }

        @Override
        public void execute(final TaskInternal task) {
            buildOperationExecutor.run(new RunnableBuildOperation() {
                @Override
                public void run(BuildOperationContext context) {
                    taskListeners.getSource().beforeExecute(task);

                    TaskStateInternal state = task.getState();
                    TaskExecutionContext ctx = new DefaultTaskExecutionContext();
                    taskExecuter.execute(task, state, ctx);
                    context.setResult(new ExecuteTaskBuildOperationResult(state, ctx));

                    // If this fails, it masks the task failure.
                    // It should addSuppressed() the task failure if there was one.
                    taskListeners.getSource().afterExecute(task, state);
<<<<<<< HEAD
                    context.setStatus(state.getFailure() != null ? "FAILED" : state.getSkipMessage());
=======

>>>>>>> 5e68d250
                    context.failed(state.getFailure());
                }

                @Override
                public BuildOperationDescriptor.Builder description() {
                    ExecuteTaskBuildOperationDetails taskOperation = new ExecuteTaskBuildOperationDetails(task);
                    return BuildOperationDescriptor.displayName("Task " + task.getIdentityPath())
                        .name(task.getIdentityPath().toString())
                        .parent(parentOperation)
                        .operationType(BuildOperationCategory.TASK)
                        .details(taskOperation);
                }
            });
        }
    }

    public Set<Task> getRequestedTasks() {
        return requestedTasks;
    }

    public Set<Task> getFilteredTasks() {
        /*
            Note: we currently extract this information from the execution plan because it's
            buried under functions in #filter. This could be detangled/simplified by introducing
            excludeTasks(Iterable<Task>) as an analog to addTasks(Iterable<Task>).

            This is too drastic a change for the stage in the release cycle were exposing this information
            was necessary, therefore the minimal change solution was implemented.
         */
        return taskExecutionPlan.getFilteredTasks();
    }

}<|MERGE_RESOLUTION|>--- conflicted
+++ resolved
@@ -245,11 +245,8 @@
                     // If this fails, it masks the task failure.
                     // It should addSuppressed() the task failure if there was one.
                     taskListeners.getSource().afterExecute(task, state);
-<<<<<<< HEAD
+
                     context.setStatus(state.getFailure() != null ? "FAILED" : state.getSkipMessage());
-=======
-
->>>>>>> 5e68d250
                     context.failed(state.getFailure());
                 }
 
