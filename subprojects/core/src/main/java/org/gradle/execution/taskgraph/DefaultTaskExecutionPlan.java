/*
 * Copyright 2012 the original author or authors.
 *
 * Licensed under the Apache License, Version 2.0 (the "License");
 * you may not use this file except in compliance with the License.
 * You may obtain a copy of the License at
 *
 *      http://www.apache.org/licenses/LICENSE-2.0
 *
 * Unless required by applicable law or agreed to in writing, software
 * distributed under the License is distributed on an "AS IS" BASIS,
 * WITHOUT WARRANTIES OR CONDITIONS OF ANY KIND, either express or implied.
 * See the License for the specific language governing permissions and
 * limitations under the License.
 */

package org.gradle.execution.taskgraph;

import com.google.common.base.Function;
import com.google.common.base.Predicate;
import com.google.common.base.StandardSystemProperty;
import com.google.common.collect.HashMultimap;
import com.google.common.collect.HashMultiset;
import com.google.common.collect.Iterables;
import com.google.common.collect.Lists;
import com.google.common.collect.Maps;
import com.google.common.collect.Multiset;
import com.google.common.collect.Sets;
import org.gradle.api.BuildCancelledException;
import org.gradle.api.CircularReferenceException;
import org.gradle.api.Nullable;
import org.gradle.api.Task;
import org.gradle.api.Transformer;
import org.gradle.api.UncheckedIOException;
import org.gradle.api.internal.TaskInternal;
import org.gradle.api.internal.tasks.CachingTaskDependencyResolveContext;
import org.gradle.api.internal.tasks.TaskContainerInternal;
import org.gradle.api.logging.Logger;
import org.gradle.api.logging.Logging;
import org.gradle.api.specs.Spec;
import org.gradle.api.specs.Specs;
import org.gradle.api.tasks.ParallelizableTask;
import org.gradle.execution.MultipleBuildFailures;
import org.gradle.execution.TaskFailureHandler;
import org.gradle.initialization.BuildCancellationToken;
import org.gradle.internal.Pair;
import org.gradle.internal.UncheckedException;
import org.gradle.internal.graph.CachingDirectedGraphWalker;
import org.gradle.internal.graph.DirectedGraph;
import org.gradle.internal.graph.DirectedGraphRenderer;
import org.gradle.internal.graph.GraphNodeRenderer;
import org.gradle.internal.logging.text.StyledTextOutput;
import org.gradle.util.CollectionUtils;
import org.gradle.util.TextUtil;

import java.io.File;
import java.io.IOException;
import java.io.StringWriter;
import java.util.ArrayDeque;
import java.util.ArrayList;
import java.util.Collection;
import java.util.Collections;
import java.util.Deque;
import java.util.HashMap;
import java.util.HashSet;
import java.util.Iterator;
import java.util.LinkedHashMap;
import java.util.LinkedHashSet;
import java.util.LinkedList;
import java.util.List;
import java.util.Map;
import java.util.Set;
import java.util.TreeSet;
import java.util.concurrent.locks.Condition;
import java.util.concurrent.locks.Lock;
import java.util.concurrent.locks.ReentrantLock;

/**
 * A reusable implementation of TaskExecutionPlan. The {@link #addToTaskGraph(java.util.Collection)} and {@link #clear()} methods are NOT threadsafe, and callers must synchronize access to these
 * methods.
 */
public class DefaultTaskExecutionPlan implements TaskExecutionPlan {

    public static final String INTRA_PROJECT_TOGGLE = "org.gradle.parallel.intra";

    private final static Logger LOGGER = Logging.getLogger(DefaultTaskExecutionPlan.class);

    private final Lock lock = new ReentrantLock();
    private final Condition condition = lock.newCondition();
    private final Set<TaskInfo> tasksInUnknownState = new LinkedHashSet<TaskInfo>();
    private final Set<TaskInfo> entryTasks = new LinkedHashSet<TaskInfo>();
    private final TaskDependencyGraph graph = new TaskDependencyGraph();
    private final LinkedHashMap<Task, TaskInfo> executionPlan = new LinkedHashMap<Task, TaskInfo>();
    private final List<TaskInfo> executionQueue = new LinkedList<TaskInfo>();
    private final List<Throwable> failures = new ArrayList<Throwable>();
    private Spec<? super Task> filter = Specs.satisfyAll();

    private TaskFailureHandler failureHandler = new RethrowingFailureHandler();
    private final BuildCancellationToken cancellationToken;
    private final Multiset<String> projectsWithRunningTasks = HashMultiset.create();
    private final Multiset<String> projectsWithRunningNonParallelizableTasks = HashMultiset.create();
    private final Set<TaskInternal> runningTasks = Sets.newIdentityHashSet();
    private final Map<Task, Set<String>> canonicalizedOutputCache = Maps.newIdentityHashMap();
    private final Map<Task, Boolean> isParallelSafeCache = Maps.newIdentityHashMap();
    private boolean tasksCancelled;

    private final boolean intraProjectParallelization;

    public DefaultTaskExecutionPlan(BuildCancellationToken cancellationToken, boolean intraProjectParallelization) {
        this.cancellationToken = cancellationToken;
        this.intraProjectParallelization = intraProjectParallelization;

        if (intraProjectParallelization) {
            LOGGER.info("intra project task parallelization is enabled");
        }
    }

    public DefaultTaskExecutionPlan(BuildCancellationToken cancellationToken) {
        this(cancellationToken, Boolean.getBoolean(INTRA_PROJECT_TOGGLE));
    }

    public void addToTaskGraph(Collection<? extends Task> tasks) {
        List<TaskInfo> queue = new ArrayList<TaskInfo>();

        List<Task> sortedTasks = new ArrayList<Task>(tasks);
        Collections.sort(sortedTasks);
        for (Task task : sortedTasks) {
            TaskInfo node = graph.addNode(task);
            if (node.isMustNotRun()) {
                requireWithDependencies(node);
            } else if (filter.isSatisfiedBy(task)) {
                node.require();
            }
            entryTasks.add(node);
            queue.add(node);
        }

        Set<TaskInfo> visiting = new HashSet<TaskInfo>();
        CachingTaskDependencyResolveContext context = new CachingTaskDependencyResolveContext();

        while (!queue.isEmpty()) {
            TaskInfo node = queue.get(0);
            if (node.getDependenciesProcessed()) {
                // Have already visited this task - skip it
                queue.remove(0);
                continue;
            }

            TaskInternal task = node.getTask();
            boolean filtered = !filter.isSatisfiedBy(task);
            if (filtered) {
                // Task is not required - skip it
                queue.remove(0);
                node.dependenciesProcessed();
                node.doNotRequire();
                continue;
            }

            if (visiting.add(node)) {
                // Have not seen this task before - add its dependencies to the head of the queue and leave this
                // task in the queue
                // Make sure it has been configured
                ((TaskContainerInternal) task.getProject().getTasks()).prepareForExecution(task);
                Set<? extends Task> dependsOnTasks = context.getDependencies(task);
                for (Task dependsOnTask : dependsOnTasks) {
                    TaskInfo targetNode = graph.addNode(dependsOnTask);
                    node.addDependencySuccessor(targetNode);
                    if (!visiting.contains(targetNode)) {
                        queue.add(0, targetNode);
                    }
                }
                for (Task finalizerTask : task.getFinalizedBy().getDependencies(task)) {
                    TaskInfo targetNode = graph.addNode(finalizerTask);
                    addFinalizerNode(node, targetNode);
                    if (!visiting.contains(targetNode)) {
                        queue.add(0, targetNode);
                    }
                }
                for (Task mustRunAfter : task.getMustRunAfter().getDependencies(task)) {
                    TaskInfo targetNode = graph.addNode(mustRunAfter);
                    node.addMustSuccessor(targetNode);
                }
                for (Task shouldRunAfter : task.getShouldRunAfter().getDependencies(task)) {
                    TaskInfo targetNode = graph.addNode(shouldRunAfter);
                    node.addShouldSuccessor(targetNode);
                }
                if (node.isRequired()) {
                    for (TaskInfo successor : node.getDependencySuccessors()) {
                        if (filter.isSatisfiedBy(successor.getTask())) {
                            successor.require();
                        }
                    }
                } else {
                    tasksInUnknownState.add(node);
                }
            } else {
                // Have visited this task's dependencies - add it to the graph
                queue.remove(0);
                visiting.remove(node);
                node.dependenciesProcessed();
            }
        }
        resolveTasksInUnknownState();
    }

    private void resolveTasksInUnknownState() {
        List<TaskInfo> queue = new ArrayList<TaskInfo>(tasksInUnknownState);
        Set<TaskInfo> visiting = new HashSet<TaskInfo>();

        while (!queue.isEmpty()) {
            TaskInfo task = queue.get(0);
            if (task.isInKnownState()) {
                queue.remove(0);
                continue;
            }

            if (visiting.add(task)) {
                for (TaskInfo hardPredecessor : task.getDependencyPredecessors()) {
                    if (!visiting.contains(hardPredecessor)) {
                        queue.add(0, hardPredecessor);
                    }
                }
            } else {
                queue.remove(0);
                visiting.remove(task);
                task.mustNotRun();
                for (TaskInfo predecessor : task.getDependencyPredecessors()) {
                    assert predecessor.isRequired() || predecessor.isMustNotRun();
                    if (predecessor.isRequired()) {
                        task.require();
                        break;
                    }
                }
            }
        }
    }

    private void addFinalizerNode(TaskInfo node, TaskInfo finalizerNode) {
        if (filter.isSatisfiedBy(finalizerNode.getTask())) {
            node.addFinalizer(finalizerNode);
            if (!finalizerNode.isInKnownState()) {
                finalizerNode.mustNotRun();
            }
            finalizerNode.addMustSuccessor(node);
        }
    }

    private <T> void addAllReversed(List<T> list, TreeSet<T> set) {
        List<T> elements = CollectionUtils.toList(set);
        Collections.reverse(elements);
        list.addAll(elements);
    }

    private void requireWithDependencies(TaskInfo taskInfo) {
        if (taskInfo.isMustNotRun() && filter.isSatisfiedBy(taskInfo.getTask())) {
            taskInfo.require();
            for (TaskInfo dependency : taskInfo.getDependencySuccessors()) {
                requireWithDependencies(dependency);
            }
        }
    }

    public void determineExecutionPlan() {
        List<TaskInfoInVisitingSegment> nodeQueue = Lists.newArrayList(Iterables.transform(entryTasks, new Function<TaskInfo, TaskInfoInVisitingSegment>() {
            int index;

            public TaskInfoInVisitingSegment apply(TaskInfo taskInfo) {
                return new TaskInfoInVisitingSegment(taskInfo, index++);
            }
        }));
        int visitingSegmentCounter = nodeQueue.size();

        HashMultimap<TaskInfo, Integer> visitingNodes = HashMultimap.create();
        Deque<GraphEdge> walkedShouldRunAfterEdges = new ArrayDeque<GraphEdge>();
        Deque<TaskInfo> path = new ArrayDeque<TaskInfo>();
        HashMap<TaskInfo, Integer> planBeforeVisiting = new HashMap<TaskInfo, Integer>();

        while (!nodeQueue.isEmpty()) {
            TaskInfoInVisitingSegment taskInfoInVisitingSegment = nodeQueue.get(0);
            int currentSegment = taskInfoInVisitingSegment.visitingSegment;
            TaskInfo taskNode = taskInfoInVisitingSegment.taskInfo;

            if (taskNode.isIncludeInGraph() || executionPlan.containsKey(taskNode.getTask())) {
                nodeQueue.remove(0);
                visitingNodes.remove(taskNode, currentSegment);
                maybeRemoveProcessedShouldRunAfterEdge(walkedShouldRunAfterEdges, taskNode);
                continue;
            }

            boolean alreadyVisited = visitingNodes.containsKey(taskNode);
            visitingNodes.put(taskNode, currentSegment);

            if (!alreadyVisited) {
                // Have not seen this task before - add its dependencies to the head of the queue and leave this
                // task in the queue
                recordEdgeIfArrivedViaShouldRunAfter(walkedShouldRunAfterEdges, path, taskNode);
                removeShouldRunAfterSuccessorsIfTheyImposeACycle(visitingNodes, taskInfoInVisitingSegment);
                takePlanSnapshotIfCanBeRestoredToCurrentTask(planBeforeVisiting, taskNode);
                ArrayList<TaskInfo> successors = new ArrayList<TaskInfo>();
                addAllSuccessorsInReverseOrder(taskNode, successors);
                for (TaskInfo successor : successors) {
                    if (visitingNodes.containsEntry(successor, currentSegment)) {
                        if (!walkedShouldRunAfterEdges.isEmpty()) {
                            //remove the last walked should run after edge and restore state from before walking it
                            GraphEdge toBeRemoved = walkedShouldRunAfterEdges.pop();
                            toBeRemoved.from.removeShouldRunAfterSuccessor(toBeRemoved.to);
                            restorePath(path, toBeRemoved);
                            restoreQueue(nodeQueue, visitingNodes, toBeRemoved);
                            restoreExecutionPlan(planBeforeVisiting, toBeRemoved);
                            break;
                        } else {
                            onOrderingCycle();
                        }
                    }
                    nodeQueue.add(0, new TaskInfoInVisitingSegment(successor, currentSegment));
                }
                path.push(taskNode);
            } else {
                // Have visited this task's dependencies - add it to the end of the plan
                nodeQueue.remove(0);
                maybeRemoveProcessedShouldRunAfterEdge(walkedShouldRunAfterEdges, taskNode);
                visitingNodes.remove(taskNode, currentSegment);
                path.pop();
                executionPlan.put(taskNode.getTask(), taskNode);
                // Add any finalizers to the queue
                ArrayList<TaskInfo> finalizerTasks = new ArrayList<TaskInfo>();
                addAllReversed(finalizerTasks, taskNode.getFinalizers());
                for (TaskInfo finalizer : finalizerTasks) {
                    if (!visitingNodes.containsKey(finalizer)) {
                        nodeQueue.add(finalizerTaskPosition(finalizer, nodeQueue), new TaskInfoInVisitingSegment(finalizer, visitingSegmentCounter++));
                    }
                }
            }
        }
        executionQueue.clear();
        executionQueue.addAll(executionPlan.values());
    }

    private void maybeRemoveProcessedShouldRunAfterEdge(Deque<GraphEdge> walkedShouldRunAfterEdges, TaskInfo taskNode) {
        if (!walkedShouldRunAfterEdges.isEmpty() && walkedShouldRunAfterEdges.peek().to.equals(taskNode)) {
            walkedShouldRunAfterEdges.pop();
        }
    }

    private void restoreExecutionPlan(HashMap<TaskInfo, Integer> planBeforeVisiting, GraphEdge toBeRemoved) {
        Iterator<Map.Entry<Task, TaskInfo>> executionPlanIterator = executionPlan.entrySet().iterator();
        for (int i = 0; i < planBeforeVisiting.get(toBeRemoved.from); i++) {
            executionPlanIterator.next();
        }
        while (executionPlanIterator.hasNext()) {
            executionPlanIterator.next();
            executionPlanIterator.remove();
        }
    }

    private void restoreQueue(List<TaskInfoInVisitingSegment> nodeQueue, HashMultimap<TaskInfo, Integer> visitingNodes, GraphEdge toBeRemoved) {
        TaskInfoInVisitingSegment nextInQueue = null;
        while (nextInQueue == null || !toBeRemoved.from.equals(nextInQueue.taskInfo)) {
            nextInQueue = nodeQueue.get(0);
            visitingNodes.remove(nextInQueue.taskInfo, nextInQueue.visitingSegment);
            if (!toBeRemoved.from.equals(nextInQueue.taskInfo)) {
                nodeQueue.remove(0);
            }
        }
    }

    private void restorePath(Deque<TaskInfo> path, GraphEdge toBeRemoved) {
        TaskInfo removedFromPath = null;
        while (!toBeRemoved.from.equals(removedFromPath)) {
            removedFromPath = path.pop();
        }
    }

    private void addAllSuccessorsInReverseOrder(TaskInfo taskNode, ArrayList<TaskInfo> dependsOnTasks) {
        addAllReversed(dependsOnTasks, taskNode.getDependencySuccessors());
        addAllReversed(dependsOnTasks, taskNode.getMustSuccessors());
        addAllReversed(dependsOnTasks, taskNode.getShouldSuccessors());
    }

    private void removeShouldRunAfterSuccessorsIfTheyImposeACycle(final HashMultimap<TaskInfo, Integer> visitingNodes, final TaskInfoInVisitingSegment taskNodeWithVisitingSegment) {
        TaskInfo taskNode = taskNodeWithVisitingSegment.taskInfo;
        Iterables.removeIf(taskNode.getShouldSuccessors(), new Predicate<TaskInfo>() {
            public boolean apply(TaskInfo input) {
                return visitingNodes.containsEntry(input, taskNodeWithVisitingSegment.visitingSegment);
            }
        });
    }

    private void takePlanSnapshotIfCanBeRestoredToCurrentTask(HashMap<TaskInfo, Integer> planBeforeVisiting, TaskInfo taskNode) {
        if (taskNode.getShouldSuccessors().size() > 0) {
            planBeforeVisiting.put(taskNode, executionPlan.size());
        }
    }

    private void recordEdgeIfArrivedViaShouldRunAfter(Deque<GraphEdge> walkedShouldRunAfterEdges, Deque<TaskInfo> path, TaskInfo taskNode) {
        if (!path.isEmpty() && path.peek().getShouldSuccessors().contains(taskNode)) {
            walkedShouldRunAfterEdges.push(new GraphEdge(path.peek(), taskNode));
        }
    }

    /**
     * Given a finalizer task, determine where in the current node queue that it should be inserted.
     * The finalizer should be inserted after any of it's preceding tasks.
     */
    private int finalizerTaskPosition(TaskInfo finalizer, final List<TaskInfoInVisitingSegment> nodeQueue) {
        if (nodeQueue.size() == 0) {
            return 0;
        }

        Set<TaskInfo> precedingTasks = getAllPrecedingTasks(finalizer);
        Set<Integer> precedingTaskIndices = CollectionUtils.collect(precedingTasks, new Transformer<Integer, TaskInfo>() {
            public Integer transform(final TaskInfo dependsOnTask) {
                return Iterables.indexOf(nodeQueue, new Predicate<TaskInfoInVisitingSegment>() {
                    public boolean apply(TaskInfoInVisitingSegment taskInfoInVisitingSegment) {
                        return taskInfoInVisitingSegment.taskInfo.equals(dependsOnTask);
                    }
                });
            }
        });
<<<<<<< HEAD
        return Collections.max(dependsOnTaskIndexes) + 1;
    }

    private Set<TaskInfo> getAllSuccessorsRecursively(TaskInfo finalizer) {
        Set<TaskInfo> dependsOnTasks = new HashSet<TaskInfo>();
        Deque<TaskInfo> processingTasks = new ArrayDeque<TaskInfo>();

        processingTasks.addAll(finalizer.getDependencySuccessors());
        processingTasks.addAll(finalizer.getMustSuccessors());
        processingTasks.addAll(finalizer.getShouldSuccessors());
        while (!processingTasks.isEmpty()) {
            TaskInfo task = processingTasks.pop();
            if (dependsOnTasks.add(task)) {
                processingTasks.addAll(task.getDependencySuccessors());
                processingTasks.addAll(task.getMustSuccessors());
                processingTasks.addAll(task.getShouldSuccessors());
=======
        return Collections.max(precedingTaskIndices) + 1;
    }

    private Set<TaskInfo> getAllPrecedingTasks(TaskInfo finalizer) {
        Set<TaskInfo> precedingTasks = new HashSet<TaskInfo>();
        Stack<TaskInfo> candidateTasks = new Stack<TaskInfo>();

        // Consider every task that must run before the finalizer
        candidateTasks.addAll(finalizer.getDependencySuccessors());
        candidateTasks.addAll(finalizer.getMustSuccessors());
        candidateTasks.addAll(finalizer.getShouldSuccessors());

        // For each candidate task, add it to the preceding tasks.
        while (!candidateTasks.isEmpty()) {
            TaskInfo precedingTask = candidateTasks.pop();
            if (precedingTasks.add(precedingTask)) {
                // Any task that the preceding task must run after is also a preceding task.
                candidateTasks.addAll(precedingTask.getMustSuccessors());
>>>>>>> b5f2145e
            }
        }

        return precedingTasks;
    }

    private void onOrderingCycle() {
        CachingDirectedGraphWalker<TaskInfo, Void> graphWalker = new CachingDirectedGraphWalker<TaskInfo, Void>(new DirectedGraph<TaskInfo, Void>() {
            public void getNodeValues(TaskInfo node, Collection<? super Void> values, Collection<? super TaskInfo> connectedNodes) {
                connectedNodes.addAll(node.getDependencySuccessors());
                connectedNodes.addAll(node.getMustSuccessors());
            }
        });
        graphWalker.add(entryTasks);
        final List<TaskInfo> firstCycle = new ArrayList<TaskInfo>(graphWalker.findCycles().get(0));
        Collections.sort(firstCycle);

        DirectedGraphRenderer<TaskInfo> graphRenderer = new DirectedGraphRenderer<TaskInfo>(new GraphNodeRenderer<TaskInfo>() {
            public void renderTo(TaskInfo node, StyledTextOutput output) {
                output.withStyle(StyledTextOutput.Style.Identifier).text(node.getTask().getPath());
            }
        }, new DirectedGraph<TaskInfo, Object>() {
            public void getNodeValues(TaskInfo node, Collection<? super Object> values, Collection<? super TaskInfo> connectedNodes) {
                for (TaskInfo dependency : firstCycle) {
                    if (node.getDependencySuccessors().contains(dependency) || node.getMustSuccessors().contains(dependency)) {
                        connectedNodes.add(dependency);
                    }
                }
            }
        });
        StringWriter writer = new StringWriter();
        graphRenderer.renderTo(firstCycle.get(0), writer);
        throw new CircularReferenceException(String.format("Circular dependency between the following tasks:%n%s", writer.toString()));
    }

    public void clear() {
        lock.lock();
        try {
            graph.clear();
            entryTasks.clear();
            executionPlan.clear();
            executionQueue.clear();
            failures.clear();
            projectsWithRunningTasks.clear();
            projectsWithRunningNonParallelizableTasks.clear();
            canonicalizedOutputCache.clear();
            isParallelSafeCache.clear();
            runningTasks.clear();
        } finally {
            lock.unlock();
        }
    }

    public List<Task> getTasks() {
        return new ArrayList<Task>(executionPlan.keySet());
    }

    public void useFilter(Spec<? super Task> filter) {
        this.filter = filter;
    }

    public void useFailureHandler(TaskFailureHandler handler) {
        this.failureHandler = handler;
    }

    public TaskInfo getTaskToExecute() {
        lock.lock();
        try {
            while (true) {
                if (cancellationToken.isCancellationRequested()) {
                    if (abortExecution()) {
                        tasksCancelled = true;
                    }
                }
                TaskInfo nextMatching = null;
                boolean allTasksComplete = true;
                Iterator<TaskInfo> iterator = executionQueue.iterator();
                while (iterator.hasNext()) {
                    TaskInfo taskInfo = iterator.next();
                    allTasksComplete = allTasksComplete && taskInfo.isComplete();
                    if (taskInfo.isReady() && taskInfo.allDependenciesComplete() && canRunWithWithCurrentlyExecutedTasks(taskInfo)) {
                        nextMatching = taskInfo;
                        iterator.remove();
                        break;
                    }
                }
                if (allTasksComplete) {
                    return null;
                }
                if (nextMatching == null) {
                    try {
                        condition.await();
                    } catch (InterruptedException e) {
                        throw new RuntimeException(e);
                    }
                } else {
                    if (nextMatching.allDependenciesSuccessful()) {
                        nextMatching.startExecution();
                        recordTaskStarted(nextMatching);
                        return nextMatching;
                    } else {
                        nextMatching.skipExecution();
                        condition.signalAll();
                    }
                }
            }
        } finally {
            lock.unlock();
        }
    }

    private boolean canRunWithWithCurrentlyExecutedTasks(TaskInfo taskInfo) {
        TaskInternal task = taskInfo.getTask();
        String projectPath = task.getProject().getPath();

        if (isParallelizable(task)) {
            if (projectsWithRunningNonParallelizableTasks.contains(projectPath)) {
                return false;
            }
        } else {
            if (projectsWithRunningTasks.contains(projectPath)) {
                return false;
            }
        }

        Pair<TaskInternal, String> overlap = firstTaskWithOverlappingOutput(task);
        if (overlap == null) {
            return true;
        } else {
            LOGGER.info("Cannot execute task {} in parallel with task {} due to overlapping output: {}", task.getPath(), overlap.left.getPath(), overlap.right);
        }

        return false;
    }

    private Set<String> canonicalizedOutputPaths(TaskInternal task) {
        Set<String> paths = canonicalizedOutputCache.get(task);
        if (paths == null) {
            paths = Sets.newHashSet(Iterables.transform(task.getOutputs().getFiles(), new Function<File, String>() {
                @Override
                public String apply(File file) {
                    String path;
                    try {
                        path = file.getCanonicalPath();
                    } catch (IOException e) {
                        throw new UncheckedIOException(e);
                    }
                    return path;
                }
            }));
            canonicalizedOutputCache.put(task, paths);
        }

        return paths;
    }

    @Nullable
    private Pair<TaskInternal, String> firstTaskWithOverlappingOutput(TaskInternal candidateTask) {
        if (runningTasks.isEmpty()) {
            return null;
        }

        for (String candidateTaskOutputPath : canonicalizedOutputPaths(candidateTask)) {
            for (TaskInternal runningTask : runningTasks) {
                for (String runningTaskOutputPath : canonicalizedOutputPaths(runningTask)) {
                    if (pathsOverlap(candidateTaskOutputPath, runningTaskOutputPath)) {
                        return Pair.of(runningTask, TextUtil.shorterOf(candidateTaskOutputPath, runningTaskOutputPath));
                    }
                }
            }
        }

        return null;
    }


    private boolean pathsOverlap(String firstPath, String secondPath) {
        if (firstPath.equals(secondPath)) {
            return true;
        }

        String shorter;
        String longer;
        if (firstPath.length() > secondPath.length()) {
            shorter = secondPath;
            longer = firstPath;
        } else {
            shorter = firstPath;
            longer = secondPath;
        }
        return longer.startsWith(shorter + StandardSystemProperty.FILE_SEPARATOR.value());
    }

    boolean isParallelizable(TaskInternal task) {
        if (intraProjectParallelization) {
            Boolean safe = isParallelSafeCache.get(task);
            if (safe == null) {
                safe = detectIsParallelizable(task);
                isParallelSafeCache.put(task, safe);
            }

            return safe;
        }

        return false;
    }

    private boolean detectIsParallelizable(TaskInternal task) {
        if (task.getClass().isAnnotationPresent(ParallelizableTask.class)) {
            if (task.isHasCustomActions()) {
                LOGGER.info("Unable to parallelize task {} due to presence of custom actions (e.g. doFirst()/doLast())", task.getPath());
            } else {
                return true;
            }
        }

        return false;
    }

    private void recordTaskStarted(TaskInfo taskInfo) {
        TaskInternal task = taskInfo.getTask();
        String projectPath = task.getProject().getPath();
        if (!isParallelizable(task)) {
            projectsWithRunningNonParallelizableTasks.add(projectPath);
        }
        projectsWithRunningTasks.add(projectPath);
        runningTasks.add(task);
    }

    private void recordTaskCompleted(TaskInfo taskInfo) {
        TaskInternal task = taskInfo.getTask();
        String projectPath = task.getProject().getPath();
        if (!isParallelizable(task)) {
            projectsWithRunningNonParallelizableTasks.remove(projectPath);
        }
        projectsWithRunningTasks.remove(projectPath);
        canonicalizedOutputCache.remove(task);
        isParallelSafeCache.remove(task);
        runningTasks.remove(task);
    }

    public void taskComplete(TaskInfo taskInfo) {
        lock.lock();
        try {
            enforceFinalizerTasks(taskInfo);
            if (taskInfo.isFailed()) {
                handleFailure(taskInfo);
            }

            taskInfo.finishExecution();
            recordTaskCompleted(taskInfo);
            condition.signalAll();
        } finally {
            lock.unlock();
        }
    }

    private void enforceFinalizerTasks(TaskInfo taskInfo) {
        for (TaskInfo finalizerNode : taskInfo.getFinalizers()) {
            if (finalizerNode.isRequired() || finalizerNode.isMustNotRun()) {
                enforceWithDependencies(finalizerNode, Sets.<TaskInfo>newHashSet());
            }
        }
    }

    private void enforceWithDependencies(TaskInfo node, Set<TaskInfo> enforcedTasks) {
        if (enforcedTasks.contains(node)) {
            return;
        }

        enforcedTasks.add(node);

        for (TaskInfo dependencyNode : node.getDependencySuccessors()) {
            enforceWithDependencies(dependencyNode, enforcedTasks);
        }
        if (node.isMustNotRun() || node.isRequired()) {
            node.enforceRun();
        }
    }

    private void handleFailure(TaskInfo taskInfo) {
        Throwable executionFailure = taskInfo.getExecutionFailure();
        if (executionFailure != null) {
            // Always abort execution for an execution failure (as opposed to a task failure)
            abortExecution();
            this.failures.add(executionFailure);
            return;
        }

        // Task failure
        try {
            failureHandler.onTaskFailure(taskInfo.getTask());
            this.failures.add(taskInfo.getTaskFailure());
        } catch (Exception e) {
            // If the failure handler rethrows exception, then execution of other tasks is aborted. (--continue will collect failures)
            abortExecution();
            this.failures.add(e);
        }
    }

    private boolean abortExecution() {
        // Allow currently executing and enforced tasks to complete, but skip everything else.
        boolean aborted = false;
        for (TaskInfo taskInfo : executionPlan.values()) {
            if (taskInfo.isRequired()) {
                taskInfo.skipExecution();
                aborted = true;
            }
        }
        return aborted;
    }

    public void awaitCompletion() {
        lock.lock();
        try {
            while (!allTasksComplete()) {
                try {
                    condition.await();
                } catch (InterruptedException e) {
                    throw new RuntimeException(e);
                }
            }
            rethrowFailures();
        } finally {
            lock.unlock();
        }
    }

    private void rethrowFailures() {
        if (tasksCancelled) {
            failures.add(new BuildCancelledException());
        }
        if (failures.isEmpty()) {
            return;
        }

        if (failures.size() > 1) {
            throw new MultipleBuildFailures(failures);
        }

        throw UncheckedException.throwAsUncheckedException(failures.get(0));
    }

    private boolean allTasksComplete() {
        for (TaskInfo taskInfo : executionPlan.values()) {
            if (!taskInfo.isComplete()) {
                return false;
            }
        }
        return true;
    }

    private static class GraphEdge {
        private final TaskInfo from;
        private final TaskInfo to;

        private GraphEdge(TaskInfo from, TaskInfo to) {
            this.from = from;
            this.to = to;
        }
    }

    private static class TaskInfoInVisitingSegment {
        private final TaskInfo taskInfo;
        private final int visitingSegment;

        private TaskInfoInVisitingSegment(TaskInfo taskInfo, int visitingSegment) {
            this.taskInfo = taskInfo;
            this.visitingSegment = visitingSegment;
        }
    }

    private static class RethrowingFailureHandler implements TaskFailureHandler {
        public void onTaskFailure(Task task) {
            task.getState().rethrowFailure();
        }
    }
}<|MERGE_RESOLUTION|>--- conflicted
+++ resolved
@@ -417,30 +417,12 @@
                 });
             }
         });
-<<<<<<< HEAD
-        return Collections.max(dependsOnTaskIndexes) + 1;
-    }
-
-    private Set<TaskInfo> getAllSuccessorsRecursively(TaskInfo finalizer) {
-        Set<TaskInfo> dependsOnTasks = new HashSet<TaskInfo>();
-        Deque<TaskInfo> processingTasks = new ArrayDeque<TaskInfo>();
-
-        processingTasks.addAll(finalizer.getDependencySuccessors());
-        processingTasks.addAll(finalizer.getMustSuccessors());
-        processingTasks.addAll(finalizer.getShouldSuccessors());
-        while (!processingTasks.isEmpty()) {
-            TaskInfo task = processingTasks.pop();
-            if (dependsOnTasks.add(task)) {
-                processingTasks.addAll(task.getDependencySuccessors());
-                processingTasks.addAll(task.getMustSuccessors());
-                processingTasks.addAll(task.getShouldSuccessors());
-=======
         return Collections.max(precedingTaskIndices) + 1;
     }
 
     private Set<TaskInfo> getAllPrecedingTasks(TaskInfo finalizer) {
         Set<TaskInfo> precedingTasks = new HashSet<TaskInfo>();
-        Stack<TaskInfo> candidateTasks = new Stack<TaskInfo>();
+        Deque<TaskInfo> candidateTasks = new ArrayDeque<TaskInfo>();
 
         // Consider every task that must run before the finalizer
         candidateTasks.addAll(finalizer.getDependencySuccessors());
@@ -453,7 +435,6 @@
             if (precedingTasks.add(precedingTask)) {
                 // Any task that the preceding task must run after is also a preceding task.
                 candidateTasks.addAll(precedingTask.getMustSuccessors());
->>>>>>> b5f2145e
             }
         }
 
