--- conflicted
+++ resolved
@@ -60,8 +60,7 @@
     public void finished() {
     }
 
-<<<<<<< HEAD
-    public FileCollection getOutputFiles(String propertyName) {
+    public FileCollection getOutputFiles() {
         return EmptyFileCollection.INSTANCE;
     }
 
@@ -104,9 +103,5 @@
         private Object readResolve() {
             return INSTANCE;
         }
-=======
-    public FileCollection getOutputFiles() {
-        throw new UnsupportedOperationException();
->>>>>>> 7ba3f057
     }
 }