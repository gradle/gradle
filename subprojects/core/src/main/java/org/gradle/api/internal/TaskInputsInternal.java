/*
 * Copyright 2016 the original author or authors.
 *
 * Licensed under the Apache License, Version 2.0 (the "License");
 * you may not use this file except in compliance with the License.
 * You may obtain a copy of the License at
 *
 *      http://www.apache.org/licenses/LICENSE-2.0
 *
 * Unless required by applicable law or agreed to in writing, software
 * distributed under the License is distributed on an "AS IS" BASIS,
 * WITHOUT WARRANTIES OR CONDITIONS OF ANY KIND, either express or implied.
 * See the License for the specific language governing permissions and
 * limitations under the License.
 */

package org.gradle.api.internal;

import com.google.common.collect.ImmutableSortedSet;
import org.gradle.api.file.FileCollection;
import org.gradle.api.internal.tasks.TaskInputFilePropertySpec;
import org.gradle.api.internal.tasks.properties.PropertyVisitor;
import org.gradle.api.tasks.TaskInputs;

import java.util.Map;

public interface TaskInputsInternal extends TaskInputs {

    /**
     * Calls the corresponding visitor methods for all inputs added via the runtime API.
     */
    void visitRegisteredProperties(PropertyVisitor visitor);

    ImmutableSortedSet<TaskInputFilePropertySpec> getFileProperties();

    GetFilePropertiesVisitor getFilePropertiesVisitor();

    GetInputPropertiesVisitor getInputPropertiesVisitor();

    interface GetFilePropertiesVisitor extends PropertyVisitor {
        ImmutableSortedSet<TaskInputFilePropertySpec> getFileProperties();
        FileCollection getFiles();
        FileCollection getSourceFiles();

        boolean hasSourceFiles();
    }

<<<<<<< HEAD
    interface GetInputPropertiesVisitor extends PropertyVisitor {
        Map<String, Object> getProperties();
    }
=======
    void validate(TaskValidationContext context);

    /**
     * Called prior to the use of these inputs during task execution. The implementation may finalize and cache whatever state is required to efficiently calculate the snapshot, cache key and values of these inputs during task execution.
     */
    void prepareValues();

    /**
     * Called after task execution has completed, regardless of task outcome. The implementation may release whatever state was cached during task execution.
     */
    void cleanupValues();
>>>>>>> 39a7b222
}<|MERGE_RESOLUTION|>--- conflicted
+++ resolved
@@ -45,12 +45,9 @@
         boolean hasSourceFiles();
     }
 
-<<<<<<< HEAD
     interface GetInputPropertiesVisitor extends PropertyVisitor {
         Map<String, Object> getProperties();
     }
-=======
-    void validate(TaskValidationContext context);
 
     /**
      * Called prior to the use of these inputs during task execution. The implementation may finalize and cache whatever state is required to efficiently calculate the snapshot, cache key and values of these inputs during task execution.
@@ -61,5 +58,4 @@
      * Called after task execution has completed, regardless of task outcome. The implementation may release whatever state was cached during task execution.
      */
     void cleanupValues();
->>>>>>> 39a7b222
 }