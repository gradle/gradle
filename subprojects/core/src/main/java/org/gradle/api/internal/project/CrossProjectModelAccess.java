--- conflicted
+++ resolved
@@ -65,7 +65,14 @@
     GradleInternal gradleInstanceForProject(ProjectInternal referrerProject, GradleInternal gradle);
 
     /**
-<<<<<<< HEAD
+     * Provides an implementation of a tracker that handles the usages of TaskDependency API in the context
+     * of the current project. The tracker checks that the usages for possible violation of cross-project model access restriction.
+     * @param referrerProject The project providing the context.
+     */
+    @Nullable
+    TaskDependencyUsageTracker taskDependencyUsageTracker(ProjectInternal referrerProject);
+
+    /**
      * Provides an implementation of {@code TaskExecutionGraph} such that it handles access to the
      * tasks in the other projects according to the current cross-project model access policy.
      *
@@ -73,12 +80,4 @@
      * @return A task graph instance that implements correct cross-project model access.
      */
     TaskExecutionGraphInternal taskGraphForProject(ProjectInternal referrerProject, TaskExecutionGraphInternal taskGraph);
-=======
-     * Provides an implementation of a tracker that handles the usages of TaskDependency API in the context
-     * of the current project. The tracker checks that the usages for possible violation of cross-project model access restriction.
-     * @param referrerProject The project providing the context.
-     */
-    @Nullable
-    TaskDependencyUsageTracker taskDependencyUsageTracker(ProjectInternal referrerProject);
->>>>>>> 35191f47
 }