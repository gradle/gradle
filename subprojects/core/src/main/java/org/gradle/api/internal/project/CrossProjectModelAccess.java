/*
 * Copyright 2021 the original author or authors.
 *
 * Licensed under the Apache License, Version 2.0 (the "License");
 * you may not use this file except in compliance with the License.
 * You may obtain a copy of the License at
 *
 *      http://www.apache.org/licenses/LICENSE-2.0
 *
 * Unless required by applicable law or agreed to in writing, software
 * distributed under the License is distributed on an "AS IS" BASIS,
 * WITHOUT WARRANTIES OR CONDITIONS OF ANY KIND, either express or implied.
 * See the License for the specific language governing permissions and
 * limitations under the License.
 */

package org.gradle.api.internal.project;

<<<<<<< HEAD
import org.gradle.internal.metaobject.DynamicObject;
=======
import org.gradle.api.internal.tasks.TaskDependencyUsageTracker;
>>>>>>> 27d4de0c
import org.gradle.api.internal.GradleInternal;
import org.gradle.execution.taskgraph.TaskExecutionGraphInternal;
import org.gradle.internal.service.scopes.Scopes;
import org.gradle.internal.service.scopes.ServiceScope;

import javax.annotation.Nullable;
import java.util.Set;

/**
 * Mediates access across project boundaries.
 */
@ServiceScope(Scopes.Build.class)
public interface CrossProjectModelAccess {
    /**
     * Locates the given project relative to some project.
     *
     * @param referrer The project from which the return value will be used.
     * @param path absolute path
     */
    @Nullable
    ProjectInternal findProject(ProjectInternal referrer, ProjectInternal relativeTo, String path);

    /**
     * @param referrer The project from which the return value will be used.
     */
    ProjectInternal access(ProjectInternal referrer, ProjectInternal project);

    /**
     * @param referrer The project from which the return value will be used.
     */
    Set<? extends ProjectInternal> getSubprojects(ProjectInternal referrer, ProjectInternal relativeTo);

    /**
     * @param referrer The project from which the return value will be used.
     */
    Set<? extends ProjectInternal> getAllprojects(ProjectInternal referrer, ProjectInternal relativeTo);

    /**
     * Given the request from the referrerProject to access the specified Gradle instance, returns
     * an instance that behaves correctly regarding cross project model access.
     *
     * @param referrerProject The project that is going to use the Gradle instance
     * @param gradle The Gradle instance that the project has direct access to.
     * @return A Gradle instance that implements correct cross-project model access.
     */
    GradleInternal gradleInstanceForProject(ProjectInternal referrerProject, GradleInternal gradle);

    /**
<<<<<<< HEAD
     * Produces a {@code DynamicObject} for the inherited scope from the parent project of the specified project, behaving correctly
     * regarding cross-project model access.
     *
     * @param referrerProject The project that needs to get an inherited scope dynamic object from its parent.
     * @return Returns a {@code DynamicObject} for the {@code referrerProject}'s parent project, or null if there is no parent project.
     * The returned object handles cross-project model access according to the current policy.
     */
    @Nullable
    DynamicObject parentProjectDynamicInheritedScope(ProjectInternal referrerProject);
=======
     * Provides an implementation of a tracker that handles the usages of TaskDependency API in the context
     * of the current project. The tracker checks that the usages for possible violation of cross-project model access restriction.
     * @param referrerProject The project providing the context.
     */
    @Nullable
    TaskDependencyUsageTracker taskDependencyUsageTracker(ProjectInternal referrerProject);

    /**
     * Provides an implementation of {@code TaskExecutionGraph} such that it handles access to the
     * tasks in the other projects according to the current cross-project model access policy.
     *
     * @param referrerProject The project that views the task graph.
     * @return A task graph instance that implements correct cross-project model access.
     */
    TaskExecutionGraphInternal taskGraphForProject(ProjectInternal referrerProject, TaskExecutionGraphInternal taskGraph);
>>>>>>> 27d4de0c
}<|MERGE_RESOLUTION|>--- conflicted
+++ resolved
@@ -16,11 +16,8 @@
 
 package org.gradle.api.internal.project;
 
-<<<<<<< HEAD
+import org.gradle.api.internal.tasks.TaskDependencyUsageTracker;
 import org.gradle.internal.metaobject.DynamicObject;
-=======
-import org.gradle.api.internal.tasks.TaskDependencyUsageTracker;
->>>>>>> 27d4de0c
 import org.gradle.api.internal.GradleInternal;
 import org.gradle.execution.taskgraph.TaskExecutionGraphInternal;
 import org.gradle.internal.service.scopes.Scopes;
@@ -69,17 +66,6 @@
     GradleInternal gradleInstanceForProject(ProjectInternal referrerProject, GradleInternal gradle);
 
     /**
-<<<<<<< HEAD
-     * Produces a {@code DynamicObject} for the inherited scope from the parent project of the specified project, behaving correctly
-     * regarding cross-project model access.
-     *
-     * @param referrerProject The project that needs to get an inherited scope dynamic object from its parent.
-     * @return Returns a {@code DynamicObject} for the {@code referrerProject}'s parent project, or null if there is no parent project.
-     * The returned object handles cross-project model access according to the current policy.
-     */
-    @Nullable
-    DynamicObject parentProjectDynamicInheritedScope(ProjectInternal referrerProject);
-=======
      * Provides an implementation of a tracker that handles the usages of TaskDependency API in the context
      * of the current project. The tracker checks that the usages for possible violation of cross-project model access restriction.
      * @param referrerProject The project providing the context.
@@ -95,5 +81,15 @@
      * @return A task graph instance that implements correct cross-project model access.
      */
     TaskExecutionGraphInternal taskGraphForProject(ProjectInternal referrerProject, TaskExecutionGraphInternal taskGraph);
->>>>>>> 27d4de0c
+
+    /**
+     * Produces a {@code DynamicObject} for the inherited scope from the parent project of the specified project, behaving correctly
+     * regarding cross-project model access.
+     *
+     * @param referrerProject The project that needs to get an inherited scope dynamic object from its parent.
+     * @return Returns a {@code DynamicObject} for the {@code referrerProject}'s parent project, or null if there is no parent project.
+     * The returned object handles cross-project model access according to the current policy.
+     */
+    @Nullable
+    DynamicObject parentProjectDynamicInheritedScope(ProjectInternal referrerProject);
 }