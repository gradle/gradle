<<<<<<< HEAD
/*
 * Copyright 2010 the original author or authors.
 *
 * Licensed under the Apache License, Version 2.0 (the "License");
 * you may not use this file except in compliance with the License.
 * You may obtain a copy of the License at
 *
 *      http://www.apache.org/licenses/LICENSE-2.0
 *
 * Unless required by applicable law or agreed to in writing, software
 * distributed under the License is distributed on an "AS IS" BASIS,
 * WITHOUT WARRANTIES OR CONDITIONS OF ANY KIND, either express or implied.
 * See the License for the specific language governing permissions and
 * limitations under the License.
 */

package org.gradle.api.tasks;

import org.gradle.api.internal.file.*;
import org.gradle.api.internal.file.copy.FileCopyActionImpl;
import org.gradle.api.internal.file.copy.FileCopySpecVisitor;

import java.io.File;

/**
 * Copies files into a destination directory.  This task can also rename and filter files as it copies. The task
 * implements {@link org.gradle.api.file.CopySpec CopySpec} for specifying what to copy.
 *
 * <p> Examples:
 * <pre>
 * task mydoc(type:Copy) {
 *    from 'src/main/doc'
 *    into 'build/target/doc'
 * }
 *
 * task initconfig(type:Copy) {
 *    from('src/main/config') {
 *       include '**&#47;*.properties'
 *       include '**&#47;*.xml'
 *       filter(ReplaceTokens, tokens:[version:'2.3.1'])
 *    }
 *    from('src/main/config') {
 *       exclude '**&#47;*.properties', '**&#47;*.xml'
 *    }
 *    from('src/main/languages') {
 *       rename 'EN_US_(.*)', '$1'
 *    }
 *    into 'build/target/config'
 *    exclude '**&#47;*.bak'
 * }
 * </pre>
 *
 * @author Steve Appling
 */
public class Copy extends AbstractCopyTask {
    private FileCopyActionImpl copyAction;

    public Copy() {
        FileResolver fileResolver = getServices().get(FileResolver.class);
        copyAction = new FileCopyActionImpl(fileResolver, new FileCopySpecVisitor());
    }

    protected void configureRootSpec() {
        super.configureRootSpec();
        if (getCopyAction().getDestinationDir() == null) {
            File destDir = getDestinationDir();
            if (destDir != null) {
                into(destDir);
            }
        }
    }

    public FileCopyActionImpl getCopyAction() {
        return copyAction;
    }

    public void setCopyAction(FileCopyActionImpl copyAction) {
        this.copyAction = copyAction;
    }

    /**
     * Returns the directory to copy files into.
     *
     * @return The destination dir.
     */
    @OutputDirectory
    public File getDestinationDir() {
        return getCopyAction().getDestinationDir();
    }

    /**
     * Sets the directory to copy files into. This is the same as calling {@link #into(Object)} on this task.
     *
     * @param destinationDir The destination directory. Must not be null.
     */
    public void setDestinationDir(File destinationDir) {
        into(destinationDir);
    }
}
=======
/*
 * Copyright 2010 the original author or authors.
 *
 * Licensed under the Apache License, Version 2.0 (the "License");
 * you may not use this file except in compliance with the License.
 * You may obtain a copy of the License at
 *
 *      http://www.apache.org/licenses/LICENSE-2.0
 *
 * Unless required by applicable law or agreed to in writing, software
 * distributed under the License is distributed on an "AS IS" BASIS,
 * WITHOUT WARRANTIES OR CONDITIONS OF ANY KIND, either express or implied.
 * See the License for the specific language governing permissions and
 * limitations under the License.
 */

package org.gradle.api.tasks;

import org.gradle.api.internal.file.FileResolver;
import org.gradle.api.internal.file.copy.FileCopyActionImpl;
import org.gradle.api.internal.file.copy.FileCopySpecVisitor;

import java.io.File;

/**
 * Copies files into a destination directory.  This task can also rename and filter files as it copies. The task
 * implements {@link org.gradle.api.file.CopySpec CopySpec} for specifying what to copy.
 *
 * <p> Examples:
 * <pre autoTested=''>
 * task mydoc(type:Copy) {
 *    from 'src/main/doc'
 *    into 'build/target/doc'
 * }
 *
 * //for ant filter
 * import org.apache.tools.ant.filters.ReplaceTokens
 *
 * task initconfig(type:Copy) {
 *    from('src/main/config') {
 *       include '**&#47;*.properties'
 *       include '**&#47;*.xml'
 *       filter(ReplaceTokens, tokens:[version:'2.3.1'])
 *    }
 *    from('src/main/config') {
 *       exclude '**&#47;*.properties', '**&#47;*.xml'
 *    }
 *    from('src/main/languages') {
 *       rename 'EN_US_(.*)', '$1'
 *    }
 *    into 'build/target/config'
 *    exclude '**&#47;*.bak'
 *
 *    includeEmptyDirs = false
 * }
 * </pre>
 *
 * @author Steve Appling
 */
public class Copy extends AbstractCopyTask {
    private FileCopyActionImpl copyAction;

    public Copy() {
        FileResolver fileResolver = getServices().get(FileResolver.class);
        copyAction = new FileCopyActionImpl(fileResolver, new FileCopySpecVisitor());
    }

    protected void configureRootSpec() {
        super.configureRootSpec();
        if (getCopyAction().getDestinationDir() == null) {
            File destDir = getDestinationDir();
            if (destDir != null) {
                into(destDir);
            }
        }
    }

    public FileCopyActionImpl getCopyAction() {
        return copyAction;
    }

    public void setCopyAction(FileCopyActionImpl copyAction) {
        this.copyAction = copyAction;
    }

    /**
     * Returns the directory to copy files into.
     *
     * @return The destination dir.
     */
    @OutputDirectory
    public File getDestinationDir() {
        return getCopyAction().getDestinationDir();
    }

    /**
     * Sets the directory to copy files into. This is the same as calling {@link #into(Object)} on this task.
     *
     * @param destinationDir The destination directory. Must not be null.
     */
    public void setDestinationDir(File destinationDir) {
        into(destinationDir);
    }
}
>>>>>>> 4590f62d
<|MERGE_RESOLUTION|>--- conflicted
+++ resolved
@@ -1,104 +1,3 @@
-<<<<<<< HEAD
-/*
- * Copyright 2010 the original author or authors.
- *
- * Licensed under the Apache License, Version 2.0 (the "License");
- * you may not use this file except in compliance with the License.
- * You may obtain a copy of the License at
- *
- *      http://www.apache.org/licenses/LICENSE-2.0
- *
- * Unless required by applicable law or agreed to in writing, software
- * distributed under the License is distributed on an "AS IS" BASIS,
- * WITHOUT WARRANTIES OR CONDITIONS OF ANY KIND, either express or implied.
- * See the License for the specific language governing permissions and
- * limitations under the License.
- */
-
-package org.gradle.api.tasks;
-
-import org.gradle.api.internal.file.*;
-import org.gradle.api.internal.file.copy.FileCopyActionImpl;
-import org.gradle.api.internal.file.copy.FileCopySpecVisitor;
-
-import java.io.File;
-
-/**
- * Copies files into a destination directory.  This task can also rename and filter files as it copies. The task
- * implements {@link org.gradle.api.file.CopySpec CopySpec} for specifying what to copy.
- *
- * <p> Examples:
- * <pre>
- * task mydoc(type:Copy) {
- *    from 'src/main/doc'
- *    into 'build/target/doc'
- * }
- *
- * task initconfig(type:Copy) {
- *    from('src/main/config') {
- *       include '**&#47;*.properties'
- *       include '**&#47;*.xml'
- *       filter(ReplaceTokens, tokens:[version:'2.3.1'])
- *    }
- *    from('src/main/config') {
- *       exclude '**&#47;*.properties', '**&#47;*.xml'
- *    }
- *    from('src/main/languages') {
- *       rename 'EN_US_(.*)', '$1'
- *    }
- *    into 'build/target/config'
- *    exclude '**&#47;*.bak'
- * }
- * </pre>
- *
- * @author Steve Appling
- */
-public class Copy extends AbstractCopyTask {
-    private FileCopyActionImpl copyAction;
-
-    public Copy() {
-        FileResolver fileResolver = getServices().get(FileResolver.class);
-        copyAction = new FileCopyActionImpl(fileResolver, new FileCopySpecVisitor());
-    }
-
-    protected void configureRootSpec() {
-        super.configureRootSpec();
-        if (getCopyAction().getDestinationDir() == null) {
-            File destDir = getDestinationDir();
-            if (destDir != null) {
-                into(destDir);
-            }
-        }
-    }
-
-    public FileCopyActionImpl getCopyAction() {
-        return copyAction;
-    }
-
-    public void setCopyAction(FileCopyActionImpl copyAction) {
-        this.copyAction = copyAction;
-    }
-
-    /**
-     * Returns the directory to copy files into.
-     *
-     * @return The destination dir.
-     */
-    @OutputDirectory
-    public File getDestinationDir() {
-        return getCopyAction().getDestinationDir();
-    }
-
-    /**
-     * Sets the directory to copy files into. This is the same as calling {@link #into(Object)} on this task.
-     *
-     * @param destinationDir The destination directory. Must not be null.
-     */
-    public void setDestinationDir(File destinationDir) {
-        into(destinationDir);
-    }
-}
-=======
 /*
  * Copyright 2010 the original author or authors.
  *
@@ -202,5 +101,4 @@
     public void setDestinationDir(File destinationDir) {
         into(destinationDir);
     }
-}
->>>>>>> 4590f62d
+}