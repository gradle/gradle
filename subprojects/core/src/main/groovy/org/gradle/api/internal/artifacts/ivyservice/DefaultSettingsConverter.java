--- conflicted
+++ resolved
@@ -159,13 +159,7 @@
     private void initializeResolvers(IvySettings ivySettings, List<DependencyResolver> allResolvers) {
         for (DependencyResolver dependencyResolver : allResolvers) {
             ivySettings.addResolver(dependencyResolver);
-<<<<<<< HEAD
             ((WharfCacheManager) dependencyResolver.getRepositoryCacheManager()).setSettings(ivySettings);
-=======
-            if (dependencyResolver.getRepositoryCacheManager() instanceof DefaultRepositoryCacheManager) {
-                ((DefaultRepositoryCacheManager) dependencyResolver.getRepositoryCacheManager()).setSettings(ivySettings);
-            }
->>>>>>> 4b5e3f7a
             if (dependencyResolver instanceof RepositoryResolver) {
                 Repository repository = ((RepositoryResolver) dependencyResolver).getRepository();
                 if (!repository.hasTransferListener(transferListener)) {
