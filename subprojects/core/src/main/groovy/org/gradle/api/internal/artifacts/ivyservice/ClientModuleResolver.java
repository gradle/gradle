--- conflicted
+++ resolved
@@ -17,10 +17,6 @@
 package org.gradle.api.internal.artifacts.ivyservice;
 
 import org.apache.ivy.core.IvyContext;
-<<<<<<< HEAD
-import org.apache.ivy.core.cache.RepositoryCacheManager;
-=======
->>>>>>> 4b5e3f7a
 import org.apache.ivy.core.module.descriptor.Artifact;
 import org.apache.ivy.core.module.descriptor.DependencyDescriptor;
 import org.apache.ivy.core.module.descriptor.ModuleDescriptor;
@@ -33,11 +29,6 @@
 import org.apache.ivy.plugins.resolver.DependencyResolver;
 import org.apache.ivy.plugins.resolver.util.ResolvedResource;
 import org.gradle.api.artifacts.ClientModule;
-<<<<<<< HEAD
-import org.gradle.util.DeleteOnExit;
-import org.jfrog.wharf.ivy.cache.WharfCacheManager;
-=======
->>>>>>> 4b5e3f7a
 
 import java.io.File;
 import java.util.Collection;
@@ -100,27 +91,4 @@
     public void publish(Artifact artifact, File src, boolean overwrite) {
     }
 
-<<<<<<< HEAD
-    private RepositoryCacheManager createUseOriginCacheManager(String name) {
-        File tmpIvyCache = createTmpDir();
-        WharfCacheManager cacheManager = new WharfCacheManager();
-        cacheManager.setBasedir(tmpIvyCache);
-        cacheManager.setName(name);
-        return cacheManager;
-    }
-
-    private File createTmpDir() {
-        File tmpFile;
-        try {
-            tmpFile = File.createTempFile("gradle_ivy_cache_" + getName(), "");
-        } catch (IOException e) {
-            throw new UncheckedIOException(e);
-        }
-        tmpFile.delete();
-        tmpFile.mkdir();
-        DeleteOnExit.addFile(tmpFile);
-        return tmpFile;
-    }
-=======
->>>>>>> 4b5e3f7a
 }