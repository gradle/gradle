/*
 * Copyright 2007 the original author or authors.
 *
 * Licensed under the Apache License, Version 2.0 (the "License");
 * you may not use this file except in compliance with the License.
 * You may obtain a copy of the License at
 *
 *      http://www.apache.org/licenses/LICENSE-2.0
 *
 * Unless required by applicable law or agreed to in writing, software
 * distributed under the License is distributed on an "AS IS" BASIS,
 * WITHOUT WARRANTIES OR CONDITIONS OF ANY KIND, either express or implied.
 * See the License for the specific language governing permissions and
 * limitations under the License.
 */

package org.gradle.api.internal.artifacts.ivyservice;

<<<<<<< HEAD
import org.apache.ivy.core.cache.RepositoryCacheManager;
=======
>>>>>>> 4b5e3f7a
import org.apache.ivy.plugins.resolver.*;
import org.gradle.api.InvalidUserDataException;
import org.gradle.api.artifacts.ConfigurationContainer;
import org.gradle.api.artifacts.ResolverContainer;
import org.gradle.api.artifacts.maven.Conf2ScopeMappingContainer;
import org.gradle.api.artifacts.maven.GroovyMavenDeployer;
import org.gradle.api.artifacts.maven.MavenResolver;
import org.gradle.api.artifacts.maven.PomFilterContainer;
import org.gradle.api.internal.Factory;
import org.gradle.api.internal.artifacts.publish.maven.DefaultArtifactPomFactory;
import org.gradle.api.internal.artifacts.publish.maven.DefaultMavenPomFactory;
import org.gradle.api.internal.artifacts.publish.maven.MavenPomMetaInfoProvider;
import org.gradle.api.internal.artifacts.publish.maven.dependencies.DefaultExcludeRuleConverter;
import org.gradle.api.internal.artifacts.publish.maven.dependencies.DefaultPomDependenciesConverter;
import org.gradle.api.internal.artifacts.publish.maven.deploy.BaseMavenInstaller;
import org.gradle.api.internal.artifacts.publish.maven.deploy.BasePomFilterContainer;
import org.gradle.api.internal.artifacts.publish.maven.deploy.DefaultArtifactPomContainer;
import org.gradle.api.internal.artifacts.publish.maven.deploy.groovy.DefaultGroovyMavenDeployer;
import org.gradle.api.internal.file.FileResolver;
import org.gradle.logging.LoggingManagerInternal;
<<<<<<< HEAD
import org.gradle.util.DeleteOnExit;
import org.jfrog.wharf.ivy.cache.WharfCacheManager;
=======
>>>>>>> 4b5e3f7a

import java.io.File;
import java.util.Map;

/**
 * @author Hans Dockter
 */
public class DefaultResolverFactory implements ResolverFactory {
    private final Factory<LoggingManagerInternal> loggingManagerFactory;
    private final LocalMavenCacheLocator localMavenCacheLocator;

    public DefaultResolverFactory(Factory<LoggingManagerInternal> loggingManagerFactory) {
        this(loggingManagerFactory, new LocalMavenCacheLocator());
    }

    DefaultResolverFactory(Factory<LoggingManagerInternal> loggingManagerFactory, LocalMavenCacheLocator localMavenCacheLocator) {
        this.loggingManagerFactory = loggingManagerFactory;
        this.localMavenCacheLocator = localMavenCacheLocator;
    }

    public DependencyResolver createResolver(Object userDescription) {
        DependencyResolver result;
        if (userDescription instanceof String) {
            result = createMavenRepoResolver((String) userDescription, (String) userDescription);
        } else if (userDescription instanceof Map) {
            Map<String, String> userDescriptionMap = (Map<String, String>) userDescription;
            result = createMavenRepoResolver(userDescriptionMap.get(ResolverContainer.RESOLVER_NAME),
                    userDescriptionMap.get(ResolverContainer.RESOLVER_URL));
        } else if (userDescription instanceof DependencyResolver) {
            result = (DependencyResolver) userDescription;
        } else {
            throw new InvalidUserDataException("Illegal Resolver type");
        }
        return result;
    }

    public FileSystemResolver createFlatDirResolver(String name, File... roots) {
        FileSystemResolver resolver = new FileSystemResolver();
        resolver.setName(name);
        for (File root : roots) {
            resolver.addArtifactPattern(root.getAbsolutePath() + "/[artifact]-[revision](-[classifier]).[ext]");
            resolver.addArtifactPattern(root.getAbsolutePath() + "/[artifact](-[classifier]).[ext]");
        }
        resolver.setValidate(false);
        resolver.setRepositoryCacheManager(new LocalFileRepositoryCacheManager(name));
        return resolver;
    }

<<<<<<< HEAD
    private RepositoryCacheManager createUseOriginCacheManager(String name) {
        File tmpIvyCache = createTmpDir();
        WharfCacheManager cacheManager = new WharfCacheManager();
        cacheManager.setBasedir(tmpIvyCache);
        cacheManager.setName(name);
        return cacheManager;
    }

    private File createTmpDir() {
        File tmpFile;
        try {
            tmpFile = File.createTempFile("gradle_ivy_cache", "");
        } catch (IOException e) {
            throw new UncheckedIOException(e);
        }
        tmpFile.delete();
        tmpFile.mkdir();
        DeleteOnExit.addFile(tmpFile);
        return tmpFile;
    }

=======
>>>>>>> 4b5e3f7a
    public AbstractResolver createMavenLocalResolver(String name) {
        String cacheDir = localMavenCacheLocator.getLocalMavenCache().toURI().toString();
        return createMavenRepoResolver(name, cacheDir);
    }

    public AbstractResolver createMavenRepoResolver(String name, String root, String... jarRepoUrls) {
        GradleIBiblioResolver iBiblioResolver = createIBiblioResolver(name, root);
        if (jarRepoUrls.length == 0) {
            iBiblioResolver.setDescriptor(IBiblioResolver.DESCRIPTOR_OPTIONAL);
            return iBiblioResolver;
        }
        iBiblioResolver.setName(iBiblioResolver.getName() + "_poms");
        URLResolver urlResolver = createUrlResolver(name, root, jarRepoUrls);
        return createDualResolver(name, iBiblioResolver, urlResolver);
    }

    private GradleIBiblioResolver createIBiblioResolver(String name, String root) {
        GradleIBiblioResolver iBiblioResolver = new GradleIBiblioResolver();
        iBiblioResolver.setUsepoms(true);
        iBiblioResolver.setName(name);
        iBiblioResolver.setRoot(root);
        iBiblioResolver.setPattern(ResolverContainer.MAVEN_REPO_PATTERN);
        iBiblioResolver.setM2compatible(true);
        iBiblioResolver.setUseMavenMetadata(true);
        return iBiblioResolver;
    }

    private URLResolver createUrlResolver(String name, String root, String... jarRepoUrls) {
        URLResolver urlResolver = new URLResolver();
        urlResolver.setName(name + "_jars");
        urlResolver.setM2compatible(true);
        urlResolver.addArtifactPattern(root + '/' + ResolverContainer.MAVEN_REPO_PATTERN);
        for (String jarRepoUrl : jarRepoUrls) {
            urlResolver.addArtifactPattern(jarRepoUrl + '/' + ResolverContainer.MAVEN_REPO_PATTERN);
        }
        return urlResolver;
    }

    private DualResolver createDualResolver(String name, GradleIBiblioResolver iBiblioResolver, URLResolver urlResolver) {
        DualResolver dualResolver = new DualResolver();
        dualResolver.setName(name);
        dualResolver.setIvyResolver(iBiblioResolver);
        dualResolver.setArtifactResolver(urlResolver);
        dualResolver.setDescriptor(DualResolver.DESCRIPTOR_OPTIONAL);
        return dualResolver;
    }

    // todo use MavenPluginConvention pom factory after modularization is done

    public GroovyMavenDeployer createMavenDeployer(String name, MavenPomMetaInfoProvider pomMetaInfoProvider,
                                                   ConfigurationContainer configurationContainer,
                                                   Conf2ScopeMappingContainer scopeMapping, FileResolver fileResolver) {
        PomFilterContainer pomFilterContainer = new BasePomFilterContainer(
                new DefaultMavenPomFactory(configurationContainer, scopeMapping, new DefaultPomDependenciesConverter(
                        new DefaultExcludeRuleConverter()), fileResolver));
        return new DefaultGroovyMavenDeployer(name, pomFilterContainer, new DefaultArtifactPomContainer(
                pomMetaInfoProvider, pomFilterContainer, new DefaultArtifactPomFactory()), loggingManagerFactory.create());
    }

    // todo use MavenPluginConvention pom factory after modularization is done

    public MavenResolver createMavenInstaller(String name, MavenPomMetaInfoProvider pomMetaInfoProvider,
                                              ConfigurationContainer configurationContainer,
                                              Conf2ScopeMappingContainer scopeMapping, FileResolver fileResolver) {
        PomFilterContainer pomFilterContainer = new BasePomFilterContainer(
                new DefaultMavenPomFactory(configurationContainer, scopeMapping, new DefaultPomDependenciesConverter(
                        new DefaultExcludeRuleConverter()), fileResolver));
        return new BaseMavenInstaller(name, pomFilterContainer, new DefaultArtifactPomContainer(pomMetaInfoProvider,
                pomFilterContainer, new DefaultArtifactPomFactory()), loggingManagerFactory.create());
    }

}<|MERGE_RESOLUTION|>--- conflicted
+++ resolved
@@ -16,10 +16,6 @@
 
 package org.gradle.api.internal.artifacts.ivyservice;
 
-<<<<<<< HEAD
-import org.apache.ivy.core.cache.RepositoryCacheManager;
-=======
->>>>>>> 4b5e3f7a
 import org.apache.ivy.plugins.resolver.*;
 import org.gradle.api.InvalidUserDataException;
 import org.gradle.api.artifacts.ConfigurationContainer;
@@ -40,11 +36,6 @@
 import org.gradle.api.internal.artifacts.publish.maven.deploy.groovy.DefaultGroovyMavenDeployer;
 import org.gradle.api.internal.file.FileResolver;
 import org.gradle.logging.LoggingManagerInternal;
-<<<<<<< HEAD
-import org.gradle.util.DeleteOnExit;
-import org.jfrog.wharf.ivy.cache.WharfCacheManager;
-=======
->>>>>>> 4b5e3f7a
 
 import java.io.File;
 import java.util.Map;
@@ -93,30 +84,6 @@
         return resolver;
     }
 
-<<<<<<< HEAD
-    private RepositoryCacheManager createUseOriginCacheManager(String name) {
-        File tmpIvyCache = createTmpDir();
-        WharfCacheManager cacheManager = new WharfCacheManager();
-        cacheManager.setBasedir(tmpIvyCache);
-        cacheManager.setName(name);
-        return cacheManager;
-    }
-
-    private File createTmpDir() {
-        File tmpFile;
-        try {
-            tmpFile = File.createTempFile("gradle_ivy_cache", "");
-        } catch (IOException e) {
-            throw new UncheckedIOException(e);
-        }
-        tmpFile.delete();
-        tmpFile.mkdir();
-        DeleteOnExit.addFile(tmpFile);
-        return tmpFile;
-    }
-
-=======
->>>>>>> 4b5e3f7a
     public AbstractResolver createMavenLocalResolver(String name) {
         String cacheDir = localMavenCacheLocator.getLocalMavenCache().toURI().toString();
         return createMavenRepoResolver(name, cacheDir);
