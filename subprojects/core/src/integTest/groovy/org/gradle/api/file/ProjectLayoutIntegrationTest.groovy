/*
 * Copyright 2017 the original author or authors.
 *
 * Licensed under the Apache License, Version 2.0 (the "License");
 * you may not use this file except in compliance with the License.
 * You may obtain a copy of the License at
 *
 *      http://www.apache.org/licenses/LICENSE-2.0
 *
 * Unless required by applicable law or agreed to in writing, software
 * distributed under the License is distributed on an "AS IS" BASIS,
 * WITHOUT WARRANTIES OR CONDITIONS OF ANY KIND, either express or implied.
 * See the License for the specific language governing permissions and
 * limitations under the License.
 */

package org.gradle.api.file

import org.gradle.api.internal.file.collections.ImmutableFileCollection
import org.gradle.integtests.fixtures.AbstractIntegrationSpec
import org.gradle.util.TextUtil
import spock.lang.Unroll

class ProjectLayoutIntegrationTest extends AbstractIntegrationSpec {
    private static final String STRING_CALLABLE = 'new java.util.concurrent.Callable<String>() { String call() { return "%s/src/resource/file.txt" } }'

    def "can access the project dir and build dir"() {
        buildFile << """
            println "project dir: " + layout.projectDirectory.asFile
            def b = layout.buildDirectory
            println "build dir: " + b.get()
            buildDir = "output"
            println "build dir 2: " + b.get()
"""

        when:
        run()

        then:
        outputContains("project dir: " + testDirectory)
        outputContains("build dir: " + testDirectory.file("build"))
        outputContains("build dir 2: " + testDirectory.file("output"))
    }

    def "layout is available for injection"() {
        buildFile << """
            import javax.inject.Inject
            
            class SomeTask extends DefaultTask {
                @Inject
                ProjectLayout getLayout() { null }
                
                @TaskAction
                void go() {
                    println "task build dir: " + layout.buildDirectory.get() 
                }
            }
            
            class SomePlugin implements Plugin<Project> {
                @Inject SomePlugin(ProjectLayout layout) {
                    println "plugin build dir: " + layout.buildDirectory.get()
                }
                
                void apply(Project p) {
                    p.tasks.create("show", SomeTask)
                }
            }
            
            apply plugin: SomePlugin
            buildDir = "output"
"""

        when:
        run("show")

        then:
        outputContains("plugin build dir: " + testDirectory.file("build"))
        outputContains("task build dir: " + testDirectory.file("output"))
    }

    def "can define and resolve calculated directory relative to project and build directory"() {
        buildFile << """
            def childDirName = "child"
            def srcDir = layout.projectDir.dir("src").dir(providers.provider { childDirName })
            def outputDir = layout.buildDirectory.dir(providers.provider { childDirName })
            println "src dir 1: " + srcDir.get()
            println "output dir 1: " + outputDir.get()
            buildDir = "output/some-dir"
            childDirName = "other-child"
            println "src dir 2: " + srcDir.get()
            println "output dir 2: " + outputDir.get()
"""

        when:
        run()

        then:
        outputContains("src dir 1: " + testDirectory.file("src/child"))
        outputContains("output dir 1: " + testDirectory.file("build/child"))
        outputContains("src dir 2: " + testDirectory.file("src/other-child"))
        outputContains("output dir 2: " + testDirectory.file("output/some-dir/other-child"))
    }

    def "can define and resolve calculated file relative to project and build directory"() {
        buildFile << """
            def childDirName = "child"
            def srcFile = layout.projectDir.dir("src").file(providers.provider { childDirName })
            def outputFile = layout.buildDirectory.file(providers.provider { childDirName })
            println "src file 1: " + srcFile.get()
            println "output file 1: " + outputFile.get()
            buildDir = "output/some-dir"
            childDirName = "other-child"
            println "src file 2: " + srcFile.get()
            println "output file 2: " + outputFile.get()
"""

        when:
        run()

        then:
        outputContains("src file 1: " + testDirectory.file("src/child"))
        outputContains("output file 1: " + testDirectory.file("build/child"))
        outputContains("src file 2: " + testDirectory.file("src/other-child"))
        outputContains("output file 2: " + testDirectory.file("output/some-dir/other-child"))
    }

    def "can use file() method to resolve locations created relative to the project dir and build dir"() {
        buildFile << """
            def location = $expression
            println "location: " + file(location)
"""

        when:
        run()

        then:
        outputContains("location: " + testDirectory.file(resolvesTo))

        where:
        expression                                                             | resolvesTo
        "layout.projectDirectory.dir('src/main/java')"                         | "src/main/java"
        "layout.projectDirectory.dir(providers.provider { 'src/main/java' })"  | "src/main/java"
        "layout.projectDirectory.file('src/main/java')"                        | "src/main/java"
        "layout.projectDirectory.file(providers.provider { 'src/main/java' })" | "src/main/java"
        "layout.buildDirectory.dir('classes/main')"                            | "build/classes/main"
        "layout.buildDirectory.dir(providers.provider { 'classes/main' })"     | "build/classes/main"
        "layout.buildDirectory.file('classes/main')"                           | "build/classes/main"
        "layout.buildDirectory.file(providers.provider { 'classes/main' })"    | "build/classes/main"
    }

    def "can construct file collection containing locations created relative to the project dir and build dir"() {
        buildFile << """
            def l = $expression
            def c = files(l)
            println "files 1: " + c.files
            buildDir = 'output'
            println "files 2: " + c.files
"""

        when:
        run()

        then:
        outputContains("files 1: [" + testDirectory.file(resolvesTo1) + "]")
        outputContains("files 2: [" + testDirectory.file(resolvesTo2) + "]")

        where:
        expression                                   | resolvesTo1          | resolvesTo2
        "layout.buildDirectory.dir('classes/main')"  | "build/classes/main" | "output/classes/main"
        "layout.buildDirectory.file('exe/main.exe')" | "build/exe/main.exe" | "output/exe/main.exe"
    }

    @Unroll
    def 'can create empty #collectionType'() {
        given:
        buildFile << """
            def fileCollection = $expression
            println("size = \${fileCollection.files.size()}")
        """

        when:
        run()

        then:
        outputContains('size = 0')

        where:
        collectionType               | expression
        'FileCollection'             | 'project.layout.files()'
        'ConfigurableFileCollection' | 'project.layout.configurableFiles()'
    }

    @Unroll
    def 'can create #collectionType containing #content'() {
        given:
        file('src/resource/file.txt') << "some text"

        buildFile << """
            def fileCollection = ${TextUtil.normaliseFileSeparators(String.format(expressionTemplate, testDirectory.absolutePath))}
            println("size = \${fileCollection.files.size()}")
        """

        when:
        run()

        then:
        outputContains('size = 1')

        where:
        collectionType               | content          | expressionTemplate
<<<<<<< HEAD
        'FileCollection'             | 'String'         | 'project.layout.filesFor("%s/src/resource/file.txt")'
        'FileCollection'             | 'File'           | 'project.layout.filesFor(new File("%s", "src/resource/file.txt"))'
        'FileCollection'             | 'Path'           | 'project.layout.filesFor(java.nio.file.Paths.get("%s/src/resource/file.txt"))'
        'FileCollection'             | 'URI'            | 'project.layout.filesFor(new File("%s", "/src/resource/file.txt").toURI())'
        'FileCollection'             | 'URL'            | 'project.layout.filesFor(new File("%s", "/src/resource/file.txt").toURI().toURL())'
        'FileCollection'             | 'Directory'      | 'project.layout.filesFor(project.layout.projectDirectory)'
        'FileCollection'             | 'RegularFile'    | 'project.layout.filesFor(project.layout.projectDirectory.file("src/resource/file.txt"))'
        'FileCollection'             | 'Closure'        | 'project.layout.filesFor({ "%s/src/resource/file.txt" })'
        'FileCollection'             | 'List'           | 'project.layout.filesFor([ "%s/src/resource/file.txt" ])'
        'FileCollection'             | 'array'          | 'project.layout.filesFor([ "%s/src/resource/file.txt" ] as Object[])'
        'FileCollection'             | 'FileCollection' | "project.layout.filesFor(${ImmutableFileCollection.name}.of(new File('%s/src/resource/file.txt')))"
        'FileCollection'             | 'Callable'       | "project.layout.filesFor($STRING_CALLABLE)"
        'FileCollection'             | 'Provider'       | "project.layout.filesFor(provider($STRING_CALLABLE))"
        'FileCollection'             | 'nested objects' | "project.layout.filesFor({[{$STRING_CALLABLE}]})"

        'ConfigurableFileCollection' | 'String'         | 'project.layout.mutableFilesFor("%s/src/resource/file.txt")'
        'ConfigurableFileCollection' | 'File'           | 'project.layout.mutableFilesFor(new File("%s", "src/resource/file.txt"))'
        'ConfigurableFileCollection' | 'Path'           | 'project.layout.mutableFilesFor(java.nio.file.Paths.get("%s/src/resource/file.txt"))'
        'ConfigurableFileCollection' | 'URI'            | 'project.layout.mutableFilesFor(new File("%s", "/src/resource/file.txt").toURI())'
        'ConfigurableFileCollection' | 'URL'            | 'project.layout.mutableFilesFor(new File("%s", "/src/resource/file.txt").toURI().toURL())'
        'ConfigurableFileCollection' | 'Directory'      | 'project.layout.mutableFilesFor(project.layout.projectDirectory)'
        'ConfigurableFileCollection' | 'RegularFile'    | 'project.layout.mutableFilesFor(project.layout.projectDirectory.file("src/resource/file.txt"))'
        'ConfigurableFileCollection' | 'Closure'        | 'project.layout.mutableFilesFor({ "%s/src/resource/file.txt" })'
        'ConfigurableFileCollection' | 'List'           | 'project.layout.mutableFilesFor([ "%s/src/resource/file.txt" ])'
        'ConfigurableFileCollection' | 'array'          | 'project.layout.mutableFilesFor([ "%s/src/resource/file.txt" ] as Object[])'
        'ConfigurableFileCollection' | 'FileCollection' | "project.layout.mutableFilesFor(${ImmutableFileCollection.name}.of(new File('%s/src/resource/file.txt')))"
        'ConfigurableFileCollection' | 'Callable'       | "project.layout.mutableFilesFor($STRING_CALLABLE)"
        'ConfigurableFileCollection' | 'Provider'       | "project.layout.mutableFilesFor(provider($STRING_CALLABLE))"
        'ConfigurableFileCollection' | 'nested objects' | "project.layout.mutableFilesFor({[{$STRING_CALLABLE}]})"
=======
        'FileCollection'             | 'String'         | 'project.layout.files("%s/src/resource/file.txt")'
        'FileCollection'             | 'File'           | 'project.layout.files(new File("%s", "src/resource/file.txt"))'
        'FileCollection'             | 'Path'           | 'project.layout.files(java.nio.file.Paths.get("%s/src/resource/file.txt"))'
        'FileCollection'             | 'URI'            | 'project.layout.files(new File("%s", "/src/resource/file.txt").toURI())'
        'FileCollection'             | 'URL'            | 'project.layout.files(new File("%s", "/src/resource/file.txt").toURI().toURL())'
        'FileCollection'             | 'Directory'      | 'project.layout.files(project.layout.projectDirectory)'
        'FileCollection'             | 'RegularFile'    | 'project.layout.files(project.layout.projectDirectory.file("src/resource/file.txt"))'
        'FileCollection'             | 'Closure'        | 'project.layout.files({ "%s/src/resource/file.txt" })'
        'FileCollection'             | 'List'           | 'project.layout.files([ "%s/src/resource/file.txt" ])'
        'FileCollection'             | 'array'          | 'project.layout.files([ "%s/src/resource/file.txt" ] as Object[])'
        'FileCollection'             | 'FileCollection' | 'project.layout.files(new org.gradle.api.internal.file.collections.SimpleFileCollection(new File("%s/src/resource/file.txt")))'
        'FileCollection'             | 'Callable'       | "project.layout.files($STRING_CALLABLE)"
        'FileCollection'             | 'Provider'       | "project.layout.files(provider($STRING_CALLABLE))"
        'FileCollection'             | 'nested objects' | "project.layout.files({[{$STRING_CALLABLE}]})"

        'ConfigurableFileCollection' | 'String'         | 'project.layout.configurableFiles("%s/src/resource/file.txt")'
        'ConfigurableFileCollection' | 'File'           | 'project.layout.configurableFiles(new File("%s", "src/resource/file.txt"))'
        'ConfigurableFileCollection' | 'Path'           | 'project.layout.configurableFiles(java.nio.file.Paths.get("%s/src/resource/file.txt"))'
        'ConfigurableFileCollection' | 'URI'            | 'project.layout.configurableFiles(new File("%s", "/src/resource/file.txt").toURI())'
        'ConfigurableFileCollection' | 'URL'            | 'project.layout.configurableFiles(new File("%s", "/src/resource/file.txt").toURI().toURL())'
        'ConfigurableFileCollection' | 'Directory'      | 'project.layout.configurableFiles(project.layout.projectDirectory)'
        'ConfigurableFileCollection' | 'RegularFile'    | 'project.layout.configurableFiles(project.layout.projectDirectory.file("src/resource/file.txt"))'
        'ConfigurableFileCollection' | 'Closure'        | 'project.layout.configurableFiles({ "%s/src/resource/file.txt" })'
        'ConfigurableFileCollection' | 'List'           | 'project.layout.configurableFiles([ "%s/src/resource/file.txt" ])'
        'ConfigurableFileCollection' | 'array'          | 'project.layout.configurableFiles([ "%s/src/resource/file.txt" ] as Object[])'
        'ConfigurableFileCollection' | 'FileCollection' | 'project.layout.configurableFiles(new org.gradle.api.internal.file.collections.SimpleFileCollection(new File("%s/src/resource/file.txt")))'
        'ConfigurableFileCollection' | 'Callable'       | "project.layout.configurableFiles($STRING_CALLABLE)"
        'ConfigurableFileCollection' | 'Provider'       | "project.layout.configurableFiles(provider($STRING_CALLABLE))"
        'ConfigurableFileCollection' | 'nested objects' | "project.layout.configurableFiles({[{$STRING_CALLABLE}]})"
>>>>>>> 5da3b517
    }

    @Unroll
    def 'can create #collectionType with #dependencyType dependency'() {
        buildFile << """
            task myTask {
                def outputFile = new File('${TextUtil.normaliseFileSeparators(testDirectory.absolutePath)}', 'build/resource/file.txt')
                doLast {
                    outputFile.text = "some text"
                }
                outputs.file outputFile
            }

            def fileCollection = $expression
            println("files = \${fileCollection.files}")
        """

        when:
        run('myTask')

        then:
        outputContains("files = [${new File(testDirectory.absolutePath , '/build/resource/file.txt').absolutePath}]")

        where:
        collectionType               | dependencyType | expression
        'FileCollection'             | 'Task'         | 'project.layout.files(project.tasks.myTask)'
        'FileCollection'             | 'TaskOutputs'  | 'project.layout.files(project.tasks.myTask.outputs)'
        'ConfigurableFileCollection' | 'Task'         | 'project.layout.configurableFiles(project.tasks.myTask)'
        'ConfigurableFileCollection' | 'TaskOutputs'  | 'project.layout.configurableFiles(project.tasks.myTask.outputs)'
    }

    @Unroll
    def '#methodName enforces build dependencies when given Task as input'() {
        buildFile << """
            task producer {
                def outputFile = new File('${TextUtil.normaliseFileSeparators(testDirectory.absolutePath)}', 'build/resource/file.txt')
                outputs.file outputFile
                doLast {
                    outputFile.text = "some text"
                }
            }

            task consumer {
                def fileCollection = project.layout.$methodName(project.tasks.producer)
                inputs.files fileCollection
                doLast {
                    println("files = \${fileCollection.files}")
                }
            }
        """

        when:
        run('consumer')

        then:
        executed(':producer', ':consumer')
        outputContains("files = [${new File(testDirectory.absolutePath, '/build/resource/file.txt').absolutePath}]")

        where:
        methodName << ['files', 'configurableFiles']
    }

    @Unroll
    def 'can create #collectionType with Configuration dependency'() {
        file('src/resource/file.txt') << "some text"
        buildFile << """
            configurations {
                other
            }

            dependencies {
                other files("${TextUtil.normaliseFileSeparators(testDirectory.absolutePath)}/src/resource/file.txt")
            }

            def fileCollection = $expression
            println("files = \${fileCollection.files}")
        """

        when:
        run()

        then:
        outputContains("files = [${new File(testDirectory.absolutePath, '/src/resource/file.txt').absolutePath}]")

        where:
        collectionType               | expression
        'FileCollection'             | 'project.layout.files(configurations.other)'
        'ConfigurableFileCollection' | 'project.layout.configurableFiles(configurations.other)'
    }

    @Unroll
    def 'fails to resolve #collectionType with null element'() {
        buildFile << """
            def fileCollection = $expression
            println("size = \${fileCollection.files.size()}")
        """

        expect:
        fails('help')
        errorOutput.contains('java.lang.NullPointerException')

        where:
        collectionType               | expression
        'FileCollection (Object...)' | 'project.layout.files((Object) null)'
        'FileCollection (File...)'   | 'project.layout.files((File) null)'
        'ConfigurableFileCollection' | 'project.layout.configurableFiles(null)'
    }
}<|MERGE_RESOLUTION|>--- conflicted
+++ resolved
@@ -208,37 +208,6 @@
 
         where:
         collectionType               | content          | expressionTemplate
-<<<<<<< HEAD
-        'FileCollection'             | 'String'         | 'project.layout.filesFor("%s/src/resource/file.txt")'
-        'FileCollection'             | 'File'           | 'project.layout.filesFor(new File("%s", "src/resource/file.txt"))'
-        'FileCollection'             | 'Path'           | 'project.layout.filesFor(java.nio.file.Paths.get("%s/src/resource/file.txt"))'
-        'FileCollection'             | 'URI'            | 'project.layout.filesFor(new File("%s", "/src/resource/file.txt").toURI())'
-        'FileCollection'             | 'URL'            | 'project.layout.filesFor(new File("%s", "/src/resource/file.txt").toURI().toURL())'
-        'FileCollection'             | 'Directory'      | 'project.layout.filesFor(project.layout.projectDirectory)'
-        'FileCollection'             | 'RegularFile'    | 'project.layout.filesFor(project.layout.projectDirectory.file("src/resource/file.txt"))'
-        'FileCollection'             | 'Closure'        | 'project.layout.filesFor({ "%s/src/resource/file.txt" })'
-        'FileCollection'             | 'List'           | 'project.layout.filesFor([ "%s/src/resource/file.txt" ])'
-        'FileCollection'             | 'array'          | 'project.layout.filesFor([ "%s/src/resource/file.txt" ] as Object[])'
-        'FileCollection'             | 'FileCollection' | "project.layout.filesFor(${ImmutableFileCollection.name}.of(new File('%s/src/resource/file.txt')))"
-        'FileCollection'             | 'Callable'       | "project.layout.filesFor($STRING_CALLABLE)"
-        'FileCollection'             | 'Provider'       | "project.layout.filesFor(provider($STRING_CALLABLE))"
-        'FileCollection'             | 'nested objects' | "project.layout.filesFor({[{$STRING_CALLABLE}]})"
-
-        'ConfigurableFileCollection' | 'String'         | 'project.layout.mutableFilesFor("%s/src/resource/file.txt")'
-        'ConfigurableFileCollection' | 'File'           | 'project.layout.mutableFilesFor(new File("%s", "src/resource/file.txt"))'
-        'ConfigurableFileCollection' | 'Path'           | 'project.layout.mutableFilesFor(java.nio.file.Paths.get("%s/src/resource/file.txt"))'
-        'ConfigurableFileCollection' | 'URI'            | 'project.layout.mutableFilesFor(new File("%s", "/src/resource/file.txt").toURI())'
-        'ConfigurableFileCollection' | 'URL'            | 'project.layout.mutableFilesFor(new File("%s", "/src/resource/file.txt").toURI().toURL())'
-        'ConfigurableFileCollection' | 'Directory'      | 'project.layout.mutableFilesFor(project.layout.projectDirectory)'
-        'ConfigurableFileCollection' | 'RegularFile'    | 'project.layout.mutableFilesFor(project.layout.projectDirectory.file("src/resource/file.txt"))'
-        'ConfigurableFileCollection' | 'Closure'        | 'project.layout.mutableFilesFor({ "%s/src/resource/file.txt" })'
-        'ConfigurableFileCollection' | 'List'           | 'project.layout.mutableFilesFor([ "%s/src/resource/file.txt" ])'
-        'ConfigurableFileCollection' | 'array'          | 'project.layout.mutableFilesFor([ "%s/src/resource/file.txt" ] as Object[])'
-        'ConfigurableFileCollection' | 'FileCollection' | "project.layout.mutableFilesFor(${ImmutableFileCollection.name}.of(new File('%s/src/resource/file.txt')))"
-        'ConfigurableFileCollection' | 'Callable'       | "project.layout.mutableFilesFor($STRING_CALLABLE)"
-        'ConfigurableFileCollection' | 'Provider'       | "project.layout.mutableFilesFor(provider($STRING_CALLABLE))"
-        'ConfigurableFileCollection' | 'nested objects' | "project.layout.mutableFilesFor({[{$STRING_CALLABLE}]})"
-=======
         'FileCollection'             | 'String'         | 'project.layout.files("%s/src/resource/file.txt")'
         'FileCollection'             | 'File'           | 'project.layout.files(new File("%s", "src/resource/file.txt"))'
         'FileCollection'             | 'Path'           | 'project.layout.files(java.nio.file.Paths.get("%s/src/resource/file.txt"))'
@@ -249,7 +218,7 @@
         'FileCollection'             | 'Closure'        | 'project.layout.files({ "%s/src/resource/file.txt" })'
         'FileCollection'             | 'List'           | 'project.layout.files([ "%s/src/resource/file.txt" ])'
         'FileCollection'             | 'array'          | 'project.layout.files([ "%s/src/resource/file.txt" ] as Object[])'
-        'FileCollection'             | 'FileCollection' | 'project.layout.files(new org.gradle.api.internal.file.collections.SimpleFileCollection(new File("%s/src/resource/file.txt")))'
+        'FileCollection'             | 'FileCollection' | "project.layout.files(${ImmutableFileCollection.name}.of(new File('%s/src/resource/file.txt')))"
         'FileCollection'             | 'Callable'       | "project.layout.files($STRING_CALLABLE)"
         'FileCollection'             | 'Provider'       | "project.layout.files(provider($STRING_CALLABLE))"
         'FileCollection'             | 'nested objects' | "project.layout.files({[{$STRING_CALLABLE}]})"
@@ -264,11 +233,10 @@
         'ConfigurableFileCollection' | 'Closure'        | 'project.layout.configurableFiles({ "%s/src/resource/file.txt" })'
         'ConfigurableFileCollection' | 'List'           | 'project.layout.configurableFiles([ "%s/src/resource/file.txt" ])'
         'ConfigurableFileCollection' | 'array'          | 'project.layout.configurableFiles([ "%s/src/resource/file.txt" ] as Object[])'
-        'ConfigurableFileCollection' | 'FileCollection' | 'project.layout.configurableFiles(new org.gradle.api.internal.file.collections.SimpleFileCollection(new File("%s/src/resource/file.txt")))'
+        'ConfigurableFileCollection' | 'FileCollection' | "project.layout.configurableFiles(${ImmutableFileCollection.name}.of(new File('%s/src/resource/file.txt')))"
         'ConfigurableFileCollection' | 'Callable'       | "project.layout.configurableFiles($STRING_CALLABLE)"
         'ConfigurableFileCollection' | 'Provider'       | "project.layout.configurableFiles(provider($STRING_CALLABLE))"
         'ConfigurableFileCollection' | 'nested objects' | "project.layout.configurableFiles({[{$STRING_CALLABLE}]})"
->>>>>>> 5da3b517
     }
 
     @Unroll
