--- conflicted
+++ resolved
@@ -95,13 +95,6 @@
         File dir2 = new File('/rootFolder2')
         String expectedName = 'libs'
         FileSystemResolver resolver = factory.createFlatDirResolver(expectedName, [dir1, dir2] as File[])
-<<<<<<< HEAD
-        checkNoModuleRepository(resolver, expectedName,
-                [dir1, dir2].collect {"$it.absolutePath/$ResolverContainer.FLAT_DIR_RESOLVER_PATTERN"}, [])
-        assertEquals(new File(System.getProperty('java.io.tmpdir')).getCanonicalPath(),
-                new File(resolver.getRepositoryCacheManager().getBasedir().getParent()).getCanonicalPath())
-
-=======
         def expectedPatterns = [
                 "$dir1.absolutePath/[artifact]-[revision](-[classifier]).[ext]",
                 "$dir1.absolutePath/[artifact](-[classifier]).[ext]",
@@ -112,7 +105,6 @@
         assertEquals([], resolver.ivyPatterns)
         assert expectedPatterns == resolver.artifactPatterns
         assertTrue(resolver.allownomd)
->>>>>>> 4b5e3f7a
     }
 
     @Test public void testCreateLocalMavenRepo() {
