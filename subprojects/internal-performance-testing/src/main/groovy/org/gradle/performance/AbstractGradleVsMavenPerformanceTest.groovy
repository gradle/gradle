--- conflicted
+++ resolved
@@ -25,11 +25,8 @@
 import org.gradle.performance.fixture.PerformanceTestIdProvider
 import org.gradle.performance.results.GradleVsMavenBuildPerformanceResults
 import org.gradle.performance.results.GradleVsMavenBuildResultsStore
-<<<<<<< HEAD
 import org.gradle.profiler.BenchmarkResultCollector
-=======
 import org.gradle.performance.results.WritableResultsStore
->>>>>>> dbdf7b59
 import org.gradle.test.fixtures.file.CleanupTestDirectory
 import org.gradle.test.fixtures.file.TestNameTestDirectoryProvider
 import org.junit.Rule
@@ -52,16 +49,12 @@
     BenchmarkResultCollector collector = new BenchmarkResultCollector()
 
     GradleVsMavenPerformanceTestRunner runner = new GradleVsMavenPerformanceTestRunner(
-<<<<<<< HEAD
-        temporaryFolder, new GradleVsMavenBuildExperimentRunner(collector), RESULT_STORE, RESULT_STORE, buildContext) {
-=======
         temporaryFolder,
-        new GradleVsMavenBuildExperimentRunner(new GradleSessionProvider(buildContext), TestFiles.execActionFactory()),
+        new GradleVsMavenBuildExperimentRunner(collector),
         RESULT_STORE,
         RESULT_STORE,
         buildContext
     ) {
->>>>>>> dbdf7b59
         @Override
         protected void defaultSpec(BuildExperimentSpec.Builder builder) {
             super.defaultSpec(builder)
