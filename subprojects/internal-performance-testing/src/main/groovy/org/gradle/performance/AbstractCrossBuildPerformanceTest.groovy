--- conflicted
+++ resolved
@@ -48,13 +48,8 @@
 
     def setup() {
         def gradleProfilerReporter = new GradleProfilerReporter(temporaryFolder.testDirectory)
-<<<<<<< HEAD
-        def compositeReporter = CompositeDataReporter.of(RESULT_STORE, gradleProfilerReporter)
-        runner = new CrossBuildGradleProfilerPerformanceTestRunner(new GradleBuildExperimentRunner(gradleProfilerReporter.getResultCollector()), RESULT_STORE, compositeReporter, buildContext) {
-=======
         def compositeReporter = CompositeDataReporter.of(RESULTS_STORE, gradleProfilerReporter)
-        runner = new CrossBuildGradleProfilerPerformanceTestRunner(new GradleProfilerBuildExperimentRunner(gradleProfilerReporter.getResultCollector()), RESULTS_STORE, compositeReporter, buildContext) {
->>>>>>> dbdf7b59
+        runner = new CrossBuildGradleProfilerPerformanceTestRunner(new GradleBuildExperimentRunner(gradleProfilerReporter.getResultCollector()), RESULTS_STORE, compositeReporter, buildContext) {
             @Override
             protected void defaultSpec(BuildExperimentSpec.Builder builder) {
                 super.defaultSpec(builder)
