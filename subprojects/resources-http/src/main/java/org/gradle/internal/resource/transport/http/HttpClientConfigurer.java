/*
 * Copyright 2011 the original author or authors.
 *
 * Licensed under the Apache License, Version 2.0 (the "License");
 * you may not use this file except in compliance with the License.
 * You may obtain a copy of the License at
 *
 *      http://www.apache.org/licenses/LICENSE-2.0
 *
 * Unless required by applicable law or agreed to in writing, software
 * distributed under the License is distributed on an "AS IS" BASIS,
 * WITHOUT WARRANTIES OR CONDITIONS OF ANY KIND, either express or implied.
 * See the License for the specific language governing permissions and
 * limitations under the License.
 */
package org.gradle.internal.resource.transport.http;

import org.apache.http.*;
import org.apache.http.auth.*;
import org.apache.http.client.CredentialsProvider;
import org.apache.http.client.HttpRequestRetryHandler;
import org.apache.http.client.methods.HttpPost;
import org.apache.http.client.methods.HttpPut;
import org.apache.http.client.params.AuthPolicy;
import org.apache.http.client.protocol.ClientContext;
import org.apache.http.impl.auth.BasicScheme;
import org.apache.http.impl.client.DefaultHttpClient;
import org.apache.http.params.HttpProtocolParams;
import org.apache.http.protocol.ExecutionContext;
import org.apache.http.protocol.HttpContext;
import org.gradle.internal.resource.PasswordCredentials;
import org.gradle.internal.resource.transport.http.ntlm.NTLMCredentials;
import org.gradle.internal.resource.transport.http.ntlm.NTLMSchemeFactory;
import org.gradle.internal.resource.UriResource;
import org.slf4j.Logger;
import org.slf4j.LoggerFactory;

import java.io.IOException;

public class HttpClientConfigurer {
    private static final Logger LOGGER = LoggerFactory.getLogger(HttpClientConfigurer.class);

    private final HttpSettings httpSettings;

    public HttpClientConfigurer(HttpSettings httpSettings) {
        this.httpSettings = httpSettings;
    }

    public void configure(DefaultHttpClient httpClient) {
        NTLMSchemeFactory.register(httpClient);
        configureCredentials(httpClient, httpSettings.getCredentials());
        configureProxyCredentials(httpClient, httpSettings.getProxySettings());
        configureRetryHandler(httpClient);
        configureUserAgent(httpClient);
    }

    private void configureCredentials(DefaultHttpClient httpClient, PasswordCredentials credentials) {
        if(credentials != null) {
            String username = credentials.getUsername();
            if (username != null && username.length() > 0) {
                useCredentials(httpClient, credentials, AuthScope.ANY_HOST, AuthScope.ANY_PORT);

<<<<<<< HEAD
            // Use preemptive authorisation if no other authorisation has been established
            httpClient.addRequestInterceptor(new PreemptiveAuth(new BasicScheme(), credentials.isPreemptive()), 0);
=======
                // Use preemptive authorisation if no other authorisation has been established
                httpClient.addRequestInterceptor(new PreemptiveAuth(new BasicScheme()), 0);
            }
>>>>>>> f761920f
        }
    }

    private void configureProxyCredentials(DefaultHttpClient httpClient, HttpProxySettings proxySettings) {
        HttpProxySettings.HttpProxy proxy = proxySettings.getProxy();
        if (proxy != null && proxy.credentials != null) {
            useCredentials(httpClient, proxy.credentials, proxy.host, proxy.port);
        }
    }

    private void useCredentials(DefaultHttpClient httpClient, PasswordCredentials credentials, String host, int port) {
        Credentials basicCredentials = new UsernamePasswordCredentials(credentials.getUsername(), credentials.getPassword());
        httpClient.getCredentialsProvider().setCredentials(new AuthScope(host, port), basicCredentials);

        NTLMCredentials ntlmCredentials = new NTLMCredentials(credentials);
        Credentials ntCredentials = new NTCredentials(ntlmCredentials.getUsername(), ntlmCredentials.getPassword(), ntlmCredentials.getWorkstation(), ntlmCredentials.getDomain());
        httpClient.getCredentialsProvider().setCredentials(new AuthScope(host, port, AuthScope.ANY_REALM, AuthPolicy.NTLM), ntCredentials);

        LOGGER.debug("Using {} and {} for authenticating against '{}:{}'", new Object[]{credentials, ntlmCredentials, host, port});
    }

    private void configureRetryHandler(DefaultHttpClient httpClient) {
        httpClient.setHttpRequestRetryHandler(new HttpRequestRetryHandler() {
            public boolean retryRequest(IOException exception, int executionCount, HttpContext context) {
                return false;
            }
        });
    }

    public void configureUserAgent(DefaultHttpClient httpClient) {
        HttpProtocolParams.setUserAgent(httpClient.getParams(), UriResource.getUserAgentString());
    }

    static class PreemptiveAuth implements HttpRequestInterceptor {
        private final AuthScheme authScheme;
        private final boolean alwaysPreemptive;

        PreemptiveAuth(AuthScheme authScheme, boolean alwaysPreemptive) {
            this.authScheme = authScheme;
            this.alwaysPreemptive = alwaysPreemptive;
        }

        public void process(final HttpRequest request, final HttpContext context) throws HttpException, IOException {

            AuthState authState = (AuthState) context.getAttribute(ClientContext.TARGET_AUTH_STATE);

            if (authState.getAuthScheme() != null || authState.hasAuthOptions()) {
                return;
            }

            // If no authState has been established and this is a PUT or POST request, add preemptive authorisation
            String requestMethod = request.getRequestLine().getMethod();
            if (alwaysPreemptive || requestMethod.equals(HttpPut.METHOD_NAME) || requestMethod.equals(HttpPost.METHOD_NAME)) {
                CredentialsProvider credentialsProvider = (CredentialsProvider) context.getAttribute(ClientContext.CREDS_PROVIDER);
                HttpHost targetHost = (HttpHost) context.getAttribute(ExecutionContext.HTTP_TARGET_HOST);
                Credentials credentials = credentialsProvider.getCredentials(new AuthScope(targetHost.getHostName(), targetHost.getPort()));
                if (credentials == null) {
                    throw new HttpException("No credentials for preemptive authentication");
                }
                authState.update(authScheme, credentials);
            }
        }
    }
}<|MERGE_RESOLUTION|>--- conflicted
+++ resolved
@@ -60,14 +60,9 @@
             if (username != null && username.length() > 0) {
                 useCredentials(httpClient, credentials, AuthScope.ANY_HOST, AuthScope.ANY_PORT);
 
-<<<<<<< HEAD
-            // Use preemptive authorisation if no other authorisation has been established
-            httpClient.addRequestInterceptor(new PreemptiveAuth(new BasicScheme(), credentials.isPreemptive()), 0);
-=======
                 // Use preemptive authorisation if no other authorisation has been established
-                httpClient.addRequestInterceptor(new PreemptiveAuth(new BasicScheme()), 0);
+                httpClient.addRequestInterceptor(new PreemptiveAuth(new BasicScheme(), credentials.isPreemptive()), 0);
             }
->>>>>>> f761920f
         }
     }
 
