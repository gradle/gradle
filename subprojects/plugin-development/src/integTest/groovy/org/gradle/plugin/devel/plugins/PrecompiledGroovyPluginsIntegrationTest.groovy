--- conflicted
+++ resolved
@@ -825,11 +825,7 @@
             }
             ${mavenCentralRepository()}
             dependencies {
-<<<<<<< HEAD
                 testImplementation 'org.spockframework:spock-core:2.2-M1-groovy-4.0'
-=======
-                testImplementation 'org.spockframework:spock-core:2.1-groovy-3.0'
->>>>>>> 6e6b5e78
             }
         """
 
