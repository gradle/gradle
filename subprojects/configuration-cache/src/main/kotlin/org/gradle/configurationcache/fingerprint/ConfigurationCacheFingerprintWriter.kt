/*
 * Copyright 2020 the original author or authors.
 *
 * Licensed under the Apache License, Version 2.0 (the "License");
 * you may not use this file except in compliance with the License.
 * You may obtain a copy of the License at
 *
 *      http://www.apache.org/licenses/LICENSE-2.0
 *
 * Unless required by applicable law or agreed to in writing, software
 * distributed under the License is distributed on an "AS IS" BASIS,
 * WITHOUT WARRANTIES OR CONDITIONS OF ANY KIND, either express or implied.
 * See the License for the specific language governing permissions and
 * limitations under the License.
 */

package org.gradle.configurationcache.fingerprint

import com.google.common.collect.Maps.newConcurrentMap
import com.google.common.collect.Sets.newConcurrentHashSet
import org.gradle.api.Describable
import org.gradle.api.artifacts.ModuleVersionIdentifier
import org.gradle.api.artifacts.component.ModuleComponentIdentifier
import org.gradle.api.artifacts.component.ModuleComponentSelector
import org.gradle.api.file.FileCollection
import org.gradle.api.internal.artifacts.configurations.ConfigurationInternal
import org.gradle.api.internal.artifacts.configurations.ProjectDependencyObservedListener
import org.gradle.api.internal.artifacts.configurations.dynamicversion.Expiry
import org.gradle.api.internal.artifacts.ivyservice.ivyresolve.ChangingValueDependencyResolutionListener
import org.gradle.api.internal.artifacts.ivyservice.resolveengine.projectresult.ResolvedProjectConfiguration
import org.gradle.api.internal.file.FileCollectionFactory
import org.gradle.api.internal.file.FileCollectionInternal
import org.gradle.api.internal.file.FileCollectionStructureVisitor
import org.gradle.api.internal.file.FileTreeInternal
import org.gradle.api.internal.file.collections.DirectoryFileTreeFactory
import org.gradle.api.internal.file.collections.FileSystemMirroringFileTree
import org.gradle.api.internal.project.ProjectState
import org.gradle.api.internal.provider.ValueSourceProviderFactory
import org.gradle.api.internal.provider.sources.EnvironmentVariableValueSource
import org.gradle.api.internal.provider.sources.EnvironmentVariablesPrefixedByValueSource
import org.gradle.api.internal.provider.sources.FileContentValueSource
import org.gradle.api.internal.provider.sources.GradlePropertiesPrefixedByValueSource
import org.gradle.api.internal.provider.sources.GradlePropertyValueSource
import org.gradle.api.internal.provider.sources.SystemPropertiesPrefixedByValueSource
import org.gradle.api.internal.provider.sources.SystemPropertyValueSource
import org.gradle.api.internal.provider.sources.process.ProcessOutputValueSource
import org.gradle.api.provider.ValueSourceParameters
import org.gradle.api.tasks.util.PatternSet
import org.gradle.configurationcache.CoupledProjectsListener
import org.gradle.configurationcache.InputTrackingState
import org.gradle.configurationcache.UndeclaredBuildInputListener
import org.gradle.configurationcache.extensions.uncheckedCast
import org.gradle.configurationcache.fingerprint.ConfigurationCacheFingerprint.InputFile
import org.gradle.configurationcache.fingerprint.ConfigurationCacheFingerprint.ValueSource
import org.gradle.configurationcache.problems.DocumentationSection
import org.gradle.configurationcache.problems.PropertyProblem
import org.gradle.configurationcache.problems.PropertyTrace
import org.gradle.configurationcache.problems.StructuredMessage
import org.gradle.configurationcache.serialization.DefaultWriteContext
import org.gradle.configurationcache.services.ConfigurationCacheEnvironment
import org.gradle.configurationcache.services.EnvironmentChangeTracker
import org.gradle.groovy.scripts.ScriptSource
import org.gradle.internal.buildoption.FeatureFlag
import org.gradle.internal.buildoption.FeatureFlagListener
import org.gradle.internal.concurrent.CompositeStoppable
import org.gradle.internal.execution.TaskExecutionTracker
import org.gradle.internal.execution.UnitOfWork
import org.gradle.internal.execution.UnitOfWork.InputBehavior
import org.gradle.internal.execution.UnitOfWork.InputFileValueSupplier
import org.gradle.internal.execution.UnitOfWork.InputVisitor
import org.gradle.internal.execution.WorkInputListener
import org.gradle.internal.hash.HashCode
import org.gradle.internal.resource.local.FileResourceListener
import org.gradle.internal.scripts.ScriptExecutionListener
import org.gradle.util.Path
import java.io.File
import java.util.EnumSet


internal
class ConfigurationCacheFingerprintWriter(
    private val host: Host,
    buildScopedContext: DefaultWriteContext,
    projectScopedContext: DefaultWriteContext,
    private val fileCollectionFactory: FileCollectionFactory,
    private val directoryFileTreeFactory: DirectoryFileTreeFactory,
    private val taskExecutionTracker: TaskExecutionTracker,
    private val environmentChangeTracker: EnvironmentChangeTracker,
    private val inputTrackingState: InputTrackingState,
) : ValueSourceProviderFactory.ValueListener,
    ValueSourceProviderFactory.ComputationListener,
    WorkInputListener,
    ScriptExecutionListener,
    UndeclaredBuildInputListener,
    ChangingValueDependencyResolutionListener,
    ProjectDependencyObservedListener,
    CoupledProjectsListener,
    FileResourceListener,
    FeatureFlagListener,
    ConfigurationCacheEnvironment.Listener {

    interface Host {
        val gradleUserHomeDir: File
        val allInitScripts: List<File>
        val startParameterProperties: Map<String, Any?>
        val buildStartTime: Long
        val cacheIntermediateModels: Boolean
        fun fingerprintOf(fileCollection: FileCollectionInternal): HashCode
        fun hashCodeOf(file: File): HashCode?
        fun displayNameOf(file: File): String
        fun reportInput(input: PropertyProblem)
        fun location(consumer: String?): PropertyTrace
    }

    private
    val buildScopedWriter = ScopedFingerprintWriter<ConfigurationCacheFingerprint>(buildScopedContext)

    private
    val buildScopedSink = BuildScopedSink(host, buildScopedWriter)

    private
    val projectScopedWriter = ScopedFingerprintWriter<ProjectSpecificFingerprint>(projectScopedContext)

    private
    val sinksForProject = newConcurrentMap<Path, ProjectScopedSink>()

    private
    val projectForThread = ThreadLocal<ProjectScopedSink>()

    private
    val projectDependencies = newConcurrentHashSet<ProjectSpecificFingerprint>()

    private
    val undeclaredSystemProperties = newConcurrentHashSet<String>()

    private
    val systemPropertiesPrefixedBy = newConcurrentHashSet<String>()

    private
    val undeclaredEnvironmentVariables = newConcurrentHashSet<String>()

    private
    val environmentVariablesPrefixedBy = newConcurrentHashSet<String>()

    private
    val reportedFiles = newConcurrentHashSet<File>()

    private
    val reportedValueSources = newConcurrentHashSet<String>()

    private
    var closestChangingValue: ConfigurationCacheFingerprint.ChangingDependencyResolutionValue? = null

    init {
        val initScripts = host.allInitScripts
        buildScopedSink.initScripts(initScripts)
        buildScopedSink.write(
            ConfigurationCacheFingerprint.GradleEnvironment(
                host.gradleUserHomeDir,
                jvmFingerprint(),
                host.startParameterProperties
            )
        )
    }

    /**
     * Stops all writers.
     *
     * **MUST ALWAYS BE CALLED**
     */
    fun close() {
        synchronized(this) {
            closestChangingValue?.let {
                buildScopedSink.write(it)
            }
        }
        CompositeStoppable.stoppable(buildScopedWriter, projectScopedWriter).stop()
    }

    override fun onDynamicVersionSelection(requested: ModuleComponentSelector, expiry: Expiry, versions: Set<ModuleVersionIdentifier>) {
        // Only consider repositories serving at least one version of the requested module.
        // This is meant to avoid repetitively expiring cache entries due to a 404 response for the requested module metadata
        // from one of the configured repositories.
        if (versions.isEmpty()) return
        val expireAt = host.buildStartTime + expiry.keepFor.toMillis()
        onChangingValue(ConfigurationCacheFingerprint.DynamicDependencyVersion(requested.displayName, expireAt))
    }

    override fun onChangingModuleResolve(moduleId: ModuleComponentIdentifier, expiry: Expiry) {
        val expireAt = host.buildStartTime + expiry.keepFor.toMillis()
        onChangingValue(ConfigurationCacheFingerprint.ChangingModule(moduleId.displayName, expireAt))
    }

    private
    fun onChangingValue(changingValue: ConfigurationCacheFingerprint.ChangingDependencyResolutionValue) {
        synchronized(this) {
            if (closestChangingValue == null || closestChangingValue!!.expireAt > changingValue.expireAt) {
                closestChangingValue = changingValue
            }
        }
    }

    private
    fun isInputTrackingDisabled() = !inputTrackingState.isEnabledForCurrentThread()

    private
    fun isExecutingTask() = taskExecutionTracker.currentTask.isPresent

    override fun fileObserved(file: File) {
        fileObserved(file, null)
    }

    override fun fileObserved(file: File, consumer: String?) {
        if (isInputTrackingDisabled()) {
            return
        }
        // Ignore consumer for now, only used by Gradle internals and so shouldn't appear in the report.
        captureFile(file)
    }

    override fun systemPropertyRead(key: String, value: Any?, consumer: String?) {
        if (isInputTrackingDisabled()) {
            return
        }
        addSystemPropertyToFingerprint(key, value, consumer)
    }

    private
    fun addSystemPropertyToFingerprint(key: String, value: Any?, consumer: String? = null) {
        if (isSystemPropertyMutated(key)) {
            // Mutated values of the system properties are not part of the fingerprint, as their value is
            // set at the configuration time. Everything that reads a mutated property value should be saved
            // as a fixed value.
            return
        }
        sink().systemPropertyRead(key, value)
        reportUniqueSystemPropertyInput(key, consumer)
    }

    override fun envVariableRead(key: String, value: String?, consumer: String?) {
        if (isInputTrackingDisabled()) {
            return
        }
        addEnvVariableToFingerprint(key, value, consumer)
    }

    private
    fun addEnvVariableToFingerprint(key: String, value: String?, consumer: String? = null) {
        sink().envVariableRead(key, value)
        reportUniqueEnvironmentVariableInput(key, consumer)
    }

    override fun fileOpened(file: File, consumer: String?) {
        if (isInputTrackingDisabled() || isExecutingTask()) {
            // Ignore files that are read as part of the task actions. These should really be task
            // inputs. Otherwise, we risk fingerprinting temporary files that will be gone at the
            // end of the build.
            return
        }
        captureFile(file)
        reportUniqueFileInput(file, consumer)
    }

    override fun fileCollectionObserved(fileCollection: FileCollection, consumer: String) {
        if (isInputTrackingDisabled()) {
            return
        }
        captureWorkInputs(consumer) { it(fileCollection as FileCollectionInternal) }
    }

    override fun systemPropertiesPrefixedBy(prefix: String, snapshot: Map<String, String?>) {
        if (isInputTrackingDisabled()) {
            return
        }
        addSystemPropertiesPrefixedByToFingerprint(prefix, snapshot)
    }

    private
    fun addSystemPropertiesPrefixedByToFingerprint(prefix: String, snapshot: Map<String, String?>) {
        val filteredSnapshot = snapshot.mapValues { e ->
            if (isSystemPropertyMutated(e.key)) {
                ConfigurationCacheFingerprint.SystemPropertiesPrefixedBy.IGNORED
            } else {
                e.value
            }
        }
        buildScopedSink.write(ConfigurationCacheFingerprint.SystemPropertiesPrefixedBy(prefix, filteredSnapshot))
    }

    override fun envVariablesPrefixedBy(prefix: String, snapshot: Map<String, String?>) {
        if (isInputTrackingDisabled()) {
            return
        }
        addEnvVariablesPrefixedByToFingerprint(prefix, snapshot)
    }

    private
    fun addEnvVariablesPrefixedByToFingerprint(prefix: String, snapshot: Map<String, String?>) {
        buildScopedSink.write(ConfigurationCacheFingerprint.EnvironmentVariablesPrefixedBy(prefix, snapshot))
    }

    override fun beforeValueObtained() {
        // Do not track additional inputs while computing a value of the value source.
        inputTrackingState.disableForCurrentThread()
    }

    override fun afterValueObtained() {
        inputTrackingState.restoreForCurrentThread()
    }

    override fun <T : Any, P : ValueSourceParameters> valueObtained(
        obtainedValue: ValueSourceProviderFactory.ValueListener.ObtainedValue<T, P>,
        source: org.gradle.api.provider.ValueSource<T, P>
    ) {
        // TODO(https://github.com/gradle/gradle/issues/22494) ValueSources become part of the fingerprint even if they are only obtained
        //  inside other value sources. This is not really necessary for the correctness and causes excessive cache invalidation.
        when (val parameters = obtainedValue.valueSourceParameters) {
            is FileContentValueSource.Parameters -> {
                parameters.file.orNull?.asFile?.let { file ->
                    // TODO - consider the potential race condition in computing the hash code here
                    captureFile(file)
                    reportUniqueFileInput(file)
                }
            }

            is GradlePropertyValueSource.Parameters -> {
                // The set of Gradle properties is already an input
            }
<<<<<<< HEAD
            is GradlePropertiesPrefixedByValueSource.Parameters -> {
                // The set of Gradle properties is already an input
            }
=======

>>>>>>> ca3c73b6
            is SystemPropertyValueSource.Parameters -> {
                addSystemPropertyToFingerprint(parameters.propertyName.get(), obtainedValue.value.get())
            }

            is SystemPropertiesPrefixedByValueSource.Parameters -> {
                val prefix = parameters.prefix.get()
                addSystemPropertiesPrefixedByToFingerprint(prefix, obtainedValue.value.get().uncheckedCast())
                reportUniqueSystemPropertiesPrefixedByInput(prefix)
            }

            is EnvironmentVariableValueSource.Parameters -> {
                addEnvVariableToFingerprint(parameters.variableName.get(), obtainedValue.value.get() as? String)
            }

            is EnvironmentVariablesPrefixedByValueSource.Parameters -> {
                val prefix = parameters.prefix.get()
                addEnvVariablesPrefixedByToFingerprint(prefix, obtainedValue.value.get().uncheckedCast())
                reportUniqueEnvironmentVariablesPrefixedByInput(prefix)
            }

            is ProcessOutputValueSource.Parameters -> {
                sink().write(ValueSource(obtainedValue.uncheckedCast()))
                reportExternalProcessOutputRead(ProcessOutputValueSource.Parameters.getExecutable(parameters))
            }

            else -> {
                sink().write(ValueSource(obtainedValue.uncheckedCast()))
                reportUniqueValueSourceInput(
                    displayName = when (source) {
                        is Describable -> source.displayName
                        else -> null
                    },
                    typeName = obtainedValue.valueSourceType.simpleName
                )
            }
        }
    }

    private
    fun isSystemPropertyMutated(key: String): Boolean {
        return environmentChangeTracker.isSystemPropertyMutated(key)
    }

    override fun onScriptClassLoaded(source: ScriptSource, scriptClass: Class<*>) {
        source.resource.file?.let {
            captureFile(it)
        }
    }

    override fun onExecute(work: UnitOfWork, relevantBehaviors: EnumSet<InputBehavior>) {
        captureWorkInputs(work, relevantBehaviors)
    }

    private
    fun captureFile(file: File) {
        sink().captureFile(file)
    }

    private
    fun captureWorkInputs(work: UnitOfWork, relevantInputBehaviors: EnumSet<InputBehavior>) {
        captureWorkInputs(work.displayName) { visitStructure ->
            work.visitRegularInputs(object : InputVisitor {
                override fun visitInputFileProperty(propertyName: String, behavior: InputBehavior, value: InputFileValueSupplier) {
                    if (relevantInputBehaviors.contains(behavior)) {
                        visitStructure(value.files as FileCollectionInternal)
                    }
                }
            })
        }
    }

    private
    inline fun captureWorkInputs(workDisplayName: String, content: ((FileCollectionInternal) -> Unit) -> Unit) {
        val fileSystemInputs = simplify(content)
        sink().write(
            ConfigurationCacheFingerprint.WorkInputs(
                workDisplayName,
                fileSystemInputs,
                host.fingerprintOf(fileSystemInputs)
            )
        )
    }

    private
    inline fun simplify(content: ((FileCollectionInternal) -> Unit) -> Unit): FileCollectionInternal {
        val simplifyingVisitor = SimplifyingFileCollectionStructureVisitor(directoryFileTreeFactory, fileCollectionFactory)
        content {
            it.visitStructure(simplifyingVisitor)
        }
        return simplifyingVisitor.simplify()
    }

    fun <T> collectFingerprintForProject(identityPath: Path, action: () -> T): T {
        val previous = projectForThread.get()
        val projectSink = sinksForProject.computeIfAbsent(identityPath) { ProjectScopedSink(host, identityPath, projectScopedWriter) }
        projectForThread.set(projectSink)
        try {
            return action()
        } finally {
            projectForThread.set(previous)
        }
    }

    override fun dependencyObserved(consumingProject: ProjectState?, targetProject: ProjectState, requestedState: ConfigurationInternal.InternalState, target: ResolvedProjectConfiguration) {
        if (host.cacheIntermediateModels && consumingProject != null) {
            val dependency = ProjectSpecificFingerprint.ProjectDependency(consumingProject.identityPath, targetProject.identityPath)
            if (projectDependencies.add(dependency)) {
                projectScopedWriter.write(dependency)
            }
        }
    }

    override fun onProjectReference(referrer: ProjectState, target: ProjectState) {
        if (host.cacheIntermediateModels) {
            val dependency = ProjectSpecificFingerprint.CoupledProjects(referrer.identityPath, target.identityPath)
            if (projectDependencies.add(dependency)) {
                projectScopedWriter.write(dependency)
            }
        }
    }

    override fun flagRead(flag: FeatureFlag) {
        flag.systemPropertyName?.let { propertyName ->
            sink().systemPropertyRead(propertyName, System.getProperty(propertyName))
        }
    }

    fun append(fingerprint: ProjectSpecificFingerprint) {
        // TODO - should add to report as an input
        projectScopedWriter.write(fingerprint)
    }

    private
    fun sink(): Sink = projectForThread.get() ?: buildScopedSink

    /**
     * Transform the collection into a sequence of files or directory trees and remove dynamic behaviour
     */
    private
    class SimplifyingFileCollectionStructureVisitor(
        private
        val directoryFileTreeFactory: DirectoryFileTreeFactory,
        private
        val fileCollectionFactory: FileCollectionFactory
    ) : FileCollectionStructureVisitor {
        private
        val elements = mutableListOf<Any>()

        override fun visitCollection(source: FileCollectionInternal.Source, contents: Iterable<File>) {
            elements.addAll(contents)
        }

        override fun visitFileTree(root: File, patterns: PatternSet, fileTree: FileTreeInternal) {
            elements.add(directoryFileTreeFactory.create(root, patterns))
        }

        override fun visitFileTreeBackedByFile(file: File, fileTree: FileTreeInternal, sourceTree: FileSystemMirroringFileTree) {
            elements.add(file)
        }

        fun simplify(): FileCollectionInternal = fileCollectionFactory.resolving(elements)
    }

    private
    fun reportUniqueValueSourceInput(displayName: String?, typeName: String) {
        // We assume different types won't ever produce identical display names
        if (reportedValueSources.add(displayName ?: typeName)) {
            reportValueSourceInput(displayName, typeName)
        }
    }

    private
    fun reportValueSourceInput(displayName: String?, typeName: String) {
        reportInput(consumer = null, documentationSection = null) {
            text("value from custom source ")
            reference(typeName)
            displayName?.let {
                text(", ")
                text(it)
            }
        }
    }

    private
    fun reportUniqueFileInput(file: File, consumer: String? = null) {
        if (reportedFiles.add(file)) {
            reportFileInput(file, consumer)
        }
    }

    private
    fun reportFileInput(file: File, consumer: String?) {
        reportInput(consumer, null) {
            text("file ")
            reference(host.displayNameOf(file))
        }
    }

    private
    fun reportExternalProcessOutputRead(executable: String) {
        reportInput(consumer = null, documentationSection = DocumentationSection.RequirementsExternalProcess) {
            text("output of external process ")
            reference(executable)
        }
    }

    private
    fun reportUniqueSystemPropertyInput(key: String, consumer: String?) {
        if (undeclaredSystemProperties.add(key)) {
            reportSystemPropertyInput(key, consumer)
        }
    }

    private
    fun reportSystemPropertyInput(key: String, consumer: String?) {
        reportInput(consumer, DocumentationSection.RequirementsSysPropEnvVarRead) {
            text("system property ")
            reference(key)
        }
    }

    private
    fun reportUniqueSystemPropertiesPrefixedByInput(prefix: String) {
        if (systemPropertiesPrefixedBy.add(prefix)) {
            reportSystemPropertiesPrefixedByInput(prefix)
        }
    }

    private
    fun reportSystemPropertiesPrefixedByInput(prefix: String) {
        reportInput(null, DocumentationSection.RequirementsSysPropEnvVarRead) {
            if (prefix.isNotEmpty()) {
                text("system properties prefixed by ")
                reference(prefix)
            } else {
                text("system properties")
            }
        }
    }

    private
    fun reportUniqueEnvironmentVariableInput(key: String, consumer: String?) {
        if (undeclaredEnvironmentVariables.add(key)) {
            reportEnvironmentVariableInput(key, consumer)
        }
    }

    private
    fun reportEnvironmentVariableInput(key: String, consumer: String?) {
        reportInput(consumer, DocumentationSection.RequirementsSysPropEnvVarRead) {
            text("environment variable ")
            reference(key)
        }
    }

    private
    fun reportUniqueEnvironmentVariablesPrefixedByInput(prefix: String) {
        if (environmentVariablesPrefixedBy.add(prefix)) {
            reportEnvironmentVariablesPrefixedByInput(prefix)
        }
    }

    private
    fun reportEnvironmentVariablesPrefixedByInput(prefix: String) {
        reportInput(null, DocumentationSection.RequirementsSysPropEnvVarRead) {
            if (prefix.isNotEmpty()) {
                text("environment variables prefixed by ")
                reference(prefix)
            } else {
                text("environment variables")
            }
        }
    }

    private
    fun reportInput(
        consumer: String?,
        documentationSection: DocumentationSection?,
        messageBuilder: StructuredMessage.Builder.() -> Unit
    ) {
        host.reportInput(
            PropertyProblem(
                locationFor(consumer),
                StructuredMessage.build(messageBuilder),
                null,
                documentationSection = documentationSection
            )
        )
    }

    private
    fun locationFor(consumer: String?) = host.location(consumer)

    private
    abstract class Sink(
        private val host: Host
    ) {
        val capturedFiles: MutableSet<File> = newConcurrentHashSet()

        private
        val undeclaredSystemProperties = newConcurrentHashSet<String>()

        private
        val undeclaredEnvironmentVariables = newConcurrentHashSet<String>()

        fun captureFile(file: File) {
            if (!capturedFiles.add(file)) {
                return
            }
            write(inputFile(file))
        }

        fun systemPropertyRead(key: String, value: Any?) {
            if (undeclaredSystemProperties.add(key)) {
                write(ConfigurationCacheFingerprint.UndeclaredSystemProperty(key, value))
            }
        }

        fun envVariableRead(key: String, value: String?) {
            if (undeclaredEnvironmentVariables.add(key)) {
                write(ConfigurationCacheFingerprint.UndeclaredEnvironmentVariable(key, value))
            }
        }

        abstract fun write(value: ConfigurationCacheFingerprint)

        fun inputFile(file: File) =
            InputFile(
                file,
                host.hashCodeOf(file)
            )
    }

    private
    class BuildScopedSink(
        host: Host,
        private val writer: ScopedFingerprintWriter<ConfigurationCacheFingerprint>
    ) : Sink(host) {
        override fun write(value: ConfigurationCacheFingerprint) {
            writer.write(value)
        }

        fun initScripts(initScripts: List<File>) {
            capturedFiles.addAll(initScripts)
            write(
                ConfigurationCacheFingerprint.InitScripts(
                    initScripts.map(::inputFile)
                )
            )
        }
    }

    private
    class ProjectScopedSink(
        host: Host,
        private val project: Path,
        private val writer: ScopedFingerprintWriter<ProjectSpecificFingerprint>
    ) : Sink(host) {
        override fun write(value: ConfigurationCacheFingerprint) {
            writer.write(ProjectSpecificFingerprint.ProjectFingerprint(project, value))
        }
    }
}


internal
fun jvmFingerprint() = String.format(
    "%s|%s|%s",
    System.getProperty("java.vm.name"),
    System.getProperty("java.vm.vendor"),
    System.getProperty("java.vm.version")
)<|MERGE_RESOLUTION|>--- conflicted
+++ resolved
@@ -326,13 +326,11 @@
             is GradlePropertyValueSource.Parameters -> {
                 // The set of Gradle properties is already an input
             }
-<<<<<<< HEAD
+
             is GradlePropertiesPrefixedByValueSource.Parameters -> {
                 // The set of Gradle properties is already an input
             }
-=======
-
->>>>>>> ca3c73b6
+
             is SystemPropertyValueSource.Parameters -> {
                 addSystemPropertyToFingerprint(parameters.propertyName.get(), obtainedValue.value.get())
             }
