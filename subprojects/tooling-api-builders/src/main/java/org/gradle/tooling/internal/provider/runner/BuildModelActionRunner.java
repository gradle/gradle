/*
 * Copyright 2014 the original author or authors.
 *
 * Licensed under the Apache License, Version 2.0 (the "License");
 * you may not use this file except in compliance with the License.
 * You may obtain a copy of the License at
 *
 *      http://www.apache.org/licenses/LICENSE-2.0
 *
 * Unless required by applicable law or agreed to in writing, software
 * distributed under the License is distributed on an "AS IS" BASIS,
 * WITHOUT WARRANTIES OR CONDITIONS OF ANY KIND, either express or implied.
 * See the License for the specific language governing permissions and
 * limitations under the License.
 */

package org.gradle.tooling.internal.provider.runner;

import org.gradle.BuildAdapter;
import org.gradle.BuildResult;
import org.gradle.api.BuildCancelledException;
import org.gradle.api.Project;
import org.gradle.api.internal.GradleInternal;
import org.gradle.api.internal.project.ProjectInternal;
import org.gradle.execution.ProjectConfigurer;
import org.gradle.internal.invocation.BuildAction;
import org.gradle.internal.invocation.BuildActionRunner;
import org.gradle.internal.invocation.BuildController;
import org.gradle.tooling.internal.protocol.BuildExceptionVersion1;
import org.gradle.tooling.internal.protocol.InternalBuildCancelledException;
import org.gradle.tooling.internal.protocol.InternalUnsupportedModelException;
import org.gradle.tooling.internal.provider.BuildActionResult;
import org.gradle.tooling.internal.provider.BuildModelAction;
import org.gradle.tooling.internal.provider.serialization.PayloadSerializer;
import org.gradle.tooling.provider.model.ToolingModelBuilder;
import org.gradle.tooling.provider.model.ToolingModelBuilderRegistry;
import org.gradle.tooling.provider.model.UnknownModelException;
import org.gradle.tooling.provider.model.internal.ProjectSensitiveToolingModelBuilder;

public class BuildModelActionRunner implements BuildActionRunner {

    @Override
<<<<<<< HEAD
    public void run(final BuildAction action, final BuildController buildController) {
=======
    public void run(BuildAction action, final BuildController buildController) {
>>>>>>> 2e23b164
        if (!(action instanceof BuildModelAction)) {
            return;
        }

        final BuildModelAction buildModelAction = (BuildModelAction) action;
<<<<<<< HEAD

        final String modelName = buildModelAction.getModelName();
        final GradleInternal gradle = buildController.getGradle();
=======
        final GradleInternal gradle = buildController.getGradle();
        gradle.addBuildListener(new BuildAdapter() {
            @Override
            public void buildFinished(BuildResult result) {
                if (result.getFailure() == null) {
                    buildController.setResult(buildResult(buildModelAction, buildController));
                }
            }
        });
>>>>>>> 2e23b164

        if (buildModelAction.isRunTasks()) {
            buildController.run();
        } else {
            buildController.configure();
<<<<<<< HEAD
            forceFullConfiguration(gradle);
=======
        }
    }

    private BuildActionResult buildResult(BuildModelAction buildModelAction, BuildController buildController) {
        PayloadSerializer serializer = buildController.getGradle().getServices().get(PayloadSerializer.class);
        try {
            Object model = buildModel(buildModelAction, buildController);
            return new BuildActionResult(serializer.serialize(model), null);
        } catch (RuntimeException e) {
            return new BuildActionResult(null, serializer.serialize(e));
        }
    }

    private Object buildModel(BuildModelAction buildModelAction, BuildController buildController) {
        GradleInternal gradle = buildController.getGradle();

        if (!buildModelAction.isRunTasks()) {
            forceFullConfiguration(gradle);
        }

        String modelName = buildModelAction.getModelName();
        ToolingModelBuilder builder = getModelBuilder(modelName, gradle);

        if (builder instanceof ProjectSensitiveToolingModelBuilder) {
            return ((ProjectSensitiveToolingModelBuilder) builder).buildAll(modelName, gradle.getDefaultProject(), true);
        } else {
            return builder.buildAll(modelName, gradle.getDefaultProject());
        }
    }

    private void forceFullConfiguration(GradleInternal gradle) {
        try {
            gradle.getServices().get(ProjectConfigurer.class).configureHierarchy(gradle.getRootProject());
            for (Project project : gradle.getRootProject().getAllprojects()) {
                ProjectInternal projectInternal = (ProjectInternal) project;
                projectInternal.getTasks().discoverTasks();
                projectInternal.bindAllModelRules();
            }
        } catch (BuildCancelledException e) {
            throw new InternalBuildCancelledException(e);
        } catch (RuntimeException e) {
            throw new BuildExceptionVersion1(e);
>>>>>>> 2e23b164
        }
    }

<<<<<<< HEAD
        Object modelResult = getModel(modelName, gradle);

        final PayloadSerializer payloadSerializer = gradle.getServices().get(PayloadSerializer.class);
        BuildActionResult result = new BuildActionResult(payloadSerializer.serialize(modelResult), null);
        buildController.setResult(result);
    }

    private Object getModel(String modelName, GradleInternal gradle) {
        ToolingModelBuilder builder = getToolingModelBuilder(gradle, modelName);
        return builder.buildAll(modelName, gradle.getDefaultProject());
    }

    private GradleInternal forceFullConfiguration(GradleInternal gradle) {
        gradle.getServices().get(ProjectConfigurer.class).configureHierarchy(gradle.getRootProject());
        for (Project project : gradle.getRootProject().getAllprojects()) {
            ProjectInternal projectInternal = (ProjectInternal) project;
            projectInternal.getTasks().discoverTasks();
            projectInternal.bindAllModelRules();
        }
        return gradle;
    }

    private ToolingModelBuilder getToolingModelBuilder(GradleInternal gradle, String modelName) {
        ToolingModelBuilderRegistry builderRegistry = getToolingModelBuilderRegistry(gradle);
=======
    private ToolingModelBuilder getModelBuilder(String modelName, GradleInternal gradle) {
        ToolingModelBuilderRegistry builderRegistry = gradle.getDefaultProject().getServices().get(ToolingModelBuilderRegistry.class);
>>>>>>> 2e23b164
        try {
            return builderRegistry.getBuilder(modelName);
        } catch (UnknownModelException e) {
            throw (InternalUnsupportedModelException) new InternalUnsupportedModelException().initCause(e);
        }
    }

}<|MERGE_RESOLUTION|>--- conflicted
+++ resolved
@@ -35,26 +35,15 @@
 import org.gradle.tooling.provider.model.ToolingModelBuilder;
 import org.gradle.tooling.provider.model.ToolingModelBuilderRegistry;
 import org.gradle.tooling.provider.model.UnknownModelException;
-import org.gradle.tooling.provider.model.internal.ProjectSensitiveToolingModelBuilder;
 
 public class BuildModelActionRunner implements BuildActionRunner {
-
     @Override
-<<<<<<< HEAD
-    public void run(final BuildAction action, final BuildController buildController) {
-=======
     public void run(BuildAction action, final BuildController buildController) {
->>>>>>> 2e23b164
         if (!(action instanceof BuildModelAction)) {
             return;
         }
 
         final BuildModelAction buildModelAction = (BuildModelAction) action;
-<<<<<<< HEAD
-
-        final String modelName = buildModelAction.getModelName();
-        final GradleInternal gradle = buildController.getGradle();
-=======
         final GradleInternal gradle = buildController.getGradle();
         gradle.addBuildListener(new BuildAdapter() {
             @Override
@@ -64,15 +53,11 @@
                 }
             }
         });
->>>>>>> 2e23b164
 
         if (buildModelAction.isRunTasks()) {
             buildController.run();
         } else {
             buildController.configure();
-<<<<<<< HEAD
-            forceFullConfiguration(gradle);
-=======
         }
     }
 
@@ -96,11 +81,7 @@
         String modelName = buildModelAction.getModelName();
         ToolingModelBuilder builder = getModelBuilder(modelName, gradle);
 
-        if (builder instanceof ProjectSensitiveToolingModelBuilder) {
-            return ((ProjectSensitiveToolingModelBuilder) builder).buildAll(modelName, gradle.getDefaultProject(), true);
-        } else {
-            return builder.buildAll(modelName, gradle.getDefaultProject());
-        }
+        return builder.buildAll(modelName, gradle.getDefaultProject());
     }
 
     private void forceFullConfiguration(GradleInternal gradle) {
@@ -115,39 +96,11 @@
             throw new InternalBuildCancelledException(e);
         } catch (RuntimeException e) {
             throw new BuildExceptionVersion1(e);
->>>>>>> 2e23b164
         }
     }
 
-<<<<<<< HEAD
-        Object modelResult = getModel(modelName, gradle);
-
-        final PayloadSerializer payloadSerializer = gradle.getServices().get(PayloadSerializer.class);
-        BuildActionResult result = new BuildActionResult(payloadSerializer.serialize(modelResult), null);
-        buildController.setResult(result);
-    }
-
-    private Object getModel(String modelName, GradleInternal gradle) {
-        ToolingModelBuilder builder = getToolingModelBuilder(gradle, modelName);
-        return builder.buildAll(modelName, gradle.getDefaultProject());
-    }
-
-    private GradleInternal forceFullConfiguration(GradleInternal gradle) {
-        gradle.getServices().get(ProjectConfigurer.class).configureHierarchy(gradle.getRootProject());
-        for (Project project : gradle.getRootProject().getAllprojects()) {
-            ProjectInternal projectInternal = (ProjectInternal) project;
-            projectInternal.getTasks().discoverTasks();
-            projectInternal.bindAllModelRules();
-        }
-        return gradle;
-    }
-
-    private ToolingModelBuilder getToolingModelBuilder(GradleInternal gradle, String modelName) {
-        ToolingModelBuilderRegistry builderRegistry = getToolingModelBuilderRegistry(gradle);
-=======
     private ToolingModelBuilder getModelBuilder(String modelName, GradleInternal gradle) {
         ToolingModelBuilderRegistry builderRegistry = gradle.getDefaultProject().getServices().get(ToolingModelBuilderRegistry.class);
->>>>>>> 2e23b164
         try {
             return builderRegistry.getBuilder(modelName);
         } catch (UnknownModelException e) {
