/*
 * Copyright 2014 the original author or authors.
 *
 * Licensed under the Apache License, Version 2.0 (the "License");
 * you may not use this file except in compliance with the License.
 * You may obtain a copy of the License at
 *
 *      http://www.apache.org/licenses/LICENSE-2.0
 *
 * Unless required by applicable law or agreed to in writing, software
 * distributed under the License is distributed on an "AS IS" BASIS,
 * WITHOUT WARRANTIES OR CONDITIONS OF ANY KIND, either express or implied.
 * See the License for the specific language governing permissions and
 * limitations under the License.
 */

package org.gradle.tooling.internal.provider.runner;

import com.google.common.collect.Lists;
import com.google.common.collect.Maps;
import org.gradle.BuildAdapter;
import org.gradle.api.BuildCancelledException;
import org.gradle.api.Project;
import org.gradle.api.initialization.IncludedBuild;
import org.gradle.api.initialization.Settings;
import org.gradle.api.internal.GradleInternal;
import org.gradle.api.internal.composite.CompositeBuildContext;
import org.gradle.api.internal.project.ProjectInternal;
import org.gradle.composite.internal.IncludedBuildInternal;
import org.gradle.execution.ProjectConfigurer;
<<<<<<< HEAD
import org.gradle.initialization.ReportedException;
import org.gradle.internal.UncheckedException;
=======
import org.gradle.initialization.buildtype.MutableBuildTypeAttributes;
>>>>>>> 629803a4
import org.gradle.internal.invocation.BuildAction;
import org.gradle.internal.invocation.BuildActionRunner;
import org.gradle.internal.invocation.BuildController;
import org.gradle.internal.service.ServiceRegistry;
import org.gradle.tooling.internal.protocol.BuildExceptionVersion1;
import org.gradle.tooling.internal.protocol.InternalBuildCancelledException;
import org.gradle.tooling.internal.protocol.InternalModelResult;
import org.gradle.tooling.internal.protocol.InternalModelResults;
import org.gradle.tooling.internal.protocol.InternalUnsupportedModelException;
import org.gradle.tooling.internal.protocol.ModelIdentifier;
import org.gradle.tooling.internal.provider.BuildActionResult;
import org.gradle.tooling.internal.provider.BuildModelAction;
import org.gradle.tooling.internal.provider.PayloadSerializer;
import org.gradle.tooling.provider.model.ToolingModelBuilder;
import org.gradle.tooling.provider.model.ToolingModelBuilderRegistry;
import org.gradle.tooling.provider.model.UnknownModelException;
import org.gradle.tooling.provider.model.internal.ProjectSensitiveToolingModelBuilder;
import org.gradle.tooling.provider.model.internal.ProjectToolingModelBuilder;

import java.util.List;
import java.util.Map;
import java.util.Set;

//TODO this is getting too long, split it up
public class BuildModelActionRunner implements BuildActionRunner {
    @Override
    public void run(final BuildAction action, final BuildController buildController) {
        if (!(action instanceof BuildModelAction)) {
            return;
        }

        final BuildModelAction buildModelAction = (BuildModelAction) action;
        final String modelName = buildModelAction.getModelName();
        final GradleInternal gradle = buildController.getGradle();
        final ServiceRegistry services = gradle.getServices();

        final List<InternalModelResult<Object>> compositeResults = Lists.newArrayList();
        gradle.addBuildListener(new BuildAdapter() {
            @Override
            public void settingsEvaluated(Settings settings) {
                if (!buildModelAction.isAllModels()) {
                    return;
                }
                CompositeBuildContext compositeBuildContext = services.get(CompositeBuildContext.class);
                Set<? extends IncludedBuild> includedBuilds = compositeBuildContext.getIncludedBuilds();

                for (IncludedBuild includedBuild : includedBuilds) {
                    if (includedBuild.getProjectDir().equals(settings.getRootProject().getProjectDir())) {
                        return;
                    }
                }

                for (IncludedBuild includedBuild : includedBuilds) {
                    IncludedBuildInternal includedBuildInternal = (IncludedBuildInternal) includedBuild;
                    GradleInternal includedGradle = includedBuildInternal.configure();
                    try {
                        forceFullConfiguration(includedGradle);
                        compositeResults.addAll(getModels(includedGradle, modelName));
                    } catch (RuntimeException e) {
                        compositeResults.add(InternalModelResult.failure(includedBuild.getProjectDir(), transformFailure(e)));
                    }
                }
            }

        });

        Object modelResult = null;
        try {
            if (buildModelAction.isRunTasks()) {
                buildController.run();
            } else {
                buildController.configure();
                forceFullConfiguration(gradle);
            }

            if (buildModelAction.isAllModels()) {
                compositeResults.addAll(0, getModels(gradle, modelName));
                modelResult = new InternalModelResults<Object>(compositeResults);
            } else {
                modelResult = getModel(gradle, modelName);
            }
        } catch (RuntimeException e) {
            if (buildModelAction.isAllModels()) {
                compositeResults.add(InternalModelResult.failure(gradle.getRootProject().getProjectDir(), transformFailure(e)));
            } else {
                throw UncheckedException.throwAsUncheckedException(e);
            }
        }

        final PayloadSerializer payloadSerializer = gradle.getServices().get(PayloadSerializer.class);
        BuildActionResult result = new BuildActionResult(payloadSerializer.serialize(modelResult), null);
        buildController.setResult(result);
    }

    private void forceFullConfiguration(GradleInternal gradle) {
        gradle.getServices().get(ProjectConfigurer.class).configureHierarchy(gradle.getRootProject());
        for (Project project : gradle.getRootProject().getAllprojects()) {
            ProjectInternal projectInternal = (ProjectInternal) project;
            projectInternal.getTasks().discoverTasks();
            projectInternal.bindAllModelRules();
        }
    }

<<<<<<< HEAD
    private Object getModel(GradleInternal gradle, String modelName) {
        ToolingModelBuilder builder = getToolingModelBuilder(gradle, modelName);
        if (builder instanceof ProjectSensitiveToolingModelBuilder) {
            return ((ProjectSensitiveToolingModelBuilder) builder).buildAll(modelName, gradle.getDefaultProject(), true);
=======
        boolean isModelRequest = !buildModelAction.getModelName().equals(ModelIdentifier.NULL_MODEL);
        gradle.getServices().get(MutableBuildTypeAttributes.class).markToolingApiBuild(isModelRequest);

        if (buildModelAction.isRunTasks()) {
            buildController.run();
>>>>>>> 629803a4
        } else {
            return builder.buildAll(modelName, gradle.getDefaultProject());
        }
    }

    //TODO let ToolingModelBuilder register results/failures instead of giving it a Map
    private List<InternalModelResult<Object>> getModels(GradleInternal gradle, String modelName) {
        List<InternalModelResult<Object>> models = Lists.newArrayList();
        ToolingModelBuilder builder = getToolingModelBuilder(gradle, modelName);
        if (builder instanceof ProjectToolingModelBuilder) {
            Map<String, Object> modelsByPath = Maps.newLinkedHashMap();
            ((ProjectToolingModelBuilder) builder).addModels(modelName, gradle.getDefaultProject(), modelsByPath);
            for (Map.Entry<String, Object> entry : modelsByPath.entrySet()) {
                models.add(InternalModelResult.model(gradle.getRootProject().getProjectDir(), entry.getKey(), entry.getValue()));
            }
        } else {
            Object buildScopedModel = builder.buildAll(modelName, gradle.getDefaultProject());
            models.add(InternalModelResult.model(gradle.getRootProject().getProjectDir(), buildScopedModel));
        }
        return models;
    }

    private ToolingModelBuilder getToolingModelBuilder(GradleInternal gradle, String modelName) {
        ToolingModelBuilderRegistry builderRegistry = getToolingModelBuilderRegistry(gradle);
        ToolingModelBuilder builder;
        try {
            builder = builderRegistry.getBuilder(modelName);
        } catch (UnknownModelException e) {
            throw (InternalUnsupportedModelException) new InternalUnsupportedModelException().initCause(e);
        }
        return builder;
    }

    //TODO get rid of duplication between this and DaemonBuildActionExecuter
    private RuntimeException transformFailure(RuntimeException e) {
        if (e instanceof BuildCancelledException) {
            return new InternalBuildCancelledException(e.getCause());
        }
        if (e instanceof ReportedException) {
            return unwrap((ReportedException) e);
        }
        return e;
    }

    private RuntimeException unwrap(ReportedException e) {
        Throwable t = e.getCause();
        while (t != null) {
            if (t instanceof BuildCancelledException) {
                return new InternalBuildCancelledException(e.getCause());
            }
            t = t.getCause();
        }
        return new BuildExceptionVersion1(e.getCause());
    }
    private ToolingModelBuilderRegistry getToolingModelBuilderRegistry(GradleInternal gradle) {
        return gradle.getDefaultProject().getServices().get(ToolingModelBuilderRegistry.class);
    }
}<|MERGE_RESOLUTION|>--- conflicted
+++ resolved
@@ -28,12 +28,9 @@
 import org.gradle.api.internal.project.ProjectInternal;
 import org.gradle.composite.internal.IncludedBuildInternal;
 import org.gradle.execution.ProjectConfigurer;
-<<<<<<< HEAD
 import org.gradle.initialization.ReportedException;
+import org.gradle.initialization.buildtype.MutableBuildTypeAttributes;
 import org.gradle.internal.UncheckedException;
-=======
-import org.gradle.initialization.buildtype.MutableBuildTypeAttributes;
->>>>>>> 629803a4
 import org.gradle.internal.invocation.BuildAction;
 import org.gradle.internal.invocation.BuildActionRunner;
 import org.gradle.internal.invocation.BuildController;
@@ -102,6 +99,9 @@
 
         Object modelResult = null;
         try {
+            boolean isModelRequest = !buildModelAction.getModelName().equals(ModelIdentifier.NULL_MODEL);
+            gradle.getServices().get(MutableBuildTypeAttributes.class).markToolingApiBuild(isModelRequest);
+
             if (buildModelAction.isRunTasks()) {
                 buildController.run();
             } else {
@@ -137,18 +137,10 @@
         }
     }
 
-<<<<<<< HEAD
     private Object getModel(GradleInternal gradle, String modelName) {
         ToolingModelBuilder builder = getToolingModelBuilder(gradle, modelName);
         if (builder instanceof ProjectSensitiveToolingModelBuilder) {
             return ((ProjectSensitiveToolingModelBuilder) builder).buildAll(modelName, gradle.getDefaultProject(), true);
-=======
-        boolean isModelRequest = !buildModelAction.getModelName().equals(ModelIdentifier.NULL_MODEL);
-        gradle.getServices().get(MutableBuildTypeAttributes.class).markToolingApiBuild(isModelRequest);
-
-        if (buildModelAction.isRunTasks()) {
-            buildController.run();
->>>>>>> 629803a4
         } else {
             return builder.buildAll(modelName, gradle.getDefaultProject());
         }
