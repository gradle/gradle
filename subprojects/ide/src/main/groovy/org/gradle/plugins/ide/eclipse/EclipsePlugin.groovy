/*
 * Copyright 2010 the original author or authors.
 *
 * Licensed under the Apache License, Version 2.0 (the "License");
 * you may not use this file except in compliance with the License.
 * You may obtain a copy of the License at
 *
 *      http://www.apache.org/licenses/LICENSE-2.0
 *
 * Unless required by applicable law or agreed to in writing, software
 * distributed under the License is distributed on an "AS IS" BASIS,
 * WITHOUT WARRANTIES OR CONDITIONS OF ANY KIND, either express or implied.
 * See the License for the specific language governing permissions and
 * limitations under the License.
 */
package org.gradle.plugins.ide.eclipse

import org.gradle.api.JavaVersion
import org.gradle.api.Project
import org.gradle.api.artifacts.ProjectDependency
import org.gradle.api.internal.ClassGenerator
import org.gradle.api.plugins.GroovyBasePlugin
import org.gradle.api.plugins.JavaBasePlugin
import org.gradle.api.plugins.JavaPlugin
import org.gradle.api.plugins.WarPlugin
import org.gradle.api.plugins.EarPlugin
import org.gradle.api.plugins.scala.ScalaBasePlugin
import org.gradle.plugins.ide.eclipse.internal.EclipseNameDeduper
import org.gradle.plugins.ide.eclipse.internal.LinkedResourcesCreator
import org.gradle.plugins.ide.internal.IdePlugin
<<<<<<< HEAD
=======
import org.gradle.plugins.ide.eclipse.model.*
import org.gradle.plugins.ide.eclipse.model.Facet.FacetType;
>>>>>>> 0587718c
import org.gradle.plugins.ide.internal.XmlFileContentMerger
import org.gradle.plugins.ide.eclipse.model.*

/**
 * <p>A plugin which generates Eclipse files.</p>
 *
 * @author Hans Dockter
 */
class EclipsePlugin extends IdePlugin {
    static final String ECLIPSE_TASK_NAME = "eclipse"
    static final String ECLIPSE_PROJECT_TASK_NAME = "eclipseProject"
    static final String ECLIPSE_WTP_COMPONENT_TASK_NAME = "eclipseWtpComponent"
    static final String ECLIPSE_WTP_FACET_TASK_NAME = "eclipseWtpFacet"
    static final String ECLIPSE_CP_TASK_NAME = "eclipseClasspath"
    static final String ECLIPSE_JDT_TASK_NAME = "eclipseJdt"

    EclipseModel model = new EclipseModel()

    @Override protected String getLifecycleTaskName() {
        return 'eclipse'
    }

    @Override protected void onApply(Project project) {
        lifecycleTask.description = 'Generates all Eclipse files.'
        cleanTask.description = 'Cleans all Eclipse files.'

        project.convention.plugins.eclipse = model

        configureEclipseProject(project)
        configureEclipseClasspath(project)
        configureEclipseJdt(project)
        configureEclipseWtpComponent(project)
        configureEclipseWtpFacet(project)

        hookDeduplicationToTheRoot(project)
    }

    void hookDeduplicationToTheRoot(Project project) {
        if (project.parent == null) {
            project.gradle.projectsEvaluated {
                makeSureProjectNamesAreUnique()
            }
        }
    }

    public void makeSureProjectNamesAreUnique() {
        new EclipseNameDeduper().configureRoot(project.rootProject);
    }

    private void configureEclipseProject(Project project) {
        maybeAddTask(project, this, ECLIPSE_PROJECT_TASK_NAME, GenerateEclipseProject) {
            //task properties:
            description = "Generates the Eclipse project file."
            inputFile = project.file('.project')
            outputFile = project.file('.project')

            //model:
            model.project = projectModel

            projectModel.name = project.name
            projectModel.conventionMapping.comment = { project.description }

            project.plugins.withType(JavaBasePlugin) {
                if (!project.plugins.hasPlugin(EarPlugin)) {
                    projectModel.buildCommand "org.eclipse.jdt.core.javabuilder"
                }
                projectModel.natures "org.eclipse.jdt.core.javanature"
                projectModel.conventionMapping.linkedResources = {
                    new LinkedResourcesCreator().links(project)
                }
            }

            project.plugins.withType(GroovyBasePlugin) {
                projectModel.natures.add(natures.indexOf("org.eclipse.jdt.core.javanature"), "org.eclipse.jdt.groovy.core.groovyNature")
            }

            project.plugins.withType(ScalaBasePlugin) {
                projectModel.buildCommands.set(buildCommands.findIndexOf { it.name == "org.eclipse.jdt.core.javabuilder" },
                        new BuildCommand("org.scala-ide.sdt.core.scalabuilder"))
                projectModel.natures.add(natures.indexOf("org.eclipse.jdt.core.javanature"), "org.scala-ide.sdt.core.scalanature")
            }

            project.plugins.matching { it instanceof WarPlugin || it instanceof EarPlugin }.each {
                projectModel.buildCommand 'org.eclipse.wst.common.project.facet.core.builder'
                projectModel.buildCommand 'org.eclipse.wst.validation.validationbuilder'
                projectModel.natures 'org.eclipse.wst.common.project.facet.core.nature'
                projectModel.natures 'org.eclipse.wst.common.modulecore.ModuleCoreNature'
                projectModel.natures 'org.eclipse.jem.workbench.JavaEMFNature'

                doLaterWithEachDependedUponEclipseProject(project) { Project otherProject ->
                    configureTask(otherProject, ECLIPSE_PROJECT_TASK_NAME) {
                        projectModel.buildCommand 'org.eclipse.wst.common.project.facet.core.builder'
                        projectModel.buildCommand 'org.eclipse.wst.validation.validationbuilder'
                        projectModel.natures 'org.eclipse.wst.common.project.facet.core.nature'
                        projectModel.natures 'org.eclipse.wst.common.modulecore.ModuleCoreNature'
                        projectModel.natures 'org.eclipse.jem.workbench.JavaEMFNature'
                    }
                }
            }
        }
    }

    private void configureEclipseClasspath(Project project) {
        model.classpath = project.services.get(ClassGenerator).newInstance(EclipseClasspath, [project: project])
        model.classpath.conventionMapping.classesOutputDir = { new File(project.projectDir, 'bin') }

        project.plugins.withType(JavaBasePlugin) {
            maybeAddTask(project, this, ECLIPSE_CP_TASK_NAME, GenerateEclipseClasspath) { task ->
                //task properties:
                description = "Generates the Eclipse classpath file."
                inputFile = project.file('.classpath')
                outputFile = project.file('.classpath')

                //model properties:
                classpath = model.classpath
                classpath.file = new XmlFileContentMerger(xmlTransformer)

                classpath.sourceSets = project.sourceSets

                classpath.containers 'org.eclipse.jdt.launching.JRE_CONTAINER'

                project.plugins.withType(JavaPlugin) {
                    classpath.plusConfigurations = [project.configurations.testRuntime]
                    classpath.conventionMapping.classFolders = {
                        def dirs = project.sourceSets.main.output.dirs + project.sourceSets.test.output.dirs
                        dirs.collect { project.relativePath(it)} .findAll { !it.contains('..') }
                    }
                    task.dependsOn {
                        project.sourceSets.main.output.dirs + project.sourceSets.test.output.dirs
                    }
                }

                project.plugins.withType(WarPlugin) {
                    doLaterWithEachDependedUponEclipseProject(project) { Project otherProject ->
                        configureTask(otherProject, ECLIPSE_CP_TASK_NAME) {
                            whenConfigured { Classpath classpath ->
                                for (entry in classpath.entries) {
                                    if (entry instanceof Library) {
                                        // '../' and '/WEB-INF/lib' both seem to be correct (and equivalent) values here
                                        entry.entryAttributes['org.eclipse.jst.component.dependency'] = '../'
                                    }
                                }
                            }
                        }
                    }
                }
            }
        }
    }

    private void configureEclipseJdt(Project project) {
        project.plugins.withType(JavaBasePlugin) {
            maybeAddTask(project, this, ECLIPSE_JDT_TASK_NAME, GenerateEclipseJdt) {
                //task properties:
                description = "Generates the Eclipse JDT settings file."
                outputFile = project.file('.settings/org.eclipse.jdt.core.prefs')
                inputFile = project.file('.settings/org.eclipse.jdt.core.prefs')
                //model properties:
                model.jdt = jdt
                jdt.conventionMapping.sourceCompatibility = { project.sourceCompatibility }
                jdt.conventionMapping.targetCompatibility = { project.targetCompatibility }
            }
        }
    }

    private void configureEclipseWtpComponent(Project project) {
        project.plugins.matching { it instanceof WarPlugin || it instanceof EarPlugin }.each { plugin ->
            maybeAddTask(project, this, ECLIPSE_WTP_COMPONENT_TASK_NAME, GenerateEclipseWtpComponent) {
                //task properties:
                description = 'Generates the Eclipse WTP component settings file.'
                inputFile = project.file('.settings/org.eclipse.wst.common.component')
                outputFile = project.file('.settings/org.eclipse.wst.common.component')

                //model properties:
                model.wtp.component = component

                component.deployName = project.name
                component.conventionMapping.sourceDirs = { getMainSourceDirs(project) }

                if (plugin instanceof WarPlugin) {
                    component.libConfigurations = [project.configurations.runtime]
                    component.minusConfigurations = [project.configurations.providedRuntime]
                    component.conventionMapping.contextPath = { project.war.baseName }
                    component.resource deployPath: '/', sourcePath: project.convention.plugins.war.webAppDirName // TODO: not lazy
                } else if (plugin instanceof EarPlugin) {
                    component.rootConfigurations = [project.configurations.deploy]
                    component.libConfigurations = [project.configurations.earlib]
                    component.minusConfigurations = []
                    component.classesDeployPath = "/"
                    component.libDeployPath = "/lib"
                }
            }

            doLaterWithEachDependedUponEclipseProject(project) { Project otherProject ->
                def eclipsePlugin = otherProject.plugins.getPlugin(EclipsePlugin)
                // require Java plugin because we need source set 'main'
                // (in the absence of 'main', it probably makes no sense to write the file)
                otherProject.plugins.withType(JavaPlugin) {
                    maybeAddTask(otherProject, eclipsePlugin, ECLIPSE_WTP_COMPONENT_TASK_NAME, GenerateEclipseWtpComponent) {
                        //task properties:
                        description = 'Generates the Eclipse WTP component settings file.'
                        inputFile = otherProject.file('.settings/org.eclipse.wst.common.component')
                        outputFile = otherProject.file('.settings/org.eclipse.wst.common.component')

                        //model properties:
                        eclipsePlugin.model.wtp.component = component

                        component.deployName = otherProject.name
                        component.conventionMapping.resources = {
                            getMainSourceDirs(otherProject).collect { new WbResource("/", otherProject.relativePath(it)) }
                        }
                    }
                }
            }
        }
    }

    private void configureEclipseWtpFacet(Project project) {
        project.plugins.matching { it instanceof WarPlugin || it instanceof EarPlugin }.each { plugin ->
            maybeAddTask(project, this, ECLIPSE_WTP_FACET_TASK_NAME, GenerateEclipseWtpFacet) {
                //task properties:
                description = 'Generates the Eclipse WTP facet settings file.'
                inputFile = project.file('.settings/org.eclipse.wst.common.project.facet.core.xml')
                outputFile = project.file('.settings/org.eclipse.wst.common.project.facet.core.xml')

                //model properties:
                model.wtp.facet = facet
                if (plugin instanceof WarPlugin) {
                    facet.conventionMapping.facets = { [new Facet(FacetType.fixed, "jst.java", null), new Facet(FacetType.fixed, "jst.web", null),
                        new Facet(FacetType.installed, "jst.web", "2.4"), new Facet(FacetType.installed, "jst.java", toJavaFacetVersion(project.sourceCompatibility))] }
                } else if (plugin instanceof EarPlugin) {
                    facet.conventionMapping.facets = { [new Facet(FacetType.fixed, "jst.ear", null), new Facet(FacetType.installed, "jst.ear", "5.0")] }
                }
            }

            doLaterWithEachDependedUponEclipseProject(project) { Project otherProject ->
                def eclipsePlugin = otherProject.plugins.getPlugin(EclipsePlugin)
                maybeAddTask(otherProject, eclipsePlugin, ECLIPSE_WTP_FACET_TASK_NAME, GenerateEclipseWtpFacet) {
                    //task properties:
                    description = 'Generates the Eclipse WTP facet settings file.'
                    inputFile = otherProject.file('.settings/org.eclipse.wst.common.project.facet.core.xml')
                    outputFile = otherProject.file('.settings/org.eclipse.wst.common.project.facet.core.xml')

                    //model properties:
                    eclipsePlugin.model.wtp.facet = facet

                    facet.conventionMapping.facets = { [new Facet(FacetType.fixed, "jst.java", null), new Facet(FacetType.fixed, "jst.web", null),
                        new Facet(FacetType.installed, "jst.utility", "1.0")] }
                    otherProject.plugins.withType(JavaPlugin) {
                        facet.conventionMapping.facets = {
                            [new Facet(FacetType.fixed, "jst.java", null), new Facet(FacetType.fixed, "jst.web", null), 
                                new Facet(FacetType.installed, "jst.utility", "1.0"), new Facet(FacetType.installed, "jst.java", toJavaFacetVersion(otherProject.sourceCompatibility))]
                        }
                    }
                }
            }
        }
    }

    // TODO: might have to search all class paths of all source sets for project dependendencies, not just runtime configuration
    private void doLaterWithEachDependedUponEclipseProject(Project project, Closure action) {
        project.gradle.projectsEvaluated {
            eachDependedUponEclipseProject(project, action)
        }
    }

    private void eachDependedUponEclipseProject(Project project, Closure action) {
        def runtimeConfig = project.configurations.findByName("runtime")
        if (runtimeConfig) {
            def projectDeps = runtimeConfig.getAllDependencies(ProjectDependency)
            def dependedUponProjects = projectDeps*.dependencyProject
            for (dependedUponProject in dependedUponProjects) {
                dependedUponProject.plugins.withType(EclipsePlugin) { action(dependedUponProject) }
                eachDependedUponEclipseProject(dependedUponProject, action)
            }
        }
    }

    private void withTask(Project project, String taskName, Closure action) {
        project.tasks.matching { it.name == taskName }.all(action)
    }

    private void configureTask(Project project, String taskName, Closure action) {
        withTask(project, taskName) { task ->
            project.configure(task, action)
        }
    }

    private void maybeAddTask(Project project, EclipsePlugin plugin, String taskName, Class taskType, Closure action) {
        if (project.tasks.findByName(taskName)) { return }
        def task = project.tasks.add(taskName, taskType)
        project.configure(task, action)
        plugin.addWorker(task)
    }

    private String toJavaFacetVersion(JavaVersion version) {
        if (version == JavaVersion.VERSION_1_5) {
            return '5.0'
        }
        if (version == JavaVersion.VERSION_1_6) {
            return '6.0'
        }
        return version.toString()
    }

    private Set<File> getMainSourceDirs(Project project) {
        project.sourceSets.main.allSource.srcDirs as LinkedHashSet
    }
}<|MERGE_RESOLUTION|>--- conflicted
+++ resolved
@@ -19,22 +19,18 @@
 import org.gradle.api.Project
 import org.gradle.api.artifacts.ProjectDependency
 import org.gradle.api.internal.ClassGenerator
+import org.gradle.api.plugins.EarPlugin
 import org.gradle.api.plugins.GroovyBasePlugin
 import org.gradle.api.plugins.JavaBasePlugin
 import org.gradle.api.plugins.JavaPlugin
 import org.gradle.api.plugins.WarPlugin
-import org.gradle.api.plugins.EarPlugin
 import org.gradle.api.plugins.scala.ScalaBasePlugin
 import org.gradle.plugins.ide.eclipse.internal.EclipseNameDeduper
 import org.gradle.plugins.ide.eclipse.internal.LinkedResourcesCreator
 import org.gradle.plugins.ide.internal.IdePlugin
-<<<<<<< HEAD
-=======
+import org.gradle.plugins.ide.internal.XmlFileContentMerger
 import org.gradle.plugins.ide.eclipse.model.*
 import org.gradle.plugins.ide.eclipse.model.Facet.FacetType;
->>>>>>> 0587718c
-import org.gradle.plugins.ide.internal.XmlFileContentMerger
-import org.gradle.plugins.ide.eclipse.model.*
 
 /**
  * <p>A plugin which generates Eclipse files.</p>
@@ -115,21 +111,26 @@
                 projectModel.natures.add(natures.indexOf("org.eclipse.jdt.core.javanature"), "org.scala-ide.sdt.core.scalanature")
             }
 
-            project.plugins.matching { it instanceof WarPlugin || it instanceof EarPlugin }.each {
-                projectModel.buildCommand 'org.eclipse.wst.common.project.facet.core.builder'
-                projectModel.buildCommand 'org.eclipse.wst.validation.validationbuilder'
-                projectModel.natures 'org.eclipse.wst.common.project.facet.core.nature'
-                projectModel.natures 'org.eclipse.wst.common.modulecore.ModuleCoreNature'
-                projectModel.natures 'org.eclipse.jem.workbench.JavaEMFNature'
-
-                doLaterWithEachDependedUponEclipseProject(project) { Project otherProject ->
-                    configureTask(otherProject, ECLIPSE_PROJECT_TASK_NAME) {
-                        projectModel.buildCommand 'org.eclipse.wst.common.project.facet.core.builder'
-                        projectModel.buildCommand 'org.eclipse.wst.validation.validationbuilder'
-                        projectModel.natures 'org.eclipse.wst.common.project.facet.core.nature'
-                        projectModel.natures 'org.eclipse.wst.common.modulecore.ModuleCoreNature'
-                        projectModel.natures 'org.eclipse.jem.workbench.JavaEMFNature'
-                    }
+            configureEclipseProjectWithType(project, projectModel, WarPlugin)
+            configureEclipseProjectWithType(project, projectModel, EarPlugin)
+        }
+    }
+
+    private void configureEclipseProjectWithType(Project project, EclipseProject projectModel, Class<?> type) {
+        project.plugins.withType(type) {
+            projectModel.buildCommand 'org.eclipse.wst.common.project.facet.core.builder'
+            projectModel.buildCommand 'org.eclipse.wst.validation.validationbuilder'
+            projectModel.natures 'org.eclipse.wst.common.project.facet.core.nature'
+            projectModel.natures 'org.eclipse.wst.common.modulecore.ModuleCoreNature'
+            projectModel.natures 'org.eclipse.jem.workbench.JavaEMFNature'
+
+            doLaterWithEachDependedUponEclipseProject(project) { Project otherProject ->
+                configureTask(otherProject, ECLIPSE_PROJECT_TASK_NAME) {
+                    projectModel.buildCommand 'org.eclipse.wst.common.project.facet.core.builder'
+                    projectModel.buildCommand 'org.eclipse.wst.validation.validationbuilder'
+                    projectModel.natures 'org.eclipse.wst.common.project.facet.core.nature'
+                    projectModel.natures 'org.eclipse.wst.common.modulecore.ModuleCoreNature'
+                    projectModel.natures 'org.eclipse.jem.workbench.JavaEMFNature'
                 }
             }
         }
@@ -199,7 +200,12 @@
     }
 
     private void configureEclipseWtpComponent(Project project) {
-        project.plugins.matching { it instanceof WarPlugin || it instanceof EarPlugin }.each { plugin ->
+        configureEclipseWtpComponentWithType(project, WarPlugin)
+        configureEclipseWtpComponentWithType(project, EarPlugin)
+    }
+
+    private void configureEclipseWtpComponentWithType(Project project, Class<?> type) {
+        project.plugins.withType(type) {
             maybeAddTask(project, this, ECLIPSE_WTP_COMPONENT_TASK_NAME, GenerateEclipseWtpComponent) {
                 //task properties:
                 description = 'Generates the Eclipse WTP component settings file.'
@@ -212,12 +218,12 @@
                 component.deployName = project.name
                 component.conventionMapping.sourceDirs = { getMainSourceDirs(project) }
 
-                if (plugin instanceof WarPlugin) {
+                if (WarPlugin.class.isAssignableFrom(type)) {
                     component.libConfigurations = [project.configurations.runtime]
                     component.minusConfigurations = [project.configurations.providedRuntime]
                     component.conventionMapping.contextPath = { project.war.baseName }
                     component.resource deployPath: '/', sourcePath: project.convention.plugins.war.webAppDirName // TODO: not lazy
-                } else if (plugin instanceof EarPlugin) {
+                } else if (EarPlugin.class.isAssignableFrom(type)) {
                     component.rootConfigurations = [project.configurations.deploy]
                     component.libConfigurations = [project.configurations.earlib]
                     component.minusConfigurations = []
@@ -251,7 +257,12 @@
     }
 
     private void configureEclipseWtpFacet(Project project) {
-        project.plugins.matching { it instanceof WarPlugin || it instanceof EarPlugin }.each { plugin ->
+        configureEclipseWtpFacetWithType(project, WarPlugin)
+        configureEclipseWtpFacetWithType(project, EarPlugin)
+    }
+
+    private void configureEclipseWtpFacetWithType(Project project, Class<?> type) {
+        project.plugins.withType(type) {
             maybeAddTask(project, this, ECLIPSE_WTP_FACET_TASK_NAME, GenerateEclipseWtpFacet) {
                 //task properties:
                 description = 'Generates the Eclipse WTP facet settings file.'
@@ -260,10 +271,10 @@
 
                 //model properties:
                 model.wtp.facet = facet
-                if (plugin instanceof WarPlugin) {
+                if (WarPlugin.isAssignableFrom(type)) {
                     facet.conventionMapping.facets = { [new Facet(FacetType.fixed, "jst.java", null), new Facet(FacetType.fixed, "jst.web", null),
                         new Facet(FacetType.installed, "jst.web", "2.4"), new Facet(FacetType.installed, "jst.java", toJavaFacetVersion(project.sourceCompatibility))] }
-                } else if (plugin instanceof EarPlugin) {
+                } else if (EarPlugin.isAssignableFrom(type)) {
                     facet.conventionMapping.facets = { [new Facet(FacetType.fixed, "jst.ear", null), new Facet(FacetType.installed, "jst.ear", "5.0")] }
                 }
             }
