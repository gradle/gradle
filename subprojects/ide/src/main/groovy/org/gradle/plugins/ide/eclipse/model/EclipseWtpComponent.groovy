/*
 * Copyright 2010 the original author or authors.
 *
 * Licensed under the Apache License, Version 2.0 (the "License");
 * you may not use this file except in compliance with the License.
 * You may obtain a copy of the License at
 *
 *      http://www.apache.org/licenses/LICENSE-2.0
 *
 * Unless required by applicable law or agreed to in writing, software
 * distributed under the License is distributed on an "AS IS" BASIS,
 * WITHOUT WARRANTIES OR CONDITIONS OF ANY KIND, either express or implied.
 * See the License for the specific language governing permissions and
 * limitations under the License.
 */

package org.gradle.plugins.ide.eclipse.model

import org.gradle.api.artifacts.Configuration
import org.gradle.api.dsl.ConventionProperty
import org.gradle.plugins.ide.eclipse.model.internal.WtpComponentFactory
import org.gradle.plugins.ide.internal.XmlFileContentMerger
import org.gradle.util.ConfigureUtil

/**
 * Enables fine-tuning wtp component details of the Eclipse plugin
 * <p>
 * Example of use with a blend of all possible properties.
 * Bear in mind that usually you don't have configure them directly because Gradle configures it for free!
 *
 * <pre autoTested=''>
 * apply plugin: 'java'
 * apply plugin: 'war'
 * apply plugin: 'eclipse'
 *
 * configurations {
 *   someInterestingConfiguration
 *   anotherConfiguration
 * }
 *
 * eclipse {
 *
 *   //if you want parts of paths in resulting file(s) to be replaced by variables (files):
 *   pathVariables 'GRADLE_HOME': file('/best/software/gradle'), 'TOMCAT_HOME': file('../tomcat')
 *
 *   wtp {
 *     component {
 *       //you can configure the context path:
 *       contextPath = 'someContextPath'
 *
 *       //you can configure the deployName:
 *       deployName = 'killerApp'
 *
 *       //you can alter the wb-resource elements. sourceDirs is a ConventionProperty.
 *       sourceDirs += file('someExtraFolder')
 *
 *       //you can alter the files are to be transformed into dependent-module elements:
 *       plusConfigurations += configurations.someInterestingConfiguration
 *
 *       //or whose files are to be excluded from dependent-module elements:
 *       minusConfigurations += configurations.anotherConfiguration
 *
 *       //you can add a wb-resource elements; mandatory keys: 'sourcePath', 'deployPath':
 *       resource sourcePath: 'extra/resource', deployPath: 'deployment/resource'
 *
 *       //you can add a wb-property elements; mandatory keys: 'name', 'value':
 *       property name: 'moodOfTheDay', value: ':-D'
 *     }
 *   }
 * }
 * </pre>
 *
 * For tackling edge cases users can perform advanced configuration on resulting xml file.
 * It is also possible to affect the way eclipse plugin merges the existing configuration
 * via beforeMerged and whenMerged closures.
 * <p>
 * beforeMerged and whenMerged closures receive {@link WtpComponent} object
 * <p>
 * Examples of advanced configuration:
 *
 * <pre autoTested=''>
 * apply plugin: 'java'
 * apply plugin: 'war'
 * apply plugin: 'eclipse'
 *
 * eclipse {
 *
 *   wtp {
 *     component {
 *       file {
 *         //if you want to mess with the resulting xml in whatever way you fancy
 *         withXml {
 *           def node = it.asNode()
 *           node.appendNode('xml', 'is what I love')
 *         }
 *
 *         //closure executed after wtp component file content is loaded from existing file
 *         //but before gradle build information is merged
 *         beforeMerged { wtpComponent ->
 *           //tinker with {@link WtpComponent} here
 *         }
 *
 *         //closure executed after wtp component file content is loaded from existing file
 *         //and after gradle build information is merged
 *         whenMerged { wtpComponent ->
 *           //you can tinker with the {@link WtpComponent} here
 *         }
 *       }
 *     }
 *   }
 * }
 * </pre>
 *
 * @author: Szczepan Faber, created at: 4/20/11
 */
class EclipseWtpComponent {

    /**
     * {@link ConventionProperty} for the source directories to be transformed into wb-resource elements.
     * <p>
     * For examples see docs for {@link EclipseWtp}
     */
    Set<File> sourceDirs

    /**
     * The configurations whose files are to be transformed into dependent-module elements with a deploy path of '/'.
<<<<<<< HEAD
     * <p>
     * For examples see docs for {@link EclipseWtp}
     */
    Set<Configuration> rootConfigurations = []

    /**
     * The configurations whose files are to be transformed into dependent-module elements with a deploy path of {@link #libDeployPath}.
     * <p>
     * For examples see docs for {@link EclipseWtp}
     */
=======
     * <p>
     * For examples see docs for {@link EclipseWtp}
     */
    Set<Configuration> rootConfigurations = []

    /**
     * The configurations whose files are to be transformed into dependent-module elements with a deploy path of {@link #libDeployPath}.
     * <p>
     * For examples see docs for {@link EclipseWtp}
     */
>>>>>>> 26d03bca
    Set<Configuration> libConfigurations

    /**
     * Synonym for {@link #libConfigurations}.
     */
    Set<Configuration> getPlusConfigurations() {
        return libConfigurations
    }
    void setPlusConfigurations(Set<Configuration> plusConfigurations) {
        this.libConfigurations = plusConfigurations
    }

    /**
     * The configurations whose files are to be excluded from dependent-module elements.
     * <p>
     * For examples see docs for {@link EclipseWtp}
     */
    Set<Configuration> minusConfigurations

    /**
     * The deploy name to be used.
     * <p>
     * For examples see docs for {@link EclipseWtp}
     */
    String deployName

    /**
     * {@link ConventionProperty} for additional wb-resource elements.
     * <p>
     * For examples see docs for {@link EclipseWtp}
     */
    List<WbResource> resources = []

    /**
     * Adds a wb-resource.
     * <p>
     * For examples see docs for {@link EclipseWtp}
     *
     * @param args A map that must contain a deployPath and sourcePath key with corresponding values.
     */
    void resource(Map<String, String> args) {
        resources.add(new WbResource(args.deployPath, args.sourcePath))
    }

    /**
     * Additional property elements.
     * <p>
     * For examples see docs for {@link EclipseWtp}
     */
    List<WbProperty> properties = []

    /**
     * Adds a property.
     * <p>
     * For examples see docs for {@link EclipseWtp}
     *
     * @param args A map that must contain a 'name' and 'value' key with corresponding values.
     */
    void property(Map<String, String> args) {
        properties.add(new WbProperty(args.name, args.value))
    }

   /**
     * The context path for the web application
     * <p>
     * For examples see docs for {@link EclipseWtp}
     */
    String contextPath

    /**
     * The deploy path for classes.
     * <p>
     * For examples see docs for {@link EclipseWtp}
     */
    String classesDeployPath = "/WEB-INF/classes"

    /**
     * The deploy path for libraries.
     * <p>
     * For examples see docs for {@link EclipseWtp}
     */
    String libDeployPath = "/WEB-INF/lib"

    /**
     * Enables advanced configuration like tinkering with the output xml
     * or affecting the way existing wtp component file content is merged with gradle build information
     * <p>
     * The object passed to whenMerged{} and beforeMerged{} closures is of type {@link WtpComponent}
     * <p>
     *
     * For example see docs for {@link EclipseWtp}
     */
    void file(Closure closure) {
        ConfigureUtil.configure(closure, file)
    }

    //********

    XmlFileContentMerger file
    org.gradle.api.Project project

    /**
     * The variables to be used for replacing absolute path in dependent-module elements.
     * <p>
     * For examples see docs for {@link EclipseModel}
     */
    Map<String, File> pathVariables = [:]

    void mergeXmlComponent(WtpComponent xmlComponent) {
        file.beforeMerged.execute(xmlComponent)
        new WtpComponentFactory().configure(this, xmlComponent)
        file.whenMerged.execute(xmlComponent)
    }
}<|MERGE_RESOLUTION|>--- conflicted
+++ resolved
@@ -124,7 +124,6 @@
 
     /**
      * The configurations whose files are to be transformed into dependent-module elements with a deploy path of '/'.
-<<<<<<< HEAD
      * <p>
      * For examples see docs for {@link EclipseWtp}
      */
@@ -135,18 +134,6 @@
      * <p>
      * For examples see docs for {@link EclipseWtp}
      */
-=======
-     * <p>
-     * For examples see docs for {@link EclipseWtp}
-     */
-    Set<Configuration> rootConfigurations = []
-
-    /**
-     * The configurations whose files are to be transformed into dependent-module elements with a deploy path of {@link #libDeployPath}.
-     * <p>
-     * For examples see docs for {@link EclipseWtp}
-     */
->>>>>>> 26d03bca
     Set<Configuration> libConfigurations
 
     /**
