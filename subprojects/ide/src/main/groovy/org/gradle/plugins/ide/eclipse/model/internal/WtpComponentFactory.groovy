/*
 * Copyright 2010 the original author or authors.
 *
 * Licensed under the Apache License, Version 2.0 (the "License");
 * you may not use this file except in compliance with the License.
 * You may obtain a copy of the License at
 *
 *      http://www.apache.org/licenses/LICENSE-2.0
 *
 * Unless required by applicable law or agreed to in writing, software
 * distributed under the License is distributed on an "AS IS" BASIS,
 * WITHOUT WARRANTIES OR CONDITIONS OF ANY KIND, either express or implied.
 * See the License for the specific language governing permissions and
 * limitations under the License.
 */
package org.gradle.plugins.ide.eclipse.model.internal

import org.apache.commons.io.FilenameUtils
import org.gradle.api.artifacts.Dependency
import org.gradle.api.artifacts.ExternalDependency
import org.gradle.api.artifacts.SelfResolvingDependency
import org.gradle.plugins.ide.eclipse.model.EclipseWtpComponent
import org.gradle.plugins.ide.eclipse.model.WbDependentModule
import org.gradle.plugins.ide.eclipse.model.WbResource
import org.gradle.plugins.ide.eclipse.model.WtpComponent
import org.gradle.api.artifacts.ResolverContainer

/**
 * @author Hans Dockter
 */
class WtpComponentFactory {
<<<<<<< HEAD
    void configure(EclipseWtpComponent eclipseComponent, WtpComponent component) {
        def entries = getEntriesFromSourceDirs(eclipseComponent)
        // TODO: Actually fetch the value from the Resolver service
        eclipseComponent.cacheDir = new File(eclipseComponent.getProject().gradle.gradleUserHomeDir, ResolverContainer.DEFAULT_CACHE_DIR_NAME)
        entries.addAll(eclipseComponent.resources)
        entries.addAll(eclipseComponent.properties)
        entries.addAll(getEntriesFromConfigurations(eclipseComponent))

        component.configure(eclipseComponent.deployName, eclipseComponent.contextPath, entries)
=======
    void configure(EclipseWtpComponent wtp, WtpComponent component) {
        def entries = getEntriesFromSourceDirs(wtp)
        entries.addAll(wtp.resources)
        entries.addAll(wtp.properties)
        // for ear files root deps are NOT transitive; wars don't use root deps so this doesn't hurt them
        // TODO: maybe do this in a more explicit way, via config or something
        entries.addAll(getEntriesFromConfigurations(wtp.rootConfigurations, wtp.minusConfigurations, wtp, '/', false))
        entries.addAll(getEntriesFromConfigurations(wtp.libConfigurations, wtp.minusConfigurations, wtp, wtp.libDeployPath, true))

        component.configure(wtp.deployName, wtp.contextPath, entries)
>>>>>>> 91de3552
    }

    private List getEntriesFromSourceDirs(EclipseWtpComponent wtp) {
        wtp.sourceDirs.findAll { it.isDirectory() }.collect { dir ->
            new WbResource(wtp.classesDeployPath, wtp.project.relativePath(dir))
        }
    }

    private List getEntriesFromConfigurations(Set plusConfigurations, Set minusConfigurations, EclipseWtpComponent wtp, String deployPath, boolean transitive) {
        (getEntriesFromProjectDependencies(plusConfigurations, minusConfigurations, deployPath, transitive) as List) +
                (getEntriesFromLibraries(plusConfigurations, minusConfigurations, wtp, deployPath) as List)
    }

    // must include transitive project dependencies
    private Set getEntriesFromProjectDependencies(Set plusConfigurations, Set minusConfigurations, String deployPath, boolean transitive) {
        def dependencies = getDependencies(plusConfigurations, minusConfigurations,
                { it instanceof org.gradle.api.artifacts.ProjectDependency })

        def projects = dependencies*.dependencyProject

        def allProjects = [] as LinkedHashSet
        allProjects.addAll(projects)
        if (transitive) {
            projects.each { collectDependedUponProjects(it, allProjects) }
        }

        allProjects.collect { project ->
            new WbDependentModule(deployPath, "module:/resource/" + project.name + "/" + project.name)
        }
    }

    // TODO: might have to search all class paths of all source sets for project dependendencies, not just runtime configuration
    private void collectDependedUponProjects(org.gradle.api.Project project, LinkedHashSet result) {
        def runtimeConfig = project.configurations.findByName("runtime")
        if (runtimeConfig) {
            def projectDeps = runtimeConfig.getAllDependencies(org.gradle.api.artifacts.ProjectDependency)
            def dependedUponProjects = projectDeps*.dependencyProject
            result.addAll(dependedUponProjects)
            for (dependedUponProject in dependedUponProjects) {
                collectDependedUponProjects(dependedUponProject, result)
            }
        }
    }

    // must NOT include transitive library dependencies
    private Set getEntriesFromLibraries(Set plusConfigurations, Set minusConfigurations, EclipseWtpComponent wtp, String deployPath) {
        Set declaredDependencies = getDependencies(plusConfigurations, minusConfigurations,
                { it instanceof ExternalDependency})

        Set libFiles = wtp.project.configurations.detachedConfiguration((declaredDependencies as Dependency[])).files +
                getSelfResolvingFiles(getDependencies(plusConfigurations, minusConfigurations,
                        { it instanceof SelfResolvingDependency && !(it instanceof org.gradle.api.artifacts.ProjectDependency)}))

        libFiles.collect { file ->
<<<<<<< HEAD
            createWbDependentModuleEntry(file, eclipseComponent)
=======
            createWbDependentModuleEntry(file, wtp.pathVariables, deployPath)
>>>>>>> 91de3552
        }
    }

    private LinkedHashSet getSelfResolvingFiles(LinkedHashSet<SelfResolvingDependency> dependencies) {
        dependencies.collect { it.resolve() }.flatten() as LinkedHashSet
    }

<<<<<<< HEAD
    private String canonicalPath(File file, EclipseWtpComponent eclipseWtpComponent) {
        // When file in cache, use absolute path
        String absPath = file.absolutePath
        if (absPath.startsWith(eclipseWtpComponent.cacheDir.absolutePath)) {
            return absPath
        }
        return file.canonicalPath
    }

    private WbDependentModule createWbDependentModuleEntry(File file, EclipseWtpComponent wtpComponent) {
        def filePath = canonicalPath(file, wtpComponent)
        def usedVariableEntry = wtpComponent.variables.find { name, value -> filePath.startsWith(canonicalPath(value, wtpComponent)) }
=======
    private WbDependentModule createWbDependentModuleEntry(File file, Map<String, File> variables, String deployPath) {
        def usedVariableEntry = variables.find { name, value -> file.canonicalPath.startsWith(value.canonicalPath) }
>>>>>>> 91de3552
        def handleSnippet
        if (usedVariableEntry) {
            handleSnippet = "var/$usedVariableEntry.key/${filePath.substring(canonicalPath(usedVariableEntry.value, wtpComponent).length())}"
        } else {
            handleSnippet = "lib/${filePath}"
        }
        handleSnippet = FilenameUtils.separatorsToUnix(handleSnippet)
        return new WbDependentModule(deployPath, "module:/classpath/$handleSnippet")
    }

    private LinkedHashSet getDependencies(Set plusConfigurations, Set minusConfigurations, Closure filter) {
        def declaredDependencies = new LinkedHashSet()
        plusConfigurations.each { configuration ->
            declaredDependencies.addAll(configuration.allDependencies.findAll(filter))
        }
        minusConfigurations.each { configuration ->
            declaredDependencies.removeAll(configuration.allDependencies.findAll(filter))
        }
        return declaredDependencies
    }
}<|MERGE_RESOLUTION|>--- conflicted
+++ resolved
@@ -29,19 +29,10 @@
  * @author Hans Dockter
  */
 class WtpComponentFactory {
-<<<<<<< HEAD
-    void configure(EclipseWtpComponent eclipseComponent, WtpComponent component) {
-        def entries = getEntriesFromSourceDirs(eclipseComponent)
-        // TODO: Actually fetch the value from the Resolver service
-        eclipseComponent.cacheDir = new File(eclipseComponent.getProject().gradle.gradleUserHomeDir, ResolverContainer.DEFAULT_CACHE_DIR_NAME)
-        entries.addAll(eclipseComponent.resources)
-        entries.addAll(eclipseComponent.properties)
-        entries.addAll(getEntriesFromConfigurations(eclipseComponent))
-
-        component.configure(eclipseComponent.deployName, eclipseComponent.contextPath, entries)
-=======
     void configure(EclipseWtpComponent wtp, WtpComponent component) {
         def entries = getEntriesFromSourceDirs(wtp)
+        // TODO: Actually fetch the value from the Resolver service
+        component.cacheDir = new File(component.getProject().gradle.gradleUserHomeDir, ResolverContainer.DEFAULT_CACHE_DIR_NAME)
         entries.addAll(wtp.resources)
         entries.addAll(wtp.properties)
         // for ear files root deps are NOT transitive; wars don't use root deps so this doesn't hurt them
@@ -50,7 +41,6 @@
         entries.addAll(getEntriesFromConfigurations(wtp.libConfigurations, wtp.minusConfigurations, wtp, wtp.libDeployPath, true))
 
         component.configure(wtp.deployName, wtp.contextPath, entries)
->>>>>>> 91de3552
     }
 
     private List getEntriesFromSourceDirs(EclipseWtpComponent wtp) {
@@ -105,11 +95,7 @@
                         { it instanceof SelfResolvingDependency && !(it instanceof org.gradle.api.artifacts.ProjectDependency)}))
 
         libFiles.collect { file ->
-<<<<<<< HEAD
-            createWbDependentModuleEntry(file, eclipseComponent)
-=======
-            createWbDependentModuleEntry(file, wtp.pathVariables, deployPath)
->>>>>>> 91de3552
+            createWbDependentModuleEntry(file, wtp, deployPath)
         }
     }
 
@@ -117,7 +103,6 @@
         dependencies.collect { it.resolve() }.flatten() as LinkedHashSet
     }
 
-<<<<<<< HEAD
     private String canonicalPath(File file, EclipseWtpComponent eclipseWtpComponent) {
         // When file in cache, use absolute path
         String absPath = file.absolutePath
@@ -127,13 +112,8 @@
         return file.canonicalPath
     }
 
-    private WbDependentModule createWbDependentModuleEntry(File file, EclipseWtpComponent wtpComponent) {
-        def filePath = canonicalPath(file, wtpComponent)
-        def usedVariableEntry = wtpComponent.variables.find { name, value -> filePath.startsWith(canonicalPath(value, wtpComponent)) }
-=======
-    private WbDependentModule createWbDependentModuleEntry(File file, Map<String, File> variables, String deployPath) {
+    private WbDependentModule createWbDependentModuleEntry(File file, EclipseWtpComponent wtpComponent, String deployPath) {
         def usedVariableEntry = variables.find { name, value -> file.canonicalPath.startsWith(value.canonicalPath) }
->>>>>>> 91de3552
         def handleSnippet
         if (usedVariableEntry) {
             handleSnippet = "var/$usedVariableEntry.key/${filePath.substring(canonicalPath(usedVariableEntry.value, wtpComponent).length())}"
