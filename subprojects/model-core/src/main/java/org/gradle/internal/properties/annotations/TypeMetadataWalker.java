/*
 * Copyright 2022 the original author or authors.
 *
 * Licensed under the Apache License, Version 2.0 (the "License");
 * you may not use this file except in compliance with the License.
 * You may obtain a copy of the License at
 *
 *      http://www.apache.org/licenses/LICENSE-2.0
 *
 * Unless required by applicable law or agreed to in writing, software
 * distributed under the License is distributed on an "AS IS" BASIS,
 * WITHOUT WARRANTIES OR CONDITIONS OF ANY KIND, either express or implied.
 * See the License for the specific language governing permissions and
 * limitations under the License.
 */

package org.gradle.internal.properties.annotations;

import com.google.common.reflect.TypeToken;
import org.gradle.api.provider.Provider;

import java.lang.annotation.Annotation;
import java.util.function.Supplier;

<<<<<<< HEAD
public interface TypeMetadataWalker<T, V extends TypeMetadataWalker.NodeMetadataVisitor<T>> {
    static InstanceMetadataWalker instanceWalker(TypeMetadataStore typeMetadataStore, Class<? extends Annotation> nestedAnnotation) {
        return new AbstractTypeMetadataWalker.InstanceTypeMetadataWalker(typeMetadataStore, nestedAnnotation);
    }

    static StaticMetadataWalker typeWalker(TypeMetadataStore typeMetadataStore, Class<? extends Annotation> nestedAnnotation) {
        return new AbstractTypeMetadataWalker.StaticTypeMetadataWalker(typeMetadataStore, nestedAnnotation);
    }

    void walk(T root, V visitor);

    interface StaticMetadataWalker extends TypeMetadataWalker<TypeToken<?>, StaticMetadataVisitor> {}
    interface InstanceMetadataWalker extends TypeMetadataWalker<Object, InstanceMetadataVisitor> {}
=======
/***
 * A generalized type metadata walker for traversing annotated types and instances using their {@link TypeMetadata}.
 *
 * During the walk we first visit the root (the type or instance passed to {@link #walk(Object, TypeMetadataVisitor)},
 * and then the properties are visited in depth-first order.
 * Nested properties are marked with a nested annotation and are inspected for child properties that can be
 * "leaf" annotated properties, or other nested properties.
 * The {@link TypeMetadataStore} associated with the walker determines which non-nested property annotations are recognized
 * during the walk.
 * Nested {@code Map}s, {@code Iterable}s are resolved as child properties.
 * Nested iterables and maps can be further nested, i.e. {@code Map<String, Iterable<Iterable<String>>>} is supported.
 * Nested {@link Provider}s are unpacked, and the provided type is traversed transparently.
 */
public interface TypeMetadataWalker<T> {

    /**
     * A factory method for a walker that can visit the property hierarchy of an instance.
     *
     * When visiting a nested property, child properties are discovered using the type of the
     * return property value. This can be a more specific type than the return type of the property's
     * getter method (and can declare additional child properties).
     *
     * Instance walker will throw {@link IllegalStateException} in case a nested property cycle is detected.
     */
    static TypeMetadataWalker<Object> instanceWalker(TypeMetadataStore typeMetadataStore, Class<? extends Annotation> nestedAnnotation) {
        return new AbstractTypeMetadataWalker.InstanceTypeMetadataWalker(typeMetadataStore, nestedAnnotation);
    }

    /**
     * A factory method for a walker that can visit property hierarchy declared by a type.
     *
     * Type walker can detect a nested property cycle and stop walking the path with a cycle, no exception is thrown.
     */
    static TypeMetadataWalker<TypeToken<?>> typeWalker(TypeMetadataStore typeMetadataStore, Class<? extends Annotation> nestedAnnotation) {
        return new AbstractTypeMetadataWalker.StaticTypeMetadataWalker(typeMetadataStore, nestedAnnotation);
    }

    void walk(T root, TypeMetadataVisitor<T> visitor);
>>>>>>> 8b7dc65b

    interface TypeMetadataVisitor<T> {
        void visitRoot(TypeMetadata typeMetadata, T value);

        void visitNested(TypeMetadata typeMetadata, String qualifiedName, PropertyMetadata propertyMetadata, T value);

        void visitLeaf(String qualifiedName, PropertyMetadata propertyMetadata, Supplier<T> value);
    }

    interface StaticMetadataVisitor extends NodeMetadataVisitor<TypeToken<?>> {}
    interface InstanceMetadataVisitor extends NodeMetadataVisitor<Object> {
        void visitMissingNested(String qualifiedName, PropertyMetadata propertyMetadata);
        void visitNestedUnpackingError(String qualifiedName, Exception e);
    }
}<|MERGE_RESOLUTION|>--- conflicted
+++ resolved
@@ -22,21 +22,6 @@
 import java.lang.annotation.Annotation;
 import java.util.function.Supplier;
 
-<<<<<<< HEAD
-public interface TypeMetadataWalker<T, V extends TypeMetadataWalker.NodeMetadataVisitor<T>> {
-    static InstanceMetadataWalker instanceWalker(TypeMetadataStore typeMetadataStore, Class<? extends Annotation> nestedAnnotation) {
-        return new AbstractTypeMetadataWalker.InstanceTypeMetadataWalker(typeMetadataStore, nestedAnnotation);
-    }
-
-    static StaticMetadataWalker typeWalker(TypeMetadataStore typeMetadataStore, Class<? extends Annotation> nestedAnnotation) {
-        return new AbstractTypeMetadataWalker.StaticTypeMetadataWalker(typeMetadataStore, nestedAnnotation);
-    }
-
-    void walk(T root, V visitor);
-
-    interface StaticMetadataWalker extends TypeMetadataWalker<TypeToken<?>, StaticMetadataVisitor> {}
-    interface InstanceMetadataWalker extends TypeMetadataWalker<Object, InstanceMetadataVisitor> {}
-=======
 /***
  * A generalized type metadata walker for traversing annotated types and instances using their {@link TypeMetadata}.
  *
@@ -50,7 +35,7 @@
  * Nested iterables and maps can be further nested, i.e. {@code Map<String, Iterable<Iterable<String>>>} is supported.
  * Nested {@link Provider}s are unpacked, and the provided type is traversed transparently.
  */
-public interface TypeMetadataWalker<T> {
+public interface TypeMetadataWalker<T, V extends TypeMetadataWalker.TypeMetadataVisitor<T>> {
 
     /**
      * A factory method for a walker that can visit the property hierarchy of an instance.
@@ -61,7 +46,7 @@
      *
      * Instance walker will throw {@link IllegalStateException} in case a nested property cycle is detected.
      */
-    static TypeMetadataWalker<Object> instanceWalker(TypeMetadataStore typeMetadataStore, Class<? extends Annotation> nestedAnnotation) {
+    static InstanceMetadataWalker instanceWalker(TypeMetadataStore typeMetadataStore, Class<? extends Annotation> nestedAnnotation) {
         return new AbstractTypeMetadataWalker.InstanceTypeMetadataWalker(typeMetadataStore, nestedAnnotation);
     }
 
@@ -70,12 +55,17 @@
      *
      * Type walker can detect a nested property cycle and stop walking the path with a cycle, no exception is thrown.
      */
-    static TypeMetadataWalker<TypeToken<?>> typeWalker(TypeMetadataStore typeMetadataStore, Class<? extends Annotation> nestedAnnotation) {
+    static StaticMetadataWalker typeWalker(TypeMetadataStore typeMetadataStore, Class<? extends Annotation> nestedAnnotation) {
         return new AbstractTypeMetadataWalker.StaticTypeMetadataWalker(typeMetadataStore, nestedAnnotation);
     }
 
-    void walk(T root, TypeMetadataVisitor<T> visitor);
->>>>>>> 8b7dc65b
+    void walk(T root, V visitor);
+
+
+    interface StaticMetadataWalker extends TypeMetadataWalker<TypeToken<?>, StaticMetadataVisitor> {}
+
+    interface InstanceMetadataWalker extends TypeMetadataWalker<Object, InstanceMetadataVisitor> {}
+
 
     interface TypeMetadataVisitor<T> {
         void visitRoot(TypeMetadata typeMetadata, T value);
@@ -85,8 +75,9 @@
         void visitLeaf(String qualifiedName, PropertyMetadata propertyMetadata, Supplier<T> value);
     }
 
-    interface StaticMetadataVisitor extends NodeMetadataVisitor<TypeToken<?>> {}
-    interface InstanceMetadataVisitor extends NodeMetadataVisitor<Object> {
+    interface StaticMetadataVisitor extends TypeMetadataVisitor<TypeToken<?>> {}
+
+    interface InstanceMetadataVisitor extends TypeMetadataVisitor<Object> {
         void visitMissingNested(String qualifiedName, PropertyMetadata propertyMetadata);
         void visitNestedUnpackingError(String qualifiedName, Exception e);
     }
