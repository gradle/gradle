--- conflicted
+++ resolved
@@ -15,12 +15,9 @@
  */
 package org.gradle.internal.serialize;
 
-<<<<<<< HEAD
 import com.google.common.base.Objects;
 
-=======
 import java.io.EOFException;
->>>>>>> e8d9c249
 import java.util.Collection;
 
 public abstract class AbstractCollectionSerializer<T, C extends Collection<T>> implements Serializer<C> {
@@ -30,7 +27,6 @@
         this.entrySerializer = entrySerializer;
     }
 
-<<<<<<< HEAD
     @Override
     public boolean equals(Object obj) {
         if (obj == null) {
@@ -52,13 +48,10 @@
         return Objects.hashCode(getClass(), entrySerializer);
     }
 
-    protected void readValues(Decoder decoder, Collection<T> values) throws Exception {
-=======
     protected abstract C createCollection(int size);
 
     @Override
     public C read(Decoder decoder) throws EOFException, Exception {
->>>>>>> e8d9c249
         int size = decoder.readInt();
         C values = createCollection(size);
         for (int i = 0; i < size; i++) {
