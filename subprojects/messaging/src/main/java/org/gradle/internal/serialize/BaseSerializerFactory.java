/*
 * Copyright 2014 the original author or authors.
 *
 * Licensed under the Apache License, Version 2.0 (the "License");
 * you may not use this file except in compliance with the License.
 * You may obtain a copy of the License at
 *
 *      http://www.apache.org/licenses/LICENSE-2.0
 *
 * Unless required by applicable law or agreed to in writing, software
 * distributed under the License is distributed on an "AS IS" BASIS,
 * WITHOUT WARRANTIES OR CONDITIONS OF ANY KIND, either express or implied.
 * See the License for the specific language governing permissions and
 * limitations under the License.
 */

package org.gradle.internal.serialize;

import com.google.common.base.Objects;
import com.google.common.collect.ImmutableMap;

import java.io.File;
import java.nio.ByteBuffer;
import java.util.Map;

public class BaseSerializerFactory {
    public static final Serializer<String> STRING_SERIALIZER = new StringSerializer();
    public static final Serializer<Boolean> BOOLEAN_SERIALIZER = new BooleanSerializer();
    public static final Serializer<Byte> BYTE_SERIALIZER = new ByteSerializer();
    public static final Serializer<Short> SHORT_SERIALIZER = new ShortSerializer();
    public static final Serializer<Integer> INTEGER_SERIALIZER = new IntegerSerializer();
    public static final Serializer<Long> LONG_SERIALIZER = new LongSerializer();
    public static final Serializer<Float> FLOAT_SERIALIZER = new FloatSerializer();
    public static final Serializer<Double> DOUBLE_SERIALIZER = new DoubleSerializer();
    public static final Serializer<File> FILE_SERIALIZER = new FileSerializer();
    public static final Serializer<byte[]> BYTE_ARRAY_SERIALIZER = new ByteArraySerializer();
    public static final Serializer<Map<String, String>> NO_NULL_STRING_MAP_SERIALIZER = new StringMapSerializer();
    public static final Serializer<Throwable> THROWABLE_SERIALIZER = new ThrowableSerializer();

    public <T> Serializer<T> getSerializerFor(Class<T> type) {
        if (type.equals(String.class)) {
            return (Serializer<T>) STRING_SERIALIZER;
        }
        if (type.equals(Long.class)) {
            return (Serializer) LONG_SERIALIZER;
        }
        if (type.equals(File.class)) {
            return (Serializer) FILE_SERIALIZER;
        }
        if (type.equals(byte[].class)) {
            return (Serializer) BYTE_ARRAY_SERIALIZER;
        }
        if (type.isEnum()) {
            return new EnumSerializer(type);
        }
        if (type.equals(Boolean.class)) {
            return (Serializer<T>) BOOLEAN_SERIALIZER;
        }
        if (Throwable.class.isAssignableFrom(type)) {
            return (Serializer<T>) THROWABLE_SERIALIZER;
        }
        return new DefaultSerializer<T>(type.getClassLoader());
    }

    private static class EnumSerializer<T extends Enum> extends AbstractSerializer<T> {
        private final Class<T> type;

        private EnumSerializer(Class<T> type) {
            this.type = type;
        }

        public T read(Decoder decoder) throws Exception {
            return type.getEnumConstants()[decoder.readSmallInt()];
        }

        public void write(Encoder encoder, T value) throws Exception {
            encoder.writeSmallInt((byte) value.ordinal());
        }

        @Override
        public boolean equals(Object obj) {
            if (!super.equals(obj)) {
                return false;
            }

            EnumSerializer rhs = (EnumSerializer) obj;
            return Objects.equal(type, rhs.type);
        }

        @Override
        public int hashCode() {
            return Objects.hashCode(super.hashCode(), type);
        }
    }

    private static class LongSerializer extends AbstractSerializer<Long> {
        public Long read(Decoder decoder) throws Exception {
            return decoder.readLong();
        }

        public void write(Encoder encoder, Long value) throws Exception {
            encoder.writeLong(value);
        }
    }

    private static class StringSerializer extends AbstractSerializer<String> {
        public String read(Decoder decoder) throws Exception {
            return decoder.readString();
        }

        public void write(Encoder encoder, String value) throws Exception {
            encoder.writeString(value);
        }
    }

    private static class FileSerializer extends AbstractSerializer<File> {
        public File read(Decoder decoder) throws Exception {
            return new File(decoder.readString());
        }

        public void write(Encoder encoder, File value) throws Exception {
            encoder.writeString(value.getPath());
        }
    }

    private static class ByteArraySerializer extends AbstractSerializer<byte[]> {
        public byte[] read(Decoder decoder) throws Exception {
            return decoder.readBinary();
        }

        public void write(Encoder encoder, byte[] value) throws Exception {
            encoder.writeBinary(value);
        }
    }

    private static class StringMapSerializer extends AbstractSerializer<Map<String, String>> {
        public Map<String, String> read(Decoder decoder) throws Exception {
            int pairs = decoder.readSmallInt();
            ImmutableMap.Builder<String, String> builder = ImmutableMap.builder();
            for (int i = 0; i < pairs; ++i) {
                builder.put(decoder.readString(), decoder.readString());
            }
            return builder.build();
        }

        public void write(Encoder encoder, Map<String, String> value) throws Exception {
            encoder.writeSmallInt(value.size());
            for (Map.Entry<String, String> entry : value.entrySet()) {
                encoder.writeString(entry.getKey());
                encoder.writeString(entry.getValue());
            }
        }
    }

    private static class BooleanSerializer extends AbstractSerializer<Boolean> {
        @Override
        public Boolean read(Decoder decoder) throws Exception {
            return decoder.readBoolean();
        }

        @Override
        public void write(Encoder encoder, Boolean value) throws Exception {
            encoder.writeBoolean(value);
        }
    }

<<<<<<< HEAD
    private static class ThrowableSerializer extends AbstractSerializer<Throwable> {
=======
    private static class ByteSerializer implements Serializer<Byte> {
        @Override
        public Byte read(Decoder decoder) throws Exception {
            return decoder.readByte();
        }

        @Override
        public void write(Encoder encoder, Byte value) throws Exception {
            encoder.writeByte(value);
        }
    }

    private static class ShortSerializer implements Serializer<Short> {
        @Override
        public Short read(Decoder decoder) throws Exception {
            return (short) decoder.readInt();
        }

        @Override
        public void write(Encoder encoder, Short value) throws Exception {
            encoder.writeInt(value);
        }
    }

    private static class IntegerSerializer implements Serializer<Integer> {
        @Override
        public Integer read(Decoder decoder) throws Exception {
            return decoder.readInt();
        }

        @Override
        public void write(Encoder encoder, Integer value) throws Exception {
            encoder.writeInt(value);
        }
    }

    private static class FloatSerializer implements Serializer<Float> {
        @Override
        public Float read(Decoder decoder) throws Exception {
            byte[] bytes = new byte[4];
            decoder.readBytes(bytes);
            return ByteBuffer.wrap(bytes).getFloat();
        }

        @Override
        public void write(Encoder encoder, Float value) throws Exception {
            byte[] b = ByteBuffer.allocate(4).putFloat(value).array();
            encoder.writeBytes(b);
        }
    }

    private static class DoubleSerializer implements Serializer<Double> {
        @Override
        public Double read(Decoder decoder) throws Exception {
            byte[] bytes = new byte[8];
            decoder.readBytes(bytes);
            return ByteBuffer.wrap(bytes).getDouble();
        }

        @Override
        public void write(Encoder encoder, Double value) throws Exception {
            byte[] b = ByteBuffer.allocate(8).putDouble(value).array();
            encoder.writeBytes(b);
        }
    }

    private static class ThrowableSerializer implements Serializer<Throwable> {
>>>>>>> e8d9c249
        public Throwable read(Decoder decoder) throws Exception {
            return (Throwable) Message.receive(decoder.getInputStream(), getClass().getClassLoader());
        }

        public void write(Encoder encoder, Throwable value) throws Exception {
            Message.send(value, encoder.getOutputStream());
        }
    }
}<|MERGE_RESOLUTION|>--- conflicted
+++ resolved
@@ -164,10 +164,7 @@
         }
     }
 
-<<<<<<< HEAD
-    private static class ThrowableSerializer extends AbstractSerializer<Throwable> {
-=======
-    private static class ByteSerializer implements Serializer<Byte> {
+    private static class ByteSerializer extends AbstractSerializer<Byte> {
         @Override
         public Byte read(Decoder decoder) throws Exception {
             return decoder.readByte();
@@ -179,7 +176,7 @@
         }
     }
 
-    private static class ShortSerializer implements Serializer<Short> {
+    private static class ShortSerializer extends AbstractSerializer<Short> {
         @Override
         public Short read(Decoder decoder) throws Exception {
             return (short) decoder.readInt();
@@ -191,7 +188,7 @@
         }
     }
 
-    private static class IntegerSerializer implements Serializer<Integer> {
+    private static class IntegerSerializer extends AbstractSerializer<Integer> {
         @Override
         public Integer read(Decoder decoder) throws Exception {
             return decoder.readInt();
@@ -203,7 +200,7 @@
         }
     }
 
-    private static class FloatSerializer implements Serializer<Float> {
+    private static class FloatSerializer extends AbstractSerializer<Float> {
         @Override
         public Float read(Decoder decoder) throws Exception {
             byte[] bytes = new byte[4];
@@ -218,7 +215,7 @@
         }
     }
 
-    private static class DoubleSerializer implements Serializer<Double> {
+    private static class DoubleSerializer extends AbstractSerializer<Double> {
         @Override
         public Double read(Decoder decoder) throws Exception {
             byte[] bytes = new byte[8];
@@ -233,8 +230,7 @@
         }
     }
 
-    private static class ThrowableSerializer implements Serializer<Throwable> {
->>>>>>> e8d9c249
+    private static class ThrowableSerializer extends AbstractSerializer<Throwable> {
         public Throwable read(Decoder decoder) throws Exception {
             return (Throwable) Message.receive(decoder.getInputStream(), getClass().getClassLoader());
         }
