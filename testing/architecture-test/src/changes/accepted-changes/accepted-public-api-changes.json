{
    "acceptedApiChanges": [
        {
<<<<<<< HEAD
            "type": "org.gradle.api.tasks.compile.CompileOptions",
            "member": "Constructor org.gradle.api.tasks.compile.CompileOptions()",
            "acceptation": "Replaced with abstract getter",
            "changes": []
        },
        {
            "type": "org.gradle.api.tasks.compile.CompileOptions",
            "member": "Method org.gradle.api.tasks.compile.CompileOptions.getForkOptions()",
            "acceptation": "Replaced with abstract getter",
            "changes": [
                "Method is now abstract"
            ]
        },
        {
            "type": "org.gradle.api.tasks.compile.CompileOptions",
            "member": "Method org.gradle.api.tasks.compile.CompileOptions.getGeneratedSourceOutputDirectory()",
            "acceptation": "Replaced with abstract getter",
            "changes": [
                "Method is now abstract"
            ]
        },
        {
            "type": "org.gradle.api.tasks.compile.CompileOptions",
            "member": "Method org.gradle.api.tasks.compile.CompileOptions.getHeaderOutputDirectory()",
            "acceptation": "Replaced with abstract getter",
            "changes": [
                "Method is now abstract"
            ]
        },
        {
            "type": "org.gradle.api.tasks.compile.CompileOptions",
            "member": "Method org.gradle.api.tasks.compile.CompileOptions.getJavaModuleMainClass()",
            "acceptation": "Replaced with abstract getter",
            "changes": [
                "Method is now abstract"
            ]
        },
        {
            "type": "org.gradle.api.tasks.compile.CompileOptions",
            "member": "Method org.gradle.api.tasks.compile.CompileOptions.getJavaModuleVersion()",
            "acceptation": "Replaced with abstract getter",
            "changes": [
                "Method is now abstract"
            ]
        },
        {
            "type": "org.gradle.api.tasks.compile.CompileOptions",
            "member": "Method org.gradle.api.tasks.compile.CompileOptions.getRelease()",
            "acceptation": "Replaced with abstract getter",
            "changes": [
                "Method is now abstract"
            ]
        },
        {
            "type": "org.gradle.api.tasks.compile.GroovyCompile",
            "member": "Method org.gradle.api.tasks.compile.GroovyCompile.getAstTransformationClasspath()",
            "acceptation": "Replaced with abstract getter",
            "changes": [
                "Method is now abstract"
            ]
        },
        {
            "type": "org.gradle.api.tasks.compile.GroovyCompile",
            "member": "Method org.gradle.api.tasks.compile.GroovyCompile.getGroovyOptions()",
            "acceptation": "Replaced with abstract getter",
            "changes": [
                "Method is now abstract"
            ]
        },
        {
            "type": "org.gradle.api.tasks.compile.GroovyCompile",
            "member": "Method org.gradle.api.tasks.compile.GroovyCompile.getJavaLauncher()",
            "acceptation": "Replaced with abstract getter",
            "changes": [
                "Method is now abstract"
            ]
        },
        {
            "type": "org.gradle.api.tasks.compile.JavaCompile",
            "member": "Method org.gradle.api.tasks.compile.JavaCompile.getJavaCompiler()",
            "acceptation": "Replaced with abstract getter",
            "changes": [
                "Method is now abstract"
            ]
        },
        {
            "type": "org.gradle.api.tasks.javadoc.Groovydoc",
            "member": "Method org.gradle.api.tasks.javadoc.Groovydoc.getAccess()",
            "acceptation": "Replaced with abstract getter",
            "changes": [
                "Method is now abstract"
            ]
        },
        {
            "type": "org.gradle.api.tasks.javadoc.Groovydoc",
            "member": "Method org.gradle.api.tasks.javadoc.Groovydoc.getIncludeAuthor()",
            "acceptation": "Replaced with abstract getter",
            "changes": [
                "Method is now abstract"
            ]
        },
        {
            "type": "org.gradle.api.tasks.javadoc.Groovydoc",
            "member": "Method org.gradle.api.tasks.javadoc.Groovydoc.getIncludeMainForScripts()",
            "acceptation": "Replaced with abstract getter",
            "changes": [
                "Method is now abstract"
            ]
        },
        {
            "type": "org.gradle.api.tasks.javadoc.Groovydoc",
            "member": "Method org.gradle.api.tasks.javadoc.Groovydoc.getProcessScripts()",
            "acceptation": "Replaced with abstract getter",
            "changes": [
                "Method is now abstract"
            ]
        },
        {
            "type": "org.gradle.api.tasks.testing.AbstractTestTask",
            "member": "Method org.gradle.api.tasks.testing.AbstractTestTask.getBinaryResultsDirectory()",
            "acceptation": "Replaced with abstract getter",
            "changes": [
                "Method is now abstract"
            ]
        },
        {
            "type": "org.gradle.plugin.devel.tasks.PluginUnderTestMetadata",
            "member": "Method org.gradle.plugin.devel.tasks.PluginUnderTestMetadata.getOutputDirectory()",
            "acceptation": "Replaced with abstract getter",
            "changes": [
                "Method is now abstract"
            ]
        },
        {
            "type": "org.gradle.plugin.devel.tasks.PluginUnderTestMetadata",
            "member": "Method org.gradle.plugin.devel.tasks.PluginUnderTestMetadata.getPluginClasspath()",
            "acceptation": "Replaced with abstract getter",
            "changes": [
                "Method is now abstract"
            ]
        },
        {
            "type": "org.gradle.testing.jacoco.tasks.JacocoReportBase",
            "member": "Method org.gradle.testing.jacoco.tasks.JacocoReportBase.getAdditionalClassDirs()",
            "acceptation": "Replaced with abstract getter",
            "changes": [
                "Method is now abstract"
            ]
        },
        {
            "type": "org.gradle.testing.jacoco.tasks.JacocoReportBase",
            "member": "Method org.gradle.testing.jacoco.tasks.JacocoReportBase.getAdditionalSourceDirs()",
            "acceptation": "Replaced with abstract getter",
            "changes": [
                "Method is now abstract"
            ]
        },
        {
            "type": "org.gradle.testing.jacoco.tasks.JacocoReportBase",
            "member": "Method org.gradle.testing.jacoco.tasks.JacocoReportBase.getClassDirectories()",
            "acceptation": "Replaced with abstract getter",
            "changes": [
                "Method is now abstract"
            ]
        },
        {
            "type": "org.gradle.testing.jacoco.tasks.JacocoReportBase",
            "member": "Method org.gradle.testing.jacoco.tasks.JacocoReportBase.getExecutionData()",
            "acceptation": "Replaced with abstract getter",
            "changes": [
                "Method is now abstract"
            ]
        },
        {
            "type": "org.gradle.testing.jacoco.tasks.JacocoReportBase",
            "member": "Method org.gradle.testing.jacoco.tasks.JacocoReportBase.getSourceDirectories()",
            "acceptation": "Replaced with abstract getter",
=======
            "type": "org.gradle.kotlin.dsl.GradleApiKotlinDslExtensions_8xle22tzu43ezso8mcqsuzcfqKt",
            "member": "Method org.gradle.kotlin.dsl.GradleApiKotlinDslExtensions_8xle22tzu43ezso8mcqsuzcfqKt.fetch(org.gradle.tooling.BuildController,org.gradle.tooling.model.Model,kotlin.reflect.KClass)",
            "acceptation": "We don\u0027t generate @since on the generated accessor method",
            "changes": [
                "Method added to public class"
            ]
        },
        {
            "type": "org.gradle.kotlin.dsl.GradleApiKotlinDslExtensions_8xle22tzu43ezso8mcqsuzcfqKt",
            "member": "Method org.gradle.kotlin.dsl.GradleApiKotlinDslExtensions_8xle22tzu43ezso8mcqsuzcfqKt.fetch(org.gradle.tooling.BuildController,org.gradle.tooling.model.Model,kotlin.reflect.KClass,kotlin.reflect.KClass,org.gradle.api.Action)",
            "acceptation": "We don\u0027t generate @since on the generated accessor method",
>>>>>>> 0ad0a9ee
            "changes": [
                "Method added to public class"
            ]
        },
        {
            "type": "org.gradle.plugin.management.PluginRequest",
            "member": "Method org.gradle.plugin.management.PluginRequest.getSelector()",
            "acceptation": "No need to incubate",
            "changes": [
                "Method added to interface"
            ]
        }
    ]
}<|MERGE_RESOLUTION|>--- conflicted
+++ resolved
@@ -1,185 +1,6 @@
 {
     "acceptedApiChanges": [
         {
-<<<<<<< HEAD
-            "type": "org.gradle.api.tasks.compile.CompileOptions",
-            "member": "Constructor org.gradle.api.tasks.compile.CompileOptions()",
-            "acceptation": "Replaced with abstract getter",
-            "changes": []
-        },
-        {
-            "type": "org.gradle.api.tasks.compile.CompileOptions",
-            "member": "Method org.gradle.api.tasks.compile.CompileOptions.getForkOptions()",
-            "acceptation": "Replaced with abstract getter",
-            "changes": [
-                "Method is now abstract"
-            ]
-        },
-        {
-            "type": "org.gradle.api.tasks.compile.CompileOptions",
-            "member": "Method org.gradle.api.tasks.compile.CompileOptions.getGeneratedSourceOutputDirectory()",
-            "acceptation": "Replaced with abstract getter",
-            "changes": [
-                "Method is now abstract"
-            ]
-        },
-        {
-            "type": "org.gradle.api.tasks.compile.CompileOptions",
-            "member": "Method org.gradle.api.tasks.compile.CompileOptions.getHeaderOutputDirectory()",
-            "acceptation": "Replaced with abstract getter",
-            "changes": [
-                "Method is now abstract"
-            ]
-        },
-        {
-            "type": "org.gradle.api.tasks.compile.CompileOptions",
-            "member": "Method org.gradle.api.tasks.compile.CompileOptions.getJavaModuleMainClass()",
-            "acceptation": "Replaced with abstract getter",
-            "changes": [
-                "Method is now abstract"
-            ]
-        },
-        {
-            "type": "org.gradle.api.tasks.compile.CompileOptions",
-            "member": "Method org.gradle.api.tasks.compile.CompileOptions.getJavaModuleVersion()",
-            "acceptation": "Replaced with abstract getter",
-            "changes": [
-                "Method is now abstract"
-            ]
-        },
-        {
-            "type": "org.gradle.api.tasks.compile.CompileOptions",
-            "member": "Method org.gradle.api.tasks.compile.CompileOptions.getRelease()",
-            "acceptation": "Replaced with abstract getter",
-            "changes": [
-                "Method is now abstract"
-            ]
-        },
-        {
-            "type": "org.gradle.api.tasks.compile.GroovyCompile",
-            "member": "Method org.gradle.api.tasks.compile.GroovyCompile.getAstTransformationClasspath()",
-            "acceptation": "Replaced with abstract getter",
-            "changes": [
-                "Method is now abstract"
-            ]
-        },
-        {
-            "type": "org.gradle.api.tasks.compile.GroovyCompile",
-            "member": "Method org.gradle.api.tasks.compile.GroovyCompile.getGroovyOptions()",
-            "acceptation": "Replaced with abstract getter",
-            "changes": [
-                "Method is now abstract"
-            ]
-        },
-        {
-            "type": "org.gradle.api.tasks.compile.GroovyCompile",
-            "member": "Method org.gradle.api.tasks.compile.GroovyCompile.getJavaLauncher()",
-            "acceptation": "Replaced with abstract getter",
-            "changes": [
-                "Method is now abstract"
-            ]
-        },
-        {
-            "type": "org.gradle.api.tasks.compile.JavaCompile",
-            "member": "Method org.gradle.api.tasks.compile.JavaCompile.getJavaCompiler()",
-            "acceptation": "Replaced with abstract getter",
-            "changes": [
-                "Method is now abstract"
-            ]
-        },
-        {
-            "type": "org.gradle.api.tasks.javadoc.Groovydoc",
-            "member": "Method org.gradle.api.tasks.javadoc.Groovydoc.getAccess()",
-            "acceptation": "Replaced with abstract getter",
-            "changes": [
-                "Method is now abstract"
-            ]
-        },
-        {
-            "type": "org.gradle.api.tasks.javadoc.Groovydoc",
-            "member": "Method org.gradle.api.tasks.javadoc.Groovydoc.getIncludeAuthor()",
-            "acceptation": "Replaced with abstract getter",
-            "changes": [
-                "Method is now abstract"
-            ]
-        },
-        {
-            "type": "org.gradle.api.tasks.javadoc.Groovydoc",
-            "member": "Method org.gradle.api.tasks.javadoc.Groovydoc.getIncludeMainForScripts()",
-            "acceptation": "Replaced with abstract getter",
-            "changes": [
-                "Method is now abstract"
-            ]
-        },
-        {
-            "type": "org.gradle.api.tasks.javadoc.Groovydoc",
-            "member": "Method org.gradle.api.tasks.javadoc.Groovydoc.getProcessScripts()",
-            "acceptation": "Replaced with abstract getter",
-            "changes": [
-                "Method is now abstract"
-            ]
-        },
-        {
-            "type": "org.gradle.api.tasks.testing.AbstractTestTask",
-            "member": "Method org.gradle.api.tasks.testing.AbstractTestTask.getBinaryResultsDirectory()",
-            "acceptation": "Replaced with abstract getter",
-            "changes": [
-                "Method is now abstract"
-            ]
-        },
-        {
-            "type": "org.gradle.plugin.devel.tasks.PluginUnderTestMetadata",
-            "member": "Method org.gradle.plugin.devel.tasks.PluginUnderTestMetadata.getOutputDirectory()",
-            "acceptation": "Replaced with abstract getter",
-            "changes": [
-                "Method is now abstract"
-            ]
-        },
-        {
-            "type": "org.gradle.plugin.devel.tasks.PluginUnderTestMetadata",
-            "member": "Method org.gradle.plugin.devel.tasks.PluginUnderTestMetadata.getPluginClasspath()",
-            "acceptation": "Replaced with abstract getter",
-            "changes": [
-                "Method is now abstract"
-            ]
-        },
-        {
-            "type": "org.gradle.testing.jacoco.tasks.JacocoReportBase",
-            "member": "Method org.gradle.testing.jacoco.tasks.JacocoReportBase.getAdditionalClassDirs()",
-            "acceptation": "Replaced with abstract getter",
-            "changes": [
-                "Method is now abstract"
-            ]
-        },
-        {
-            "type": "org.gradle.testing.jacoco.tasks.JacocoReportBase",
-            "member": "Method org.gradle.testing.jacoco.tasks.JacocoReportBase.getAdditionalSourceDirs()",
-            "acceptation": "Replaced with abstract getter",
-            "changes": [
-                "Method is now abstract"
-            ]
-        },
-        {
-            "type": "org.gradle.testing.jacoco.tasks.JacocoReportBase",
-            "member": "Method org.gradle.testing.jacoco.tasks.JacocoReportBase.getClassDirectories()",
-            "acceptation": "Replaced with abstract getter",
-            "changes": [
-                "Method is now abstract"
-            ]
-        },
-        {
-            "type": "org.gradle.testing.jacoco.tasks.JacocoReportBase",
-            "member": "Method org.gradle.testing.jacoco.tasks.JacocoReportBase.getExecutionData()",
-            "acceptation": "Replaced with abstract getter",
-            "changes": [
-                "Method is now abstract"
-            ]
-        },
-        {
-            "type": "org.gradle.testing.jacoco.tasks.JacocoReportBase",
-            "member": "Method org.gradle.testing.jacoco.tasks.JacocoReportBase.getSourceDirectories()",
-            "acceptation": "Replaced with abstract getter",
-=======
             "type": "org.gradle.kotlin.dsl.GradleApiKotlinDslExtensions_8xle22tzu43ezso8mcqsuzcfqKt",
             "member": "Method org.gradle.kotlin.dsl.GradleApiKotlinDslExtensions_8xle22tzu43ezso8mcqsuzcfqKt.fetch(org.gradle.tooling.BuildController,org.gradle.tooling.model.Model,kotlin.reflect.KClass)",
             "acceptation": "We don\u0027t generate @since on the generated accessor method",
@@ -191,7 +12,6 @@
             "type": "org.gradle.kotlin.dsl.GradleApiKotlinDslExtensions_8xle22tzu43ezso8mcqsuzcfqKt",
             "member": "Method org.gradle.kotlin.dsl.GradleApiKotlinDslExtensions_8xle22tzu43ezso8mcqsuzcfqKt.fetch(org.gradle.tooling.BuildController,org.gradle.tooling.model.Model,kotlin.reflect.KClass,kotlin.reflect.KClass,org.gradle.api.Action)",
             "acceptation": "We don\u0027t generate @since on the generated accessor method",
->>>>>>> 0ad0a9ee
             "changes": [
                 "Method added to public class"
             ]
