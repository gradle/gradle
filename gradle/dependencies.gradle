--- conflicted
+++ resolved
@@ -82,12 +82,8 @@
 libraries.pmaven_groovy =       [coordinates: 'org.sonatype.pmaven:pmaven-groovy', version: libraries.pmaven_common.version]
 libraries.rhino =               [coordinates: 'org.mozilla:rhino', version: '1.7.10']
 libraries.simple =              [coordinates: 'org.simpleframework:simple', version: '4.1.21']
-<<<<<<< HEAD
+libraries.snakeyaml =           [coordinates: 'org.yaml:snakeyaml', version: '1.17']
 libraries.testng =              [coordinates: 'org.testng:testng', version: '6.3.1', because: 'later versions break test cross-version test filtering']
-=======
-libraries.snakeyaml =           [coordinates: 'org.yaml:snakeyaml', version: '1.17']
-libraries.testng =              [coordinates: 'org.testng:testng', version: '6.3.1']
->>>>>>> a27ca6af
 libraries.xerces =              [coordinates: 'xerces:xercesImpl', version: '2.12.0']
 libraries.xmlApis =             [coordinates: 'xml-apis:xml-apis', version: '1.4.01', because: '2.0.x has a POM with relocation Gradle does not handle well']
 libraries.slf4j_api =           [coordinates: 'org.slf4j:slf4j-api', version: '1.7.25']
